--- conflicted
+++ resolved
@@ -112,11 +112,11 @@
 
 When resuming a run, the application will attempt to load the checkpoint referenced in the `latest_checkpointed_iteration.txt` file from the `--load` directory. To load a checkpoint from a different iteration, you will need to manually modify the reference inside `latest_checkpointed_iteration.txt`.
 
-<<<<<<< HEAD
+
 # QOL Improvements
 ## Backup codebase
 If we set `BACKUP_CODEBASE` to `true` in the launcher scripts we will copy the Megatron-LM codebase specified in `MEGATRON_LM_DIR` to the experiment folder so we can use it across multiple runs
-=======
+
 # Evaluation
 
 You can use `scripts/evaluation/submit_evaluation.sh` to run lm-harness benchmarks on existing checkpoints.
@@ -126,9 +126,6 @@
 ```
 
 For more information see `src/evaluation/README.md` and `bash scripts/evaluation/submit_evaluation.sh --help`.
-
-# Contribute
->>>>>>> 43fd5723
 
 # Contribute
 You can submit issues and create branches on `https://github.com/swiss-ai/Megatron-LM`. The main branch is protected so you won't be able to directly commit to it.
