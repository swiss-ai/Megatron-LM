--- conflicted
+++ resolved
@@ -139,11 +139,7 @@
             spec=transformer_layer_spec,
             pre_process=self.pre_process,
             post_process=self.post_process,
-<<<<<<< HEAD
-            post_layer_norm=self.final_layernorm,
-=======
             final_layer_norm=self.final_layernorm,
->>>>>>> de14c22b
         )
 
         # Output
