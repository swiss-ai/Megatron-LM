# Copyright (c) 2023, NVIDIA CORPORATION. All rights reserved.

from collections import OrderedDict
from typing import Dict, Literal, Optional

import torch
from torch import Tensor

from megatron.core import tensor_parallel
from megatron.core.config_logger import has_config_logger_enabled, log_config_to_disk
from megatron.core.dist_checkpointing.mapping import ShardedStateDict
from megatron.core.inference.contexts import BaseInferenceContext
from megatron.core.models.common.embeddings.language_model_embedding import LanguageModelEmbedding
from megatron.core.models.common.embeddings.rotary_pos_embedding import (
    MultimodalRotaryEmbedding,
    RotaryEmbedding,
)
from megatron.core.models.common.language_module.language_module import LanguageModule
from megatron.core.packed_seq_params import PackedSeqParams
from megatron.core.transformer.enums import ModelType
from megatron.core.transformer.multi_token_prediction import (
    MultiTokenPredictionBlock,
    tie_output_layer_state_dict,
    tie_word_embeddings_state_dict,
)
from megatron.core.transformer.spec_utils import ModuleSpec
from megatron.core.transformer.transformer_block import TransformerBlock
from megatron.core.transformer.transformer_config import TransformerConfig
from megatron.core.utils import WrappedTensor, deprecate_inference_params


class GPTModel(LanguageModule):
    """GPT Transformer language model.

    Args:
        config (TransformerConfig):
            Transformer config
        transformer_layer_spec (ModuleSpec):
            Specifies module to use for transformer layers
        vocab_size (int):
            Vocabulary size
        max_sequence_length (int):
            maximum size of sequence. This is used for positional embedding
        pre_process (bool, optional):
            Include embedding layer (used with pipeline parallelism). Defaults to True.
        post_process (bool, optional):
            Include an output layer (used with pipeline parallelism). Defaults to True.
        fp16_lm_cross_entropy (bool, optional):
            Defaults to False.
        parallel_output (bool, optional):
            Do not gather the outputs, keep them split across tensor
            parallel ranks. Defaults to True.
        share_embeddings_and_output_weights (bool, optional):
            When True, input embeddings and output logit weights are shared. Defaults to False.
        position_embedding_type (Literal[learned_absolute,rope], optional):
            Position embedding type.. Defaults to 'learned_absolute'.
        rotary_percent (float, optional):
            Percent of rotary dimension to use for rotary position embeddings.
            Ignored unless position_embedding_type is 'rope'. Defaults to 1.0.
        rotary_base (int, optional):
            Base period for rotary position embeddings. Ignored unless
            position_embedding_type is 'rope'.
            Defaults to 10000.
        rope_scaling (bool, optional): Toggle RoPE scaling.
        rope_scaling_factor (float): RoPE scaling factor. Default 8.
        scatter_embedding_sequence_parallel (bool, optional):
            Whether embeddings should be scattered across sequence parallel
            region or not. Defaults to True.
        seq_len_interpolation_factor (Optional[float], optional):
            scale of linearly interpolating RoPE for longer sequences.
            The value must be a float larger than 1.0. Defaults to None.
    """

    def __init__(
        self,
        config: TransformerConfig,
        transformer_layer_spec: ModuleSpec,
        vocab_size: int,
        max_sequence_length: int,
        pre_process: bool = True,
        post_process: bool = True,
        fp16_lm_cross_entropy: bool = False,
        parallel_output: bool = True,
        share_embeddings_and_output_weights: bool = False,
        position_embedding_type: Literal[
            'learned_absolute', 'rope', 'mrope', 'none'
        ] = 'learned_absolute',
        rotary_percent: float = 1.0,
        rotary_base: int = 10000,
        rope_scaling: bool = False,
        rope_scaling_factor: float = 8.0,
        scatter_embedding_sequence_parallel: bool = True,
        seq_len_interpolation_factor: Optional[float] = None,
<<<<<<< HEAD
        final_layernorm: bool = True,
        input_embeddings_multiplier: float = 1.0,
=======
        mtp_block_spec: Optional[ModuleSpec] = None,
        vp_stage: Optional[int] = None,
>>>>>>> 0a438ed4
    ) -> None:
        super().__init__(config=config)

        if has_config_logger_enabled(config):
            log_config_to_disk(config, locals(), prefix=type(self).__name__)

        self.transformer_layer_spec: ModuleSpec = transformer_layer_spec
        self.vocab_size = vocab_size
        self.max_sequence_length = max_sequence_length
        self.pre_process = pre_process
        self.post_process = post_process
        self.fp16_lm_cross_entropy = fp16_lm_cross_entropy
        self.parallel_output = parallel_output
        self.share_embeddings_and_output_weights = share_embeddings_and_output_weights
<<<<<<< HEAD
        self.position_embedding_type = position_embedding_type
        self.final_layernorm = final_layernorm
        self.input_embeddings_multiplier = input_embeddings_multiplier
=======
        self.vp_stage = vp_stage

        if hasattr(self.config, 'position_embedding_type'):
            self.position_embedding_type = self.config.position_embedding_type
        else:
            self.position_embedding_type = position_embedding_type
>>>>>>> 0a438ed4

        # megatron core pipelining currently depends on model type
        # TODO: remove this dependency ?
        self.model_type = ModelType.encoder_or_decoder

        # These 4 attributes are needed for TensorRT-LLM export.
        self.max_position_embeddings = max_sequence_length
        self.rotary_percent = rotary_percent

        if hasattr(self.config, 'rotary_base'):
            self.rotary_base = self.config.rotary_base
        else:
            self.rotary_base = rotary_base
        self.rotary_scaling = rope_scaling
        self.mtp_block_spec = mtp_block_spec
        self.mtp_process = mtp_block_spec is not None

        if self.pre_process or self.mtp_process:
            self.embedding = LanguageModelEmbedding(
                config=self.config,
                vocab_size=self.vocab_size,
                max_sequence_length=self.max_sequence_length,
                position_embedding_type=position_embedding_type,
                scatter_to_sequence_parallel=scatter_embedding_sequence_parallel,
            )

        if self.position_embedding_type == 'rope' and not self.config.multi_latent_attention:
            self.rotary_pos_emb = RotaryEmbedding(
                kv_channels=self.config.kv_channels,
                rotary_percent=rotary_percent,
                rotary_interleaved=self.config.rotary_interleaved,
                seq_len_interpolation_factor=seq_len_interpolation_factor,
                rotary_base=rotary_base,
                rope_scaling=rope_scaling,
                rope_scaling_factor=rope_scaling_factor,
                use_cpu_initialization=self.config.use_cpu_initialization,
            )

        elif self.position_embedding_type == 'mrope' and not self.config.multi_latent_attention:
            self.rotary_pos_emb = MultimodalRotaryEmbedding(
                kv_channels=self.config.kv_channels,
                rotary_percent=rotary_percent,
                rotary_interleaved=self.config.rotary_interleaved,
                seq_len_interpolation_factor=seq_len_interpolation_factor,
                rotary_base=rotary_base,
            )
            self.mrope_section = self.config.mrope_section
            assert (
                self.mrope_section is not None
            ), "mrope require mrope_section setting, but we got None from TransformerConfig"

        # Cache for RoPE tensors which do not change between iterations.
        self.rotary_pos_emb_cache = {}

        # Transformer.
        self.decoder = TransformerBlock(
            config=self.config,
            spec=transformer_layer_spec,
            pre_process=self.pre_process,
            post_process=self.post_process,
<<<<<<< HEAD
            final_layer_norm=self.final_layernorm,
=======
            vp_stage=vp_stage,
>>>>>>> 0a438ed4
        )

        if self.mtp_process:
            self.mtp = MultiTokenPredictionBlock(config=self.config, spec=self.mtp_block_spec)

        # Output
        if self.post_process or self.mtp_process:

            if self.config.defer_embedding_wgrad_compute:
                # The embedding activation buffer preserves a reference to the input activations
                # of the final embedding projection layer GEMM. It will hold the activations for
                # all the micro-batches of a global batch for the last pipeline stage. Once we are
                # done with all the back props for all the microbatches for the last pipeline stage,
                # it will be in the pipeline flush stage. During this pipeline flush we use the
                # input activations stored in embedding activation buffer and gradient outputs
                # stored in gradient buffer to calculate the weight gradients for the embedding
                # final linear layer.
                self.embedding_activation_buffer = []
                self.grad_output_buffer = []
            else:
                self.embedding_activation_buffer = None
                self.grad_output_buffer = None

            self.output_layer = tensor_parallel.ColumnParallelLinear(
                config.hidden_size,
                self.vocab_size,
                config=config,
                init_method=config.init_method,
                bias=False,
                skip_bias_add=False,
                gather_output=not self.parallel_output,
                skip_weight_param_allocation=self.pre_process
                and self.share_embeddings_and_output_weights,
                embedding_activation_buffer=self.embedding_activation_buffer,
                grad_output_buffer=self.grad_output_buffer,
            )

        if self.pre_process or self.post_process:
            self.setup_embeddings_and_output_layer()

        if has_config_logger_enabled(self.config):
            log_config_to_disk(
                self.config, self.state_dict(), prefix=f'{type(self).__name__}_init_ckpt'
            )

    def set_input_tensor(self, input_tensor: Tensor) -> None:
        """Sets input tensor to the model.

        See megatron.model.transformer.set_input_tensor()

        Args:
            input_tensor (Tensor): Sets the input tensor for the model.
        """
        # This is usually handled in schedules.py but some inference code still
        # gives us non-lists or None
        if not isinstance(input_tensor, list):
            input_tensor = [input_tensor]

        assert len(input_tensor) == 1, 'input_tensor should only be length 1 for gpt/bert'
        self.decoder.set_input_tensor(input_tensor[0])

    def forward(
        self,
        input_ids: Tensor,
        position_ids: Tensor,
        attention_mask: Tensor,
        decoder_input: Tensor = None,
        labels: Tensor = None,
        inference_context: BaseInferenceContext = None,
        packed_seq_params: PackedSeqParams = None,
        extra_block_kwargs: dict = None,
        runtime_gather_output: Optional[bool] = None,
        *,
        inference_params: Optional[BaseInferenceContext] = None,
        loss_mask: Optional[Tensor] = None,
    ) -> Tensor:
        """Forward function of the GPT Model This function passes the input tensors
        through the embedding layer, and then the decoeder and finally into the post
        processing layer (optional).

        It either returns the Loss values if labels are given  or the final hidden units

        Args:
            runtime_gather_output (bool): Gather output at runtime. Default None means
                `parallel_output` arg in the constructor will be used.
        """
        # If decoder_input is provided (not None), then input_ids and position_ids are ignored.
        # Otherwise, apply embedding layer on input_ids and position_ids to get decoder_input.

        inference_context = deprecate_inference_params(inference_context, inference_params)

        # Decoder embedding.
        if decoder_input is not None:
            pass
        elif self.pre_process:
            decoder_input = self.embedding(input_ids=input_ids, position_ids=position_ids)
            if self.input_embeddings_multiplier != 1.0:
                decoder_input = decoder_input*self.input_embeddings_multiplier
        else:
            # intermediate stage of pipeline
            # decoder will get hidden_states from encoder.input_tensor
            decoder_input = None

        # Rotary positional embeddings (embedding is None for PP intermediate devices)
        rotary_pos_emb = None
        rotary_pos_cos = None
        rotary_pos_sin = None
        if self.position_embedding_type == 'rope' and not self.config.multi_latent_attention:
            if not self.training and self.config.flash_decode and inference_context:
                assert (
                    inference_context.is_static_batching()
                ), "GPTModel currently only supports static inference batching."
                # Flash decoding uses precomputed cos and sin for RoPE
                rotary_pos_cos, rotary_pos_sin = self.rotary_pos_emb_cache.setdefault(
                    inference_context.max_sequence_length,
                    self.rotary_pos_emb.get_cos_sin(inference_context.max_sequence_length),
                )
            else:
                rotary_seq_len = self.rotary_pos_emb.get_rotary_seq_len(
                    inference_context, self.decoder, decoder_input, self.config, packed_seq_params
                )
                rotary_pos_emb = self.rotary_pos_emb(
                    rotary_seq_len,
                    packed_seq=packed_seq_params is not None
                    and packed_seq_params.qkv_format == 'thd',
                )
        elif self.position_embedding_type == 'mrope' and not self.config.multi_latent_attention:
            if self.training or not self.config.flash_decode:
                rotary_pos_emb = self.rotary_pos_emb(position_ids, self.mrope_section)
            else:
                # Flash decoding uses precomputed cos and sin for RoPE
                raise NotImplementedError(
                    "Flash decoding uses precomputed cos and sin for RoPE, not implmented in "
                    "MultimodalRotaryEmbedding yet."
                )

        if (
            (self.config.enable_cuda_graph or self.config.flash_decode)
            and rotary_pos_cos is not None
            and inference_context
            and inference_context.is_static_batching()
            and not self.training
        ):
            sequence_len_offset = torch.tensor(
                [inference_context.sequence_len_offset] * inference_context.current_batch_size,
                dtype=torch.int32,
                device=rotary_pos_cos.device,  # Co-locate this with the rotary tensors
            )
        else:
            sequence_len_offset = None

        # Wrap decoder_input to allow the decoder (TransformerBlock) to delete the
        # reference held by this caller function, enabling early garbage collection for
        # inference. Skip wrapping if decoder_input is logged after decoder completion.
        if (
            inference_context is not None
            and not self.training
            and not has_config_logger_enabled(self.config)
        ):
            decoder_input = WrappedTensor(decoder_input)

        # Run decoder.
        hidden_states = self.decoder(
            hidden_states=decoder_input,
            attention_mask=attention_mask,
            inference_context=inference_context,
            rotary_pos_emb=rotary_pos_emb,
            rotary_pos_cos=rotary_pos_cos,
            rotary_pos_sin=rotary_pos_sin,
            packed_seq_params=packed_seq_params,
            sequence_len_offset=sequence_len_offset,
            **(extra_block_kwargs or {}),
        )

        # Process inference output.
        if inference_context and not inference_context.is_static_batching():
            hidden_states = inference_context.last_token_logits(
                hidden_states.squeeze(1).unsqueeze(0)
            ).unsqueeze(1)

        # logits and loss
        output_weight = None
        if self.share_embeddings_and_output_weights:
            output_weight = self.shared_embedding_or_output_weight()

        if self.mtp_process:
            hidden_states = self.mtp(
                input_ids=input_ids,
                position_ids=position_ids,
                labels=labels,
                loss_mask=loss_mask,
                hidden_states=hidden_states,
                attention_mask=attention_mask,
                inference_params=inference_params,
                rotary_pos_emb=rotary_pos_emb,
                rotary_pos_cos=rotary_pos_cos,
                rotary_pos_sin=rotary_pos_sin,
                packed_seq_params=packed_seq_params,
                sequence_len_offset=sequence_len_offset,
                embedding=self.embedding,
                output_layer=self.output_layer,
                output_weight=output_weight,
                runtime_gather_output=runtime_gather_output,
                compute_language_model_loss=self.compute_language_model_loss,
                **(extra_block_kwargs or {}),
            )

        if not self.post_process:
            return hidden_states

        if (
            not self.training
            and inference_context is not None
            and inference_context.is_static_batching()
            and inference_context.materialize_only_last_token_logits
        ):
            hidden_states = hidden_states[-1:, :, :]
        logits, _ = self.output_layer(
            hidden_states, weight=output_weight, runtime_gather_output=runtime_gather_output
        )

        if has_config_logger_enabled(self.config):
            payload = OrderedDict(
                {
                    'input_ids': input_ids,
                    'position_ids': position_ids,
                    'attention_mask': attention_mask,
                    'decoder_input': decoder_input,
                    'logits': logits,
                }
            )
            log_config_to_disk(self.config, payload, prefix='input_and_logits')

        if labels is None:
            # [s b h] => [b s h]
            return logits.transpose(0, 1).contiguous()

        loss = self.compute_language_model_loss(labels, logits)

        return loss

    def shared_embedding_or_output_weight(self) -> Tensor:
        """Gets the embedding weight or output logit weights when share input embedding and
        output weights set to True or when use Multi-Token Prediction (MTP) feature.

        Returns:
            Tensor: During pre processing or MTP process it returns the input embeddings weight.
            Otherwise, during post processing it returns the final output layers weight.
        """
        if self.pre_process or self.mtp_process:
            # Multi-Token Prediction (MTP) need both embedding layer and output layer.
            # So there will be both embedding layer and output layer in the mtp process stage.
            # In this case, if share_embeddings_and_output_weights is True, the shared weights
            # will be stored in embedding layer, and output layer will not have any weight.
            assert hasattr(
                self, 'embedding'
            ), f"embedding is needed in this pipeline stage, but it is not initialized."
            return self.embedding.word_embeddings.weight
        elif self.post_process:
            return self.output_layer.weight
        return None

    def sharded_state_dict(
        self, prefix: str = '', sharded_offsets: tuple = (), metadata: Optional[Dict] = None
    ) -> ShardedStateDict:
        """Sharded state dict implementation for GPTModel backward-compatibility.

        Removing extra state.
        Tie word embeddings and output layer in mtp process stage.

        Args:
            prefix (str): Module name prefix.
            sharded_offsets (tuple): PP related offsets, expected to be empty at this module level.
            metadata (Optional[Dict]): metadata controlling sharded state dict creation.

        Returns:
            ShardedStateDict: sharded state dict for the GPTModel
        """
        sharded_state_dict = super().sharded_state_dict(prefix, sharded_offsets, metadata)
        output_layer_extra_state_key = f'{prefix}output_layer._extra_state'

        # Old GPT checkpoints only stored the output layer weight key. So we remove the
        # _extra_state key but check that it doesn't contain any data anyway
        output_extra_state = sharded_state_dict.pop(output_layer_extra_state_key, None)
        assert not (
            output_extra_state and output_extra_state.data
        ), f'Expected output layer extra state to be empty, got: {output_extra_state}'

        # Multi-Token Prediction (MTP) need both embedding layer and output layer in
        # mtp process stage.
        # If MTP is not placed in the pre processing stage, we need to maintain a copy of
        # embedding layer in the mtp process stage and tie it to the embedding in the pre
        # processing stage.
        # Also, if MTP is not placed in the post processing stage, we need to maintain a copy
        # of output layer in the mtp process stage and tie it to the output layer in the post
        # processing stage.
        if self.mtp_process and not self.pre_process:
            emb_weight_key = f'{prefix}embedding.word_embeddings.weight'
            emb_weight = self.embedding.word_embeddings.weight
            tie_word_embeddings_state_dict(sharded_state_dict, emb_weight, emb_weight_key)
        if self.mtp_process and not self.post_process:
            # We only need to tie the output layer weight if share_embeddings_and_output_weights
            # is False. Because if share_embeddings_and_output_weights is True, the shared weight
            # will be stored in embedding layer, and output layer will not have any weight.
            if not self.share_embeddings_and_output_weights:
                output_layer_weight_key = f'{prefix}output_layer.weight'
                output_layer_weight = self.output_layer.weight
                tie_output_layer_state_dict(
                    sharded_state_dict, output_layer_weight, output_layer_weight_key
                )

        return sharded_state_dict<|MERGE_RESOLUTION|>--- conflicted
+++ resolved
@@ -91,13 +91,9 @@
         rope_scaling_factor: float = 8.0,
         scatter_embedding_sequence_parallel: bool = True,
         seq_len_interpolation_factor: Optional[float] = None,
-<<<<<<< HEAD
         final_layernorm: bool = True,
         input_embeddings_multiplier: float = 1.0,
-=======
         mtp_block_spec: Optional[ModuleSpec] = None,
-        vp_stage: Optional[int] = None,
->>>>>>> 0a438ed4
     ) -> None:
         super().__init__(config=config)
 
@@ -112,18 +108,13 @@
         self.fp16_lm_cross_entropy = fp16_lm_cross_entropy
         self.parallel_output = parallel_output
         self.share_embeddings_and_output_weights = share_embeddings_and_output_weights
-<<<<<<< HEAD
-        self.position_embedding_type = position_embedding_type
-        self.final_layernorm = final_layernorm
-        self.input_embeddings_multiplier = input_embeddings_multiplier
-=======
-        self.vp_stage = vp_stage
 
         if hasattr(self.config, 'position_embedding_type'):
             self.position_embedding_type = self.config.position_embedding_type
         else:
             self.position_embedding_type = position_embedding_type
->>>>>>> 0a438ed4
+        self.final_layernorm = final_layernorm
+        self.input_embeddings_multiplier = input_embeddings_multiplier
 
         # megatron core pipelining currently depends on model type
         # TODO: remove this dependency ?
@@ -184,11 +175,7 @@
             spec=transformer_layer_spec,
             pre_process=self.pre_process,
             post_process=self.post_process,
-<<<<<<< HEAD
             final_layer_norm=self.final_layernorm,
-=======
-            vp_stage=vp_stage,
->>>>>>> 0a438ed4
         )
 
         if self.mtp_process:
