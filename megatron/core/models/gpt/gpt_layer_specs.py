--- conflicted
+++ resolved
@@ -150,7 +150,6 @@
         # TENorm significantly harms convergence when used
         # for QKLayerNorm if TE Version < 1.9;
         # we instead use the Apex implementation.
-<<<<<<< HEAD
         if qknorm_impl == "te":
             qk_norm = TENorm if is_te_min_version("1.9.0") else FusedApexNorm
         elif qknorm_impl == "apex":
@@ -179,9 +178,6 @@
             # because mlp.fc1 will fuse the layernorm :)
             pre_mlp_layernorm = IdentityOp
 
-=======
-        qk_norm = TENorm if is_te_min_version("1.9.0") else FusedLayerNorm
->>>>>>> 0a438ed4
         return ModuleSpec(
             module=TransformerLayer,
             submodules=TransformerLayerSubmodules(
@@ -381,7 +377,6 @@
     use_transformer_engine: bool,
     normalization: Optional[str] = None,
     qk_l2_norm: Optional[bool] = False,
-    vp_stage: Optional[int] = None,
 ) -> TransformerBlockSubmodules:
     """GPT block spec."""
     if use_transformer_engine:
@@ -463,8 +458,8 @@
 
     # Slice the layer specs to only include the layers that are built in this pipeline stage.
     # Note: MCore layer_number starts at 1
-    offset = get_transformer_layer_offset(config, vp_stage=vp_stage)
-    num_layers_to_build = get_num_layers_to_build(config, vp_stage=vp_stage)
+    offset = get_transformer_layer_offset(config)
+    num_layers_to_build = get_num_layers_to_build(config)
     layer_specs = layer_specs[offset : offset + num_layers_to_build]
 
     # Block spec.
