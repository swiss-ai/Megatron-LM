--- conflicted
+++ resolved
@@ -150,9 +150,6 @@
         # TENorm significantly harms convergence when used
         # for QKLayerNorm if TE Version < 1.9;
         # we instead use the Apex implementation.
-<<<<<<< HEAD
-        qk_norm = TENorm if is_te_min_version("1.9.0") else FusedLayerNorm
-=======
         if qknorm_impl == "te":
             qk_norm = TENorm if is_te_min_version("1.9.0") else FusedApexNorm
         elif qknorm_impl == "apex":
@@ -181,7 +178,6 @@
             # because mlp.fc1 will fuse the layernorm :)
             pre_mlp_layernorm = IdentityOp
 
->>>>>>> 31468d83
         return ModuleSpec(
             module=TransformerLayer,
             submodules=TransformerLayerSubmodules(
