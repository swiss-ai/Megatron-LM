--- conflicted
+++ resolved
@@ -21,11 +21,8 @@
 
         HAVE_APEX_OR_TE = False
 
-<<<<<<< HEAD
 from megatron.core.optimizer.cpu_offloading import HybridDeviceOptimizer
-=======
 from .ademamix import AdEMAMix
->>>>>>> de14c22b
 
 from .. import tensor_parallel
 from ..config_logger import has_config_logger_enabled, log_config_to_disk
@@ -495,24 +492,22 @@
             assert self.ddp_config == model_chunk.ddp_config
         self.distributed_optimizer_instance_id = distributed_optimizer_instance_id
 
-<<<<<<< HEAD
-        assert isinstance(optimizer, (Adam, HybridDeviceOptimizer)) or optimizer is None, (
+        assert isinstance(optimizer, (Adam, AdEMAMix, HybridDeviceOptimizer)) or optimizer is None, (
             "Only Adam and HybridDeviceOptimizer currently supported, "
             "due to checkpointing requirements."
         )
-=======
-        if isinstance(optimizer, Adam):
-            self.optimizer_name = 'adam'
-            self.optimizer_keys = ("param", "exp_avg", "exp_avg_sq")
-        elif isinstance(optimizer, AdEMAMix):
-            HAVE_APEX_OR_TE = True # NOTE(tj.solergibert) AdEMAMix has the same signature as Apex & TE Fused Adam optimizer 
-            self.optimizer_name = 'ademamix'
-            self.optimizer_keys = ("param", "exp_avg_slow", "exp_avg_sq")
-            if config.adam_beta1 != 0.0:
-                self.optimizer_keys = ("param", "exp_avg_slow", "exp_avg_fast", "exp_avg_sq")
-        else:
-            raise Exception(f"Unrecognized optimizer {type(optimizer)}, only Adam and AdEMAMix are supported for now.")
->>>>>>> de14c22b
+        # TODO: check if AdEMAMix works, this is the old code:
+        # if isinstance(optimizer, Adam):
+        #     self.optimizer_name = 'adam'
+        #     self.optimizer_keys = ("param", "exp_avg", "exp_avg_sq")
+        # elif isinstance(optimizer, AdEMAMix):
+        #     HAVE_APEX_OR_TE = True # NOTE(tj.solergibert) AdEMAMix has the same signature as Apex & TE Fused Adam optimizer 
+        #     self.optimizer_name = 'ademamix'
+        #     self.optimizer_keys = ("param", "exp_avg_slow", "exp_avg_sq")
+        #     if config.adam_beta1 != 0.0:
+        #         self.optimizer_keys = ("param", "exp_avg_slow", "exp_avg_fast", "exp_avg_sq")
+        # else:
+        #     raise Exception(f"Unrecognized optimizer {type(optimizer)}, only Adam and AdEMAMix are supported for now.")
 
         # when freezing sub-models we have no real optimizer
         # but still need a stub DistributedOptimizer class
