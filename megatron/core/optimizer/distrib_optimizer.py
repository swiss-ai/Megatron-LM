# Copyright (c) 2024, NVIDIA CORPORATION. All rights reserved.

"""Megatron distributed optimizer."""


import itertools
from dataclasses import replace
from logging import getLogger
from typing import Callable, Dict, List, Optional, Tuple

import torch

HAVE_APEX_OR_TE = True
try:
    from transformer_engine.pytorch.optimizers import FusedAdam as Adam
except ImportError:
    try:
        from apex.optimizers import FusedAdam as Adam
    except ImportError:
        from torch.optim import AdamW as Adam

        HAVE_APEX_OR_TE = False

from megatron.core.optimizer.cpu_offloading import HybridDeviceOptimizer
from .ademamix import AdEMAMix

from .. import tensor_parallel
from ..config_logger import has_config_logger_enabled, log_config_to_disk
from ..dist_checkpointing import ShardedTensor
from ..dist_checkpointing.dict_utils import nested_values
from ..dist_checkpointing.mapping import (
    LocalNonpersistentObject,
    ShardedObject,
    ShardedStateDict,
    ShardedTensorFactory,
)
from ..dist_checkpointing.utils import extract_sharded_tensors_and_factories
from ..distributed.param_and_grad_buffer import _ParamAndGradBuffer, partition_buckets
from ..fp8_utils import dequantize_fp8_tensor, is_float8tensor, quantize_param_shard
from ..transformer.module import MegatronModule
from .grad_scaler import MegatronGradScaler
from .optimizer import MixedPrecisionOptimizer, _zero_grad_group_helper
from .optimizer_config import OptimizerConfig

logger = getLogger(__name__)


class Range:
    """
    A range represents a start and end points for indexing a shard
    from a full tensor.

    Args:
        start (int): Start index.
        end (int): End index.
    """

    def __init__(self, start: int, end: int):
        self.start = start
        self.end = end
        self.size = end - start

    def normalize(self, start: int = 0):
        """Shift start/end indexes to start at new start index.

        Both start and end indexes will be shifted by [new start] - [old start].

        Args:
            start (int): New start index.
        """
        return Range(start, start + self.size)

    def __str__(self):
        return "%d,%d [%d]" % (self.start, self.end, self.size)

    def __len__(self):
        return self.end - self.start


class DistributedOptimizer(MixedPrecisionOptimizer):
    """Distributed optimizer, for all data types (fp16, bf16, and fp32).

    See __init__() below for argument details.
    """

    @classmethod
    def _build_model_gbuf_param_range_map(
        cls,
        param_world_index_map: Dict[torch.nn.Parameter, Tuple],
        gbuf_world_range: Range,
        bucket_offset: int,
    ):
        """
        Build mapping from param reference to grad buffer shard ranges.

        This method builds a mapping from parameter references to grad
        buffer shard ranges, specific to each data-parallel (DP) rank's
        set of 'owned' parameters. Each grad buffer (padded to be an even
        multiple of DP-world-size) is conceptually divided into DP-world-size
        contiguous regions, where each DP rank 'owns' a contiguous region.
        Ownership in this sense means DP rank is responsible for reducing
        the relevant subset of grads, and updating the relevant subset of
        params.

        This conceptual partitioning of the grad buffer does NOT respect
        parameter boundaries, and as such it is assumed that each created
        range references a shard (or subset) of the full parameter. It is
        easiest to think of each DP rank as operating (i.e., reducing,
        gathering) purely on views into the grad buffer, for all model-to-
        main & main-to-model operations.

        This method creates four ranges:
        - The param's range within the entire grad buffer (i.e., world index).
        - The param's range within the relevant grad bucket's buffer.
        - The param's range within the DP rank's local view of the grad buffer.
        - The param's range within itself (i.e., its shard).
        """

        # Param range map.
        param_range_map = {}
        for param, param_world_indexes in param_world_index_map.items():

            # Param range.
            param_world_start, param_world_end, _ = param_world_indexes
            param_local_start = max(0, param_world_start - gbuf_world_range.start)
            param_local_end = min(gbuf_world_range.size, param_world_end - gbuf_world_range.start)

            # Add param, if within local gbuf range.
            if param_local_end > param_local_start:
                param_local_range = Range(param_local_start, param_local_end)
                param_world_range = param_local_range.normalize(
                    param_local_start + gbuf_world_range.start
                )
                param_world_range_in_bucket = Range(
                    param_world_range.start - bucket_offset, param_world_range.end - bucket_offset
                )
                sub_param_start = max(0, gbuf_world_range.start - param_world_start)
                sub_param_range = param_local_range.normalize(sub_param_start)
                param_range_map[param] = {
                    "gbuf_world": param_world_range,
                    "gbuf_world_in_bucket": param_world_range_in_bucket,
                    "gbuf_local": param_local_range,
                    "param": sub_param_range,
                }

        return param_range_map

    @classmethod
    def _build_model_gbuf_range(cls, param_and_grad_buffer: _ParamAndGradBuffer, bucket_index: int):
        """
        Build mapping between params and their grad buffers.

        This method does the initial setup for the method above. This setup
        includes determining the shard ranges into the param_and_grad_buffer
        for each data-parallel (DP) rank. Each DP rank keeps range info for
        all other DP ranks, for the purpose of creating args for
        reduce-scatter and all-gather.
        """

        data_parallel_rank = torch.distributed.get_rank(param_and_grad_buffer.data_parallel_group)
        data_parallel_world_size = param_and_grad_buffer.data_parallel_group.size()

        bucket = param_and_grad_buffer.buckets[bucket_index]
        gbuf_size = bucket.grad_data.numel()
        assert (
            gbuf_size % data_parallel_world_size == 0
        ), f"Each bucket's buffer size should be divisible by {data_parallel_world_size}"
        max_gbuf_range_size = gbuf_size // data_parallel_world_size

        # All world ranges (i.e., across all data parallel ranks).
        gbuf_world_all_ranges = []
        for r in range(data_parallel_world_size):
            # Compute start of chunk in this bucket.
            gbuf_world_start = r * max_gbuf_range_size
            gbuf_world_end = min(gbuf_size, gbuf_world_start + max_gbuf_range_size)
            # Add bucket's offset in grad buffer.
            gbuf_world_range = Range(
                gbuf_world_start + bucket.offset, gbuf_world_end + bucket.offset
            )
            gbuf_world_all_ranges.append(gbuf_world_range)

        # Local DP's ranges.
        gbuf_world_range = gbuf_world_all_ranges[data_parallel_rank]

        # Get each param's ranges.
        param_range_map = cls._build_model_gbuf_param_range_map(
            param_and_grad_buffer.param_index_map, gbuf_world_range, bucket.offset
        )

        # Group into dict.
        data = {"param_map": param_range_map}

        return data

    @classmethod
    def _build_gbuf_range_map(cls, param_and_grad_buffer: _ParamAndGradBuffer):
        """
        Build mapping between params and their grad buffers. These mappings are
        partitioned according to data type.

        Iterate through all buckets of grad buffer to construct param ranges
        that this rank "owns" (the dp_rank'th shard of each bucket, where each
        shard is 1/dp_world_size of the bucket).

        Args:
            param_and_grad_buffer (_ParamAndGradBuffer): buffer to build mapping for.
        """
        return {
            (param_and_grad_buffer.param_dtype, param_and_grad_buffer.grad_dtype): [
                cls._build_model_gbuf_range(param_and_grad_buffer, bucket_index)
                for bucket_index in range(len(param_and_grad_buffer.buckets))
            ]
        }

    @classmethod
    def _build_model_param_gbuf_map(
        cls, gbuf_ranges: List[Dict]
    ) -> Dict[torch.nn.Parameter, Tuple]:
        """
        Create a reverse of the gbuf_ranges, for referencing in opposite direction.
        """
        param_gbuf_map = {}
        for gbuf_index, gbuf_range_map in enumerate(gbuf_ranges):
            for dtype, gbuf_range_map_for_all_buckets in gbuf_range_map.items():
                for bucket_index, gbuf_range_map in enumerate(gbuf_range_map_for_all_buckets):
                    for param, _ in gbuf_range_map["param_map"].items():
                        assert param not in param_gbuf_map, (
                            "Param should not be in param_gbuf_map; each param only belongs "
                            "to a single bucket."
                        )
                        param_gbuf_map[param] = (gbuf_index, dtype, bucket_index)
        return param_gbuf_map

    @classmethod
    def _build_optimizer_group_ranges(cls, param_groups: List[Dict], gbuf_ranges: List[Dict]):
        """
        Create optimizer groups.

        Given the set of parameter shard ranges that are owned by the current
        data-parallel (DP) rank, gather the set of parameters that will be
        used (in the method below) to create the current DP's optimizer
        groups.
        """

        # Param group map.
        # World param group map.
        # - Store a mapping of <model_parameter:group_index> for all parameters
        #   across all DP ranks. This is necessary because it is our first
        #   cross reference between the DDP mappings and the optimizer group
        #   parameters. This mapping only for use in the next step of building
        #   the local mapping over this DP rank's parameters.
        world_param_group_map = {}
        for group_index, group in enumerate(param_groups):
            for param in group["params"]:
                assert param.requires_grad
                world_param_group_map[param] = group_index

        # Optimizer group ranges & param-group mapping.
        # - Build a mapping from groups to their contained parameters, and also
        #   from parameters to their containing group index and order within
        #   the group. The group index and order are particularly important for
        #   saving and loading checkpoints.
        local_param_group_map = {}
        group_ranges = [{"params": []} for _ in param_groups]
        for gbuf_range_map in gbuf_ranges:
            for dtype, gbuf_range_map_for_all_buckets in gbuf_range_map.items():
                for gbuf_range_map in gbuf_range_map_for_all_buckets:
                    for param in gbuf_range_map["param_map"]:
                        group_index = world_param_group_map[param]
                        group_range = group_ranges[group_index]
                        group_range["params"].append(param)
                        local_param_group_map[param] = (group_index, len(group_range["params"]) - 1)

        # Squeeze zero-size group ranges.
        for group_index, group_range in enumerate(group_ranges):
            group_range["orig_group"] = param_groups[group_index]
            group_range["orig_group_idx"] = param_groups[group_index]

        return local_param_group_map, group_ranges

    @classmethod
    def _build_model_and_main_param_groups(
        cls,
        gbuf_ranges: List[Dict],
        param_gbuf_map: Dict[torch.nn.Parameter, Tuple],
        opt_group_ranges: List,
        config: OptimizerConfig,
    ):
        """
        Create main parameter groups needed for the optimizer step.

        These groups encompass both: 1) groups used by this class, for
        reducing/gather, and 2) groups used by the inner optimizer for the
        parameter update. Given that the conceptual grad buffer partitioning
        (created in earlier method) doesn't respect parameter boundaries,
        the optimizer operates on shards of the model parameters, rather than
        the full parameters.
        """

        # Parameter groups:
        #   model_float16_groups: original float16 parameters
        #   model_fp32_groups: original fp32 parameters
        #   shard_float16_groups: shards of original float16 parameters
        #   shard_fp32_groups: shards of original fp32 parameters
        #   shard_fp32_from_float16_groups: fp32 copy of float16 parameters
        model_float16_groups = []
        model_fp32_groups = []
        shard_float16_groups = []
        shard_fp32_groups = []
        shard_fp32_from_float16_groups = []

        # Allocate (or slice) each group's param shard.
        for group_range in opt_group_ranges:

            # Params of this group.
            model_float16_params_this_group = []
            model_fp32_params_this_group = []
            shard_float16_params_this_group = []
            shard_fp32_params_this_group = []
            shard_fp32_from_float16_params_this_group = []
            model_float16_groups.append(model_float16_params_this_group)
            model_fp32_groups.append(model_fp32_params_this_group)
            shard_float16_groups.append(shard_float16_params_this_group)
            shard_fp32_groups.append(shard_fp32_params_this_group)
            shard_fp32_from_float16_groups.append(shard_fp32_from_float16_params_this_group)

            for model_param in group_range["params"]:

                assert model_param.requires_grad

                gbuf_index, dtype, bucket_index = param_gbuf_map[model_param]
                gbuf_range = gbuf_ranges[gbuf_index][dtype][bucket_index]
                param_range = gbuf_range["param_map"][model_param]["param"]

                # fp16, bf16 params.
                if model_param.type() in ['torch.cuda.HalfTensor', 'torch.cuda.BFloat16Tensor']:

                    # Generate sharded model param.
                    if is_float8tensor(model_param):
                        # MXFP8Tensor and BlockwiseQTensor don't support view(-1)
                        shard_model_param = None
                    else:
                        shard_model_param = model_param.detach().view(-1)[
                            param_range.start : param_range.end
                        ]
                        tensor_parallel.copy_tensor_model_parallel_attributes(
                            shard_model_param, model_param
                        )
                        if hasattr(model_param, 'shared'):
                            shard_model_param.shared = model_param.shared

                    # Generate main param.
                    if not config.use_precision_aware_optimizer:
                        # If we use FP8 params to initialize FP32 main params (compared to using the
                        # bf16/fp16 params to initialize the main params), there will be a loss of
                        # precision at the beginning of training (this problem will not occur if the
                        # training is long enough or if the main params are loaded from a
                        # checkpoint).
                        if is_float8tensor(model_param):
                            if hasattr(model_param, 'get_high_precision_init_val'):
                                shard_main_param = (
                                    model_param.get_high_precision_init_val()
                                    .view(-1)[param_range.start : param_range.end]
                                    .clone()
                                    .to(model_param.device)
                                    .float()
                                )
                                model_param.clear_high_precision_init_val()
                            else:
                                shard_main_param = model_param.float().view(-1)[
                                    param_range.start : param_range.end
                                ]
                        else:
                            shard_main_param = shard_model_param.clone().float()

                        tensor_parallel.copy_tensor_model_parallel_attributes(
                            shard_main_param, model_param
                        )
                        if hasattr(model_param, 'shared'):
                            shard_main_param.shared = model_param.shared
                    else:
                        # When using precision-aware optimizer, main params are held by FusedAdam.
                        shard_main_param = None

                    # Store handle to main_param.
                    model_param.main_param = shard_main_param
                    model_param.main_param_sharded = True

                    # Add to group.
                    model_float16_params_this_group.append(model_param)
                    shard_float16_params_this_group.append(shard_model_param)
                    shard_fp32_from_float16_params_this_group.append(shard_main_param)

                # fp32 params.
                elif model_param.type() == 'torch.cuda.FloatTensor':
                    shard_model_param = model_param.view(-1)[param_range.start : param_range.end]
                    model_fp32_params_this_group.append(model_param)
                    shard_fp32_params_this_group.append(shard_model_param)
                    tensor_parallel.copy_tensor_model_parallel_attributes(
                        shard_model_param, model_param
                    )
                    if hasattr(model_param, 'shared'):
                        shard_model_param.shared = model_param.shared

                else:
                    raise TypeError(
                        'Wrapped parameters must be one of '
                        'torch.cuda.FloatTensor,  '
                        'torch.cuda.HalfTensor, or '
                        'torch.cuda.BFloat16Tensor. '
                        'Received {}'.format(model_param.type())
                    )

            # Update optimizer's params.
            if not config.use_precision_aware_optimizer:
                group_range["orig_group"]["params"] = [
                    *shard_fp32_params_this_group,
                    *shard_fp32_from_float16_params_this_group,
                ]
            else:
                group_range["orig_group"]["params"] = [
                    *shard_fp32_params_this_group,
                    *shard_float16_params_this_group,
                ]

        return (
            model_float16_groups,
            model_fp32_groups,
            shard_float16_groups,
            shard_fp32_groups,
            shard_fp32_from_float16_groups,
        )

    def __init__(
        self,
        optimizer: torch.optim.Optimizer,
        config: OptimizerConfig,
        grad_scaler: MegatronGradScaler,
        init_state_fn: Optional[Callable],
        model_chunks: List[MegatronModule],
        per_model_buffers: Dict[int, List[_ParamAndGradBuffer]],
        data_parallel_group: torch.distributed.ProcessGroup,
        data_parallel_group_gloo: Optional[torch.distributed.ProcessGroup],
        data_parallel_group_idx: int,
        distributed_optimizer_instance_id: int,
    ):
        """
        Distributed optimizer, for all data types (fp16, bf16, and fp32).

        The steps in this method create the core mapping between param and grad buffers,
        parameters, and parameter shard ranges, that is needed for converting between model
        param indexes and main parameter shard indexes. This method also updates the optimizer
        parameter groups with the newly created shards.

        Args:
            optimizer (torch.optim.Optimizer): base optimizer such as Adam or SGD.
            config (OptimizerConfig): configuration object for optimizer.
            grad_scaler (MegatronGradScaler): used for scaling gradients. Note that
                this can be None. This case happens when `bf16 = True` and we don't
                use any loss scale. Note that for `bf16 = True`, we can have
                a constant gradient scaler. Also for `bf16 = False`, we
                always require a grad scaler.
            init_state_fn (Callable, optional): function to initialize state in the optimizer.
            model_chunks (List[MegatronModule]): list of model chunks.
            per_model_buffers (Dict[int, List[_ParamAndGradBuffer]]): the implementation of the
                distributed optimizer is centered on using a contiguous buffer for
                communicating grads & params between the model state and the optimizer state.
                You can find a more detailed description in
                https://github.com/NVIDIA/Megatron-LM/blob/main/docs/source/distrib_optimizer.md.
            data_parallel_group (torch.distributed.ProcessGroup): data-parallel group to use to
                all-gather params after optimizer.step().
            data_parallel_group_gloo (torch.distributed.ProcessGroup): gloo data-parallel group
                (used in checkpoint loading and saving).
            data_parallel_group_idx (int): index in data-parallel group (used by
                distributed checkpointing logic).
            distributed_optimizer_instance_id (int): index of the Distributed Optimizer instance.
        """

        if has_config_logger_enabled(config):
            log_config_to_disk(config, locals(), prefix=type(self).__name__)

        super().__init__(optimizer, config, grad_scaler, init_state_fn)
        self.model_chunks = model_chunks
        self.ddp_config = self.model_chunks[0].ddp_config
        for model_chunk in self.model_chunks:
            assert self.ddp_config == model_chunk.ddp_config
        self.distributed_optimizer_instance_id = distributed_optimizer_instance_id

        assert isinstance(optimizer, (Adam, AdEMAMix, HybridDeviceOptimizer)) or optimizer is None, (
            "Only Adam and HybridDeviceOptimizer currently supported, "
            "due to checkpointing requirements."
        )
        if isinstance(optimizer, Adam):
            self.optimizer_name = 'adam'
            self.optimizer_keys = ("param", "exp_avg", "exp_avg_sq")
        elif isinstance(optimizer, AdEMAMix):
            HAVE_APEX_OR_TE = True # NOTE(tj.solergibert) AdEMAMix has the same signature as Apex & TE Fused Adam optimizer 
            self.optimizer_name = 'ademamix'
            self.optimizer_keys = ("param", "exp_avg_slow", "exp_avg_sq")
            if config.adam_beta1 != 0.0:
                self.optimizer_keys = ("param", "exp_avg_slow", "exp_avg_fast", "exp_avg_sq")
        else:
            raise Exception(f"Unrecognized optimizer {type(optimizer)}, only Adam and AdEMAMix are supported for now.")

        # when freezing sub-models we have no real optimizer
        # but still need a stub DistributedOptimizer class
        if optimizer is None:
            self.is_stub_optimizer = True
            return

        self.is_stub_optimizer = False
        if self.ddp_config.use_custom_fsdp:
            return

        # Model grad buffer ranges.
        assert per_model_buffers is not None, "per_model_buffers must be provided"
        self.buffers = list(itertools.chain(*per_model_buffers.values()))
        self.per_model_buffers = per_model_buffers
        self.data_parallel_group = data_parallel_group
        self.data_parallel_group_gloo = data_parallel_group_gloo
        self.data_parallel_group_idx = data_parallel_group_idx

        self.gbuf_idx_to_model_idx_map = {}
        gbuf_idx = 0
        for model_idx, buffers in self.per_model_buffers.items():
            for _ in buffers:
                self.gbuf_idx_to_model_idx_map[gbuf_idx] = model_idx
                gbuf_idx += 1

        self.per_model_bucket_groups = {}
        for model_idx, buffers in self.per_model_buffers.items():
            self.per_model_bucket_groups[model_idx] = partition_buckets(buffers)

        self.gbuf_ranges = []
        self.per_bucket_numel = []
        self.per_bucket_numel_unpadded = []
        for buffer in self.buffers:

            self.per_bucket_numel.append(
                {
                    (buffer.param_dtype, buffer.grad_dtype): [
                        bucket.grad_data.numel() for bucket in buffer.buckets
                    ]
                }
            )
            self.per_bucket_numel_unpadded.append(
                {
                    (buffer.param_dtype, buffer.grad_dtype): [
                        bucket.numel_unpadded for bucket in buffer.buckets
                    ]
                }
            )
            self.gbuf_ranges.append(self._build_gbuf_range_map(buffer))
        self.model_param_gbuf_map = self._build_model_param_gbuf_map(self.gbuf_ranges)

        # Add main_param field to each parameter. We will use this fp32 copy to compute
        # the param norm.
        # For parameters with optimizer state on this rank, None will be overwritten by
        # the corresponding sharded main_param tensor.
        for param_group in self.optimizer.param_groups:
            # For all the parameters in this group.
            for param in param_group['params']:
                if param.requires_grad:
                    # fp32 copy only needed for 16-bit parameters.
                    if param.type() in ['torch.cuda.HalfTensor', 'torch.cuda.BFloat16Tensor']:
                        param.main_param = None
                        param.main_param_sharded = True

        # Optimizer ranges.
        (self.model_param_group_index_map, self.opt_group_ranges) = (
            self._build_optimizer_group_ranges(self.optimizer.param_groups, self.gbuf_ranges)
        )

        # Allocate main param shards.
        (
            self.model_float16_groups,
            self.model_fp32_groups,
            self.shard_float16_groups,
            self.shard_fp32_groups,
            self.shard_fp32_from_float16_groups,
        ) = self._build_model_and_main_param_groups(
            self.gbuf_ranges, self.model_param_gbuf_map, self.opt_group_ranges, config
        )

        if isinstance(self.optimizer, HybridDeviceOptimizer):
            self.optimizer = HybridDeviceOptimizer(
                params=[g["orig_group"] for g in self.opt_group_ranges], **self.optimizer.defaults
            )
        else:
            self.optimizer.param_groups = [g["orig_group"] for g in self.opt_group_ranges]
            self.optimizer.load_state_dict(self.optimizer.state_dict())

    def _get_model_param_range_map(self, param: torch.nn.Parameter):
        """
        Given a model param, get the index sub-range of the param that this
        data-parallel rank owns.
        """
        gbuf_index, dtype, bucket_index = self.model_param_gbuf_map[param]
        gbuf_range_map = self.gbuf_ranges[gbuf_index][dtype][bucket_index]
        param_range_map = gbuf_range_map["param_map"][param]
        return param_range_map

    def get_grad_stats_parallel_group(self) -> torch.distributed.ProcessGroup:
        """
        With the distributed optimizer, gradient statistics (num_zeros & norm) are reduced over
        all ranks in the distributed optimizer instance (versus only the model-parallel ranks
        with the non-distributed optimizer).
        """
        return getattr(self, 'grad_stats_parallel_group', None)

    def state_dict(self):
        """
        The state dict contains all non-DP-rank-dependent (i.e., non-parameter-
        related) optimizer variables. The returned state dict can be stored in
        the standard model/RNG checkpoint file. The parameter and dependent
        optimizer state (e.g., exp_avg, exp_avg_sq) are stored in a separate
        checkpoint file by calling 'save_parameter_state()'.
        """

        inner_state_dict = self.optimizer.state_dict()
        state_dict = {}

        # Extract 'step', for non-Apex/TE support.
        if not HAVE_APEX_OR_TE:
            steps = list(set([s["step"].item() for s in inner_state_dict["state"].values()]))
            assert len(steps) == 1
            step = steps[0]
        elif isinstance(self.optimizer, HybridDeviceOptimizer):
            step = None
            for optimizer in self.optimizer.sub_optimizers:
                if isinstance(optimizer, torch.optim.AdamW):
                    if len(optimizer.state) == 0:
                        continue
                    steps = list(set([s["step"].item() for s in optimizer.state.values()]))
                    assert len(steps) == 1, f"steps: {optimizer.state}"
                    step = steps[0]
                    break

        # Optimizer state (do not store parameter state here).
        state_dict['optimizer'] = {k: v for k, v in inner_state_dict.items() if k != "state"}
        for param_group in state_dict["optimizer"]["param_groups"]:
            del param_group["params"]
            if not HAVE_APEX_OR_TE:
                # Native PyTorch param group requires step (i.e., iteration).
                param_group["step"] = step
            elif isinstance(self.optimizer, HybridDeviceOptimizer) and step is not None:
                param_group["step"] = int(step)

        # Grad scaler state.
        if self.grad_scaler:
            state_dict['grad_scaler'] = self.grad_scaler.state_dict()

        return state_dict

    def load_state_dict(self, state_dict):
        """Load the state dict.

        As detailed in state_dict(), the state dict contains all non-
        parameter-related variables. This method is notably longer than
        state_dict(), because the Torch optimizers state has yet to be
        allocated at this point, and so we must do a cross referencing between
        the optimizers state (and the ordering it expects for parameter state)
        and this DP rank's shards. The optimizer at this point does not contain
        any tensor dimension information, so we must get these dimensions from
        the DP shards mapped during DistributedOptimizer.__init__().

        The tensor parameter state is loaded via load_parameter_state(), and
        so this method also must populate the loaded state dict with dummy
        tensor data (i.e., via torch.empty() below). This will be overwritten
        during load_parameter_state().

        ** Note: Torch optimizer's state structure. **
        The Torch optimizer stores its state in two levels. The top level is a
        list of groups, where each group contains a list of integer indexes
        (corresponding to parameters) that index into a master parameter list
        that is shared by all groups. As such, three values are necessary for
        maintaining this ordering:

        - group_index : The group to which a parameter belongs.
        - group_order : The index of a parameter within its group.
        - state_order : The index of a parameter within the shared parameter
            list.
        """
        if len(self.optimizer.state) == 0:
            if isinstance(self.optimizer, HybridDeviceOptimizer):
                self.optimizer.dummy_step()
            elif self.ddp_config.use_custom_fsdp:
                # Initializes optimizer states with dummy values.

                # This step is necessary to ensure that the optimizer's states are
                # initialized correctly. These dummy states will be replaced in-place
                # during the loading of distributed checkpoints.
                for group in self.optimizer.param_groups:
                    for param in group["params"]:
                        if param.numel() == 0:
                            # Avoid FusedAdam errors on empty tensor input.
                            continue
                        param.grad = torch.randn_like(param)
                self.optimizer.step()
                self.optimizer.zero_grad()

        # Get the Torch optimizer's state dict.
        # - This 'inner' optimizer at this point is unallocated, and only
        #   contains an integer ordering of parameters within each group, and
        #   the ordering of parameters within its flattened parameter state
        #   list.
        inner_state_dict = self.optimizer.state_dict()
        state_dict_param_groups = [
            {**group, "params": list(inner_state_dict["param_groups"][idx]["params"])}
            for idx, group in enumerate(state_dict["optimizer"]["param_groups"])
        ]

        # Allocate or retrieve optimizer state (i.e., tensors).
        if len(self.optimizer.state) == 0:
            # Allocate empty optimizer state if not previously initialized.
            # - If len(self.optimizer.state) == 0, this means that the optimizer
            #   state has not been previously initialized. Once it has been
            #   initialized, we skip this code block to avoid reallocating
            #   empty tensors (i.e., torch.empty), which in turn reduces memory
            #   fragmentation.
            # - Real data is overwritten during load_parameter_state().
            state_dict_state = []
            for gbuf_range_maps in self.gbuf_ranges:
                for gbuf_range_map_for_all_buckets in gbuf_range_maps.values():
                    for gbuf_range_map in gbuf_range_map_for_all_buckets:
                        for model_param, param_range_map in gbuf_range_map["param_map"].items():

                            # Get parameter ordering information (see method docstring
                            # for details).
                            group_index, group_order = self.model_param_group_index_map[model_param]
                            state_order = inner_state_dict["param_groups"][group_index]["params"][
                                group_order
                            ]

                            # Allocate dummy tensors.
                            numel = len(param_range_map["gbuf_world"])
                            init_shard = lambda dtype=torch.float32: torch.empty(
                                (numel,), dtype=dtype, device=torch.cuda.current_device()
                            )
<<<<<<< HEAD

                            # For precision_aware_optimizer, the empty tensors should also be
                            #  initialized with the correct dtype.
                            tensors = {
                                "exp_avg": init_shard(self.config.exp_avg_dtype),
                                "exp_avg_sq": init_shard(self.config.exp_avg_sq_dtype),
                            }
=======
                            
                            if self.optimizer_name == 'adam':
                                tensors = {"exp_avg": init_shard(), "exp_avg_sq": init_shard()}
                            elif self.optimizer_name == 'ademamix':
                                tensors = {"exp_avg_slow": init_shard(), "exp_avg_sq": init_shard()}
                                if "exp_avg_fast" in self.optimizer_keys:
                                    tensors["exp_avg_fast"] =  init_shard()
>>>>>>> 31468d83
                            if self.config.use_precision_aware_optimizer:
                                if self.config.store_param_remainders and self.config.bf16:
                                    tensors["master_param"] = init_shard(torch.int16)
                                else:
                                    tensors["master_param"] = init_shard(
                                        self.config.main_params_dtype
                                    )
                            state_dict_state.append((state_order, tensors))

            # Sort by state order (see method docstring for details).
            state_dict_state.sort(key=lambda s: s[0])
            state_dict_state = {s[0]: s[1] for s in state_dict_state}

        else:
            # Retrieve existing optimizer state.
            state_dict_state = inner_state_dict["state"]

        # Extract 'step', for non-Apex/TE support.
        if not HAVE_APEX_OR_TE:
            steps = list(set([g["step"] for g in state_dict["optimizer"]["param_groups"]]))
            assert len(steps) == 1
            step = torch.tensor(steps[0], dtype=torch.float)

            for s in state_dict_state.values():
                # Native PyTorch state dict requires step (i.e., iteration).
                s["step"] = step
        elif isinstance(self.optimizer, HybridDeviceOptimizer):
            # Handle Torch AdamW special case, which, unlike FusedAdam, Torch AdamW
            # has an extra optimizer state “step”.
            steps = list(
                set([g["step"] for g in state_dict["optimizer"]["param_groups"] if "step" in g])
            )
            if len(steps) != 0:
                assert len(steps) == 1, f"steps: {steps}"
                step = torch.tensor(steps[0], dtype=torch.float32, device="cpu")
                for v in self.optimizer.state.values():
                    v["step"] = step.detach().clone()

        # Optimizer.
        self.optimizer.load_state_dict(
            {"state": state_dict_state, "param_groups": state_dict_param_groups}
        )

        # Grad scaler.
        if 'grad_scaler' not in state_dict:
            if self.config.fp16:
                logger.info(
                    '***WARNING*** found an old checkpoint, will not ' 'load grad scaler ...'
                )
        else:
            if self.grad_scaler:
                self.grad_scaler.load_state_dict(state_dict['grad_scaler'])
            else:
                logger.info(
                    '***WARNING*** fould the grad scaler in the '
                    'checkpoint but it is None in the class. '
                    'Skipping loading grad scaler ...'
                )

        if 'param_state' in state_dict:
            assert 'param_state_sharding_type' in state_dict, state_dict.keys()
            param_state = state_dict['param_state']
            sharding_type = state_dict['param_state_sharding_type']
            if self.ddp_config.use_custom_fsdp:
                assert (
                    sharding_type == "fully_sharded_model_space"
                ), "Only fully sharded model space is supported"
            logger.info(f'Loading distributed optimizer sharded state of type {sharding_type}')
            if sharding_type == 'dp_zero_gather_scatter':
                self.load_parameter_state_from_dp_zero(param_state)
            elif sharding_type == 'fully_sharded_bucket_space':
                self.load_parameter_state_from_fs_bucket_space(param_state)
            elif sharding_type == 'fully_sharded_model_space':
                self.load_parameter_state_from_fs_model_space(param_state)
            else:
                raise NotImplementedError(f'Unknown sharding_type: {sharding_type}')

    def _get_main_param_and_optimizer_states(self, model_param):
        """Return a dict containing the main param and optimizer states corresponding to the input
        model_param.

        The structure of the returned dict:
        tensors = {
            "param": torch.Tensor
            "exp_avg": torch.Tensor
            "exp_avg_sq": torch.Tensor
        }
        """
        if self.ddp_config.use_custom_fsdp:
            for model_chunk in self.model_chunks:
                pg_buffer = model_chunk.param_and_grad_buffer
                if model_param not in pg_buffer.param_to_name:
                    continue
                param_name = pg_buffer.param_to_name[model_param]
                main_param = dict(pg_buffer.optimizer_named_parameters)[param_name]
            assert param_name is not None, f"Not found main_param"

            return {"param": main_param, **self.optimizer.state[main_param]}

        group_index, group_order = self.model_param_group_index_map[model_param]
        if self.config.use_precision_aware_optimizer:
            sharded_model_param = self.optimizer.param_groups[group_index]["params"][group_order]
            tensors = {}
            for k in self.optimizer.state[sharded_model_param]:
                if isinstance(self.optimizer, HybridDeviceOptimizer):
                    tensors[k] = self.optimizer.state[sharded_model_param][k]
                    continue

                tensors[k] = self.optimizer.get_unscaled_state(sharded_model_param, k)
            tensors["param"] = tensors.pop("master_param")
        else:
            main_param = self.optimizer.param_groups[group_index]["params"][group_order]
            optim_state = self.optimizer.state[main_param]
            tensors = {"param": main_param, **optim_state}
        return tensors

    def _set_main_param_and_optimizer_states(self, model_param, tensors):
        """Set the main param and optimizer states corresponding to the input model_param.

        The structure of the input `tensors`:
        tensors = {
            "param": torch.Tensor
            "exp_avg": torch.Tensor
            "exp_avg_sq": torch.Tensor
        }
        """
        if self.ddp_config.use_custom_fsdp:
            for model_chunk in self.model_chunks:
                pg_buffer = model_chunk.param_and_grad_buffer
                if model_param not in pg_buffer.param_to_name:
                    continue
                param_name = pg_buffer.param_to_name[model_param]
                main_param = dict(pg_buffer.optimizer_named_parameters)[param_name]
            assert param_name is not None, f"Not found parameter"

            for key in tensors:
                if key == "param":
                    main_param.copy_(tensors[key])
                else:
                    self.optimizer.state[main_param][key] = tensors[key]
            return

        group_index, group_order = self.model_param_group_index_map[model_param]
        if self.config.use_precision_aware_optimizer:
            sharded_model_param = self.optimizer.param_groups[group_index]["params"][group_order]
            for k, v in tensors.items():
                if isinstance(self.optimizer, HybridDeviceOptimizer):
                    if k == "param":
                        k = "master_param"
                    self.optimizer.state[sharded_model_param][k] = v
                    continue

                if k == "param":
                    self.optimizer.set_scaled_state(sharded_model_param, "master_param", v)
                else:
                    self.optimizer.set_scaled_state(sharded_model_param, k, v)
        else:
            main_param = self.optimizer.param_groups[group_index]["params"][group_order]
            optim_state = self.optimizer.state[main_param]
            dst_tensors = {"param": main_param, **optim_state}
            for key in dst_tensors:
                dst_tensors[key].copy_(tensors[key])

    def get_parameter_state_fs_bucket_space(self):
        """Get internal representation of parameter state without any copies and modifications.

        This is referred to as "fully sharded bucket space" because the optimizer state is
        fully sharded (e.g. no gather involved) and bucket-centric (the state
        follows the internal structure of the Distributed Optimizer buckets)
        as opposed to model-centric (typical structure of PyT optimizers)
        """
        state = {
            "per_bucket_numel": self.per_bucket_numel,
            "per_bucket_numel_unpadded": self.per_bucket_numel_unpadded,
        }
        for gbuf_idx, gbuf_range_maps in enumerate(self.gbuf_ranges):

            # Iterate grad buffers (by data type).
            dtype_state = {}
            assert len(gbuf_range_maps) == 1, "single dtype supported, for now."
            for dtype, gbuf_range_map_for_all_buckets in gbuf_range_maps.items():
                buckets_state = []
                for bucket_idx, gbuf_range_map in enumerate(gbuf_range_map_for_all_buckets):
                    bucket_state = []
                    for model_param, param_range_map in gbuf_range_map["param_map"].items():
                        tensors = self._get_main_param_and_optimizer_states(model_param)
                        tensors.update(
                            {
                                "gbuf_local_start": param_range_map["gbuf_local"].start,
                                "gbuf_local_end": param_range_map["gbuf_local"].end,
                            }
                        )
                        bucket_state.append(tensors)
                    buckets_state.append(bucket_state)
                dtype_state[dtype] = buckets_state
            state[gbuf_idx] = dtype_state
        return state

    def get_parameter_state_dp_zero(self):
        """Get parameter state (i.e., parameter & optimizer tensors).

        This method performs two steps:
        - For each DP rank, copy param & optimizer shards to contiguous CPU
          buffers (e.g., one buffer each for main_param, exp_avg, and
          exp_avg_sq).
        - Gather contiguous buffers on DP rank 0 and concatenate to world
          buffers.
        """
        if self.ddp_config.use_custom_fsdp:
            state = {"buckets_coalesced": True}
            for model_chunk in self.model_chunks:
                pg_buffer = model_chunk.param_and_grad_buffer
                for group_id, group in enumerate(pg_buffer.parameter_groups):
                    this_group_state = {}
                    mbuf = group.master_weight_buffer
                    for item_id, _ in enumerate(group.params):
                        main_param = mbuf.get_item(item_id)
                        optim_state = self.optimizer.state[main_param]
                        object_list = [None] * mbuf.dp_world_size
                        torch.distributed.all_gather_object(
                            object_list, optim_state, group=mbuf.data_parallel_group
                        )

                        for rank, obj in enumerate(object_list):
                            for name, value in obj.items():
                                assert torch.is_tensor(value), f"Expected tensor, got {type(value)}"
                                this_group_state.setdefault(name, []).append(value)

                        for name, values in this_group_state.items():
                            this_group_state[name] = torch.cat(values).cpu()

                    state[f"group_{group_id}"] = this_group_state

            return state

        # Data parallelism variables.
        assert self.data_parallel_group_gloo is not None
        data_parallel_world_size = self.data_parallel_group_gloo.size()
        data_parallel_rank = torch.distributed.get_rank(self.data_parallel_group_gloo)
        data_parallel_group_gloo = self.data_parallel_group_gloo
        data_parallel_global_ranks = torch.distributed.get_process_group_ranks(
            self.data_parallel_group_gloo
        )

        # Collect param states.
        state = {"buckets_coalesced": True}
        for gbuf_idx, gbuf_range_maps in enumerate(self.gbuf_ranges):

            # Iterate grad buffers (by data type).
            dtype_state = {}
            assert len(gbuf_range_maps) == 1, "single dtype supported, for now."
            for dtype, gbuf_range_map_for_all_buckets in gbuf_range_maps.items():
                buffer_numel_unpadded = self.buffers[gbuf_idx].numel_unpadded
                # Create coalesced tensors for all state related to parameters in this buffer.
                world_tensors = {}
                if data_parallel_rank == 0:
                    world_tensors = {
                        key: torch.zeros(
                            (buffer_numel_unpadded,), dtype=torch.float32, device="cpu"
                        )
                        for key in self.optimizer_keys
                    }
                    world_tensors["numel_unpadded"] = buffer_numel_unpadded
                offset_in_world_tensors = 0
                for bucket_idx, gbuf_range_map in enumerate(gbuf_range_map_for_all_buckets):

                    # Compute local DP contiguous shard's size.
                    gbuf_world_numel = self.buffers[gbuf_idx].buckets[bucket_idx].grad_data.numel()
                    assert gbuf_world_numel % data_parallel_world_size == 0
                    gbuf_local_numel = gbuf_world_numel // data_parallel_world_size

                    gbuf_world_numel_unpadded = (
                        self.buffers[gbuf_idx].buckets[bucket_idx].numel_unpadded
                    )
                    assert gbuf_world_numel_unpadded <= gbuf_world_numel

                    local_shards = {
                        key: torch.zeros((gbuf_local_numel,), dtype=torch.float32, device="cpu")
                        for key in self.optimizer_keys
                    }

                    # Build contiguous DP rank shards (for param + optim states).
                    for model_param, param_range_map in gbuf_range_map["param_map"].items():
                        tensors = self._get_main_param_and_optimizer_states(model_param)

                        # Copy states into contiguous shard.
                        gbuf_local_start = param_range_map["gbuf_local"].start
                        gbuf_local_end = param_range_map["gbuf_local"].end
                        for key in local_shards:
                            local_shards[key][gbuf_local_start:gbuf_local_end].data.copy_(
                                tensors[key].detach().cpu()
                            )

                    # Gather contiguous shards on DP rank 0.
                    for key, send_tensor in local_shards.items():

                        # Gather tensor list.
                        if data_parallel_rank == 0:
                            recv_tensors = [
                                torch.zeros((gbuf_local_numel,), dtype=torch.float32, device="cpu")
                                for _ in range(data_parallel_world_size)
                            ]
                        else:
                            recv_tensors = None

                        # Gather.
                        torch.distributed.gather(
                            send_tensor,
                            recv_tensors,
                            data_parallel_global_ranks[0],
                            data_parallel_group_gloo,
                        )

                        # Concatenate.
                        if data_parallel_rank == 0:
                            recv_tensors_concatenated = torch.cat(recv_tensors)
                            # Copy this bucket's collected all-gather tensors into the right place
                            # in the tensor for the buffer. The tensor for the buffer gets rid of
                            # the padding between buckets.
                            start = offset_in_world_tensors
                            end = offset_in_world_tensors + gbuf_world_numel_unpadded
                            world_tensors[key][start:end].copy_(
                                recv_tensors_concatenated[:gbuf_world_numel_unpadded]
                            )

                    offset_in_world_tensors += gbuf_world_numel_unpadded

                # Collect world state.
                dtype_state[dtype] = world_tensors
            state[gbuf_idx] = dtype_state

        return state

    def save_parameter_state(self, filename: str):
        """Save the distributed parameter state on DP rank 0.

        Args:
            filename (str): path to save parameter state to.
        """

        state_dict = self.get_parameter_state_dp_zero()
        if torch.distributed.get_rank(self.data_parallel_group) == 0:
            torch.save(state_dict, filename)

    def sharded_state_dict(
        self,
        model_sharded_state_dict: ShardedStateDict,
        is_loading: bool = False,
        sharding_type: str = 'fully_sharded_model_space',
    ):
        """
        Chooses between 3 param state sharding implementations as requested by `sharding_type`.

        Regular state dict parameters are saved on DP rank 0 and loaded on all ranks.
        """
        if not is_loading and sharding_type == 'fully_sharded_bucket_space':
            logger.warning(
                '`fully_sharded_bucket_space` sharding for DistributedOptimizer'
                ' checkpoint is deprecated and will be removed in the future.'
                ' Please switch to `full_sharded_model_space`.'
            )

        if self.ddp_config.use_custom_fsdp:
            assert sharding_type == 'fully_sharded_model_space', (
                f'For FSDP, only `fully_sharded_model_space` is supported. ' f'Got: {sharding_type}'
            )

        state_dict = self.state_dict()
        if sharding_type != 'fully_sharded_model_space':
            # State dict differs between different model parallel groups
            state_dict = {
                k: ShardedObject(
                    f'optimizer.distributed.dp_group_idx_{self.data_parallel_group_idx}.{k}',
                    v,
                    (1,),
                    (0,),
                    replica_id=torch.distributed.get_rank(self.data_parallel_group),
                )
                for k, v in state_dict.items()
            }

        if is_loading:
            # Call the distributed optimizer's specialized load_state_dict(),
            # which conditionally skips re-allocating the optimizer's state if
            # already initialized, which in turn reduces memory fragmentation.
            self.load_state_dict(self.state_dict())
        if sharding_type == 'fully_sharded_bucket_space':
            param_state = self.sharded_param_state_fs_bucket_space(
                model_sharded_state_dict, is_loading
            )

        elif sharding_type == 'dp_zero_gather_scatter':
            param_state = self.sharded_param_state_dp_zero(model_sharded_state_dict, is_loading)
        elif sharding_type == 'fully_sharded_model_space':
            param_state = self.sharded_param_state_fs_model_space(
                model_sharded_state_dict, is_loading
            )
        else:
            raise NotImplementedError(f'Unknown sharding_type: {sharding_type}')

        state_dict['param_state'] = param_state
        state_dict['param_state_sharding_type'] = sharding_type
        return state_dict

    def sharded_param_state_dp_zero(
        self, model_sharded_state_dict: ShardedStateDict, is_loading: bool = False
    ):
        """Naive implementation which reuses gather/scatter from the legacy ckpt format.

        During saving, gathers the parameters state on DP rank 0 and saves a ShardedObject
        with fixed TPxPP structure. During loading, loads the saved data on DP rank 0
        (None on other ranks). Relies on the parameters scatter done in load_state_dict.
        """
        if is_loading:
            param_state_data = None
        else:
            if self.distributed_optimizer_instance_id == 0:
                # Gather on rank 0
                param_state_data = self.get_parameter_state_dp_zero()

        if (
            torch.distributed.get_rank(self.data_parallel_group) == 0
            and self.distributed_optimizer_instance_id == 0
        ):
            # Fixed TPxPP. Save on DP rank 0 only
            param_state = ShardedObject(
                f'optimizer.distributed.dp_group_idx_{self.data_parallel_group_idx}.param_state',
                param_state_data,  # pylint: disable=E0606
                (1,),
                (0,),
            )
        else:
            # DP ranks > 0 don't save. During loading, the param_state needs to be None.
            param_state = LocalNonpersistentObject(None)

        return param_state

    def sharded_param_state_fs_bucket_space(
        self, model_sharded_state_dict: ShardedStateDict, is_loading: bool = False
    ):
        """Sharded state dict where each noncontiguous buffer is a separate ShardedTensor.

        Results in fully parallel save and load without any inter-process
        communication or intermediate buffers/copies.
        """
        data_parallel_rank = torch.distributed.get_rank(self.data_parallel_group)
        data_parallel_world_size = torch.distributed.get_world_size(self.data_parallel_group)

        state = self.get_parameter_state_fs_bucket_space()
        # per_bucket_numel metadata is saved separately for each TPxPP domain.
        for per_bucket_key in ('per_bucket_numel', 'per_bucket_numel_unpadded'):
            key = (
                f'optimizer.distributed.dp_group_idx_{self.data_parallel_group_idx}'
                f'.{per_bucket_key}'
            )
            state[per_bucket_key] = ShardedObject(
                key, state[per_bucket_key], (1,), (0,), replica_id=data_parallel_rank
            )

        for gbuf_idx, gbuf_range_maps in enumerate(self.gbuf_ranges):
            for dtype, gbuf_range_map_for_all_buckets in state[gbuf_idx].items():
                for bucket_idx, bucket_state in enumerate(gbuf_range_map_for_all_buckets):
                    # Compute local DP contiguous shard's size.
                    gbuf_world_numel = self.buffers[gbuf_idx].buckets[bucket_idx].grad_data.numel()
                    assert gbuf_world_numel % data_parallel_world_size == 0
                    gbuf_local_numel = gbuf_world_numel // data_parallel_world_size

                    sharded_bucket_key = (
                        f'optimizer.distributed.dp_group_idx_{self.data_parallel_group_idx}'
                        f'.gbuf_idx_{gbuf_idx}.dtype_{dtype}.bucket_idx_{bucket_idx}'
                    )

                    # The global ckpt tensors must be fully covered.
                    # We add extra empty padding if necessary
                    assert bucket_state, 'empty bucket encountered'

                    # Insert padding between parameter tensors to ensure full coverage as needed.
                    all_pad_tensors = {}
                    for i in range(len(bucket_state) - 1):
                        next_param_start = bucket_state[i + 1]['gbuf_local_start']
                        cur_param_end = bucket_state[i]['gbuf_local_end']
                        if next_param_start != cur_param_end:
                            pad_tensors = {
                                k: torch.empty(
                                    next_param_start - cur_param_end, dtype=v.dtype, device=v.device
                                )
                                for k, v in bucket_state[i].items()
                                if isinstance(v, torch.Tensor)
                            }
                            all_pad_tensors[i + 1] = {
                                **pad_tensors,
                                'gbuf_local_start': cur_param_end,
                                'gbuf_local_end': next_param_start,
                                'padding': True,
                            }

                    # Insert from end so that insertion positions are still correct.
                    indices_to_insert = sorted(list(all_pad_tensors.keys()))
                    for index_to_insert in reversed(indices_to_insert):
                        bucket_state.insert(index_to_insert, all_pad_tensors[index_to_insert])

                    if bucket_state[-1]['gbuf_local_end'] != gbuf_local_numel:
                        pad_tensors = {
                            k: torch.empty(
                                gbuf_local_numel - bucket_state[-1]['gbuf_local_end'],
                                dtype=v.dtype,
                                device=v.device,
                            )
                            for k, v in bucket_state[-1].items()
                            if isinstance(v, torch.Tensor)
                        }
                        bucket_state.append(
                            {
                                **pad_tensors,
                                'gbuf_local_start': bucket_state[-1]['gbuf_local_end'],
                                'gbuf_local_end': gbuf_local_numel,
                                'padding': True,
                            }
                        )

                    # Each tensor is mapped to a slice (`flattened_range`)
                    # of a DP-local shard of size `gbuf_local_numel`.
                    for bucket_params_idx in range(len(bucket_state)):
                        tensors = bucket_state[bucket_params_idx]
                        gbuf_local_start = tensors.pop('gbuf_local_start')
                        gbuf_local_end = tensors.pop('gbuf_local_end')
                        if 'padding' not in tensors:
                            tensors['padding'] = False

                        for key in tensors:
                            if key == 'padding':
                                tensors[key] = LocalNonpersistentObject(tensors[key])
                                continue
                            assert tensors[key].shape == (gbuf_local_end - gbuf_local_start,), (
                                tensors[key].shape,
                                gbuf_local_start,
                                gbuf_local_end,
                            )

                            tensors[key] = ShardedTensor(
                                f'{sharded_bucket_key}.{key}',
                                tensors[key],
                                tensors[key].dtype,
                                (gbuf_local_numel,),
                                (data_parallel_world_size * gbuf_local_numel,),
                                (data_parallel_rank * gbuf_local_numel,),
                                axis_fragmentations=(data_parallel_world_size,),
                                flattened_range=slice(gbuf_local_start, gbuf_local_end),
                                allow_shape_mismatch=True,
                            )
        return state

    def sharded_param_state_fs_model_space(
        self, model_sharded_state_dict: ShardedStateDict, is_loading: bool = False
    ):
        """Sharded state dict where each buffer is mapped to corresponding model param.

        In this approach the optimizer state tensors are directly related to model parameters
        by linking them with metadata from `model_sharded_state_dict`.
        This will allow changing TP and PP while using DistOpt (as with other optimizers).
        """

        param_to_sharded_metadata = {}
        model_sharded_state_dict, _ = extract_sharded_tensors_and_factories(
            model_sharded_state_dict
        )
        for sh_base in nested_values(model_sharded_state_dict):
            param_to_sharded_metadata[sh_base.data] = sh_base

        prefix = 'optimizer.state'
        state = {}

        # Not stored in the checkpoint, used only to identify params in
        # `sharded_param_state_fs_model_space`.
        def _get_param_state_sharded_tensors(model_param, item_slice):
            # Main param & optimizer states.
            tensors = self._get_main_param_and_optimizer_states(model_param)
            tensors["fp32_param"] = tensors.pop("param")

            # Match optimizer parameter with model ShardedTensor (or
            # ShardedTensorFactory).
            if self.ddp_config.use_custom_fsdp:
                model_param = getattr(model_param, "fully_shard_param_local_shard", model_param)
            try:
                sharded_metadata = param_to_sharded_metadata[model_param]
            except KeyError as e:
                raise ValueError(
                    f'Model param {model_param} not in model_sharded_state_dict'
                ) from e

            # Set DP corresponding replica_id coordinate to 0.
            assert (
                len(sharded_metadata.replica_id) == 3
            ), f'Expected replica_id format (PP, TP, DP), got: {sharded_metadata}'
            replica_id = (*sharded_metadata.replica_id[:2], self.distributed_optimizer_instance_id)

            # Instantiate ShardedTensor (or ShardedTensorFactory) for optimizer
            # params.
            for state_key, state_ten in tensors.items():
                if state_key == 'step':
                    # Note that step is a 0-dim tensor, unlike other
                    # states have the same size as the parameter.
                    # The optimizer state of STEP is handled
                    # specifically and is read from param_groups.
                    continue
                replace_kwargs = dict(
                    key=f'{prefix}.{state_key}.{sharded_metadata.key}',
                    data=state_ten,
                    dtype=state_ten.dtype,
                    flattened_range=item_slice,
                    replica_id=replica_id,
                )
                if isinstance(sharded_metadata, ShardedTensorFactory):
                    replace_kwargs.pop('dtype')
                tensors[state_key] = replace(sharded_metadata, **replace_kwargs)
                tensors[state_key].validate_metadata_integrity()
            return tensors

        if self.ddp_config.use_custom_fsdp:
            for model_chunk in self.model_chunks:
                pg_buffer = model_chunk.param_and_grad_buffer
                for pg in pg_buffer.parameter_groups:
                    gbuf = pg.main_grad_buffer
                    if gbuf is None:
                        continue
                    for model_param in gbuf.params:
                        item_id = gbuf.param_idx[model_param]
                        param_name = pg_buffer.param_to_name[model_param]
                        item_slice = gbuf._get_item_slice_in_shard(item_id)
                        if item_slice[0] == item_slice[1]:
                            # This param is not in this shard.
                            continue

                        state[param_name] = _get_param_state_sharded_tensors(
                            model_param, slice(*item_slice)
                        )
            return state

        # Not stored in the checkpoint, used only to identify params in
        # `sharded_param_state_fs_model_space`.
        param_idx = 0
        for gbuf_range_maps in self.gbuf_ranges:
            for gbuf_range_map_for_all_buckets in gbuf_range_maps.values():
                for gbuf_range_map in gbuf_range_map_for_all_buckets:
                    for model_param, param_range_map in gbuf_range_map["param_map"].items():
                        param_range = param_range_map['param']
                        tensors = _get_param_state_sharded_tensors(
                            model_param, slice(param_range.start, param_range.end)
                        )
                        state[param_idx] = tensors
                        param_idx += 1
        return state

    def load_parameter_state_from_fs_bucket_space(self, state_dict):
        """Loads the parameter state from an internal representation.

        Inverse of the `get_parameter_state_fs_bucket_space` method.
        """
        logger.warning(
            '`fully_sharded_bucket_space` sharding for DistributedOptimizer'
            'checkpoint is deprecated. Please switch to `full_sharded_model_space`'
        )

        if state_dict is not None and "per_bucket_numel_unpadded" in state_dict:
            per_bucket_numel_unpadded_in_checkpoint = state_dict["per_bucket_numel_unpadded"]
            assert self.per_bucket_numel_unpadded == per_bucket_numel_unpadded_in_checkpoint, (
                f"Number of unpadded elements in each bucket need to be the same in current run "
                f"({self.per_bucket_numel_unpadded}) and checkpoint "
                f"({per_bucket_numel_unpadded_in_checkpoint})"
            )

        for gbuf_idx, gbuf_range_maps in enumerate(self.gbuf_ranges):
            assert len(gbuf_range_maps) == 1, "single dtype supported, for now."
            for dtype, gbuf_range_map_for_all_buckets in gbuf_range_maps.items():
                for bucket_idx, gbuf_range_map in enumerate(gbuf_range_map_for_all_buckets):
                    bucket_state = state_dict[gbuf_idx][dtype][bucket_idx]
                    bucket_state = [
                        bucket_state_elem
                        for bucket_state_elem in bucket_state
                        if not bucket_state_elem['padding']
                    ]

                    assert len(bucket_state) == len(gbuf_range_map["param_map"]), (
                        len(bucket_state),
                        len(gbuf_range_map["param_map"]),
                    )
                    for src_tensors, (model_param, param_range_map) in zip(
                        bucket_state, gbuf_range_map["param_map"].items()
                    ):
                        # Main param & optimizer states.
                        self._set_main_param_and_optimizer_states(model_param, src_tensors)

    @torch.no_grad()
    def load_parameter_state_from_fs_model_space(self, state_dict):
        """Loads the parameter state from a "model space" representation.

        Inverse of the `sharded_param_state_fs_model_space` method.
        """
        if self.ddp_config.use_custom_fsdp:
            for model_chunk in self.model_chunks:
                pg_buffer = model_chunk.param_and_grad_buffer
                for model_param in pg_buffer.params:
                    param_name = pg_buffer.param_to_name[model_param]
                    if param_name not in state_dict:
                        continue

                    src_tensors = {}
                    for k, v in state_dict[param_name].items():
                        if k == "fp32_param":
                            src_tensors["param"] = v
                        else:
                            src_tensors[k] = v
                    self._set_main_param_and_optimizer_states(model_param, src_tensors)
            return

        param_idx = 0  # matching order with `sharded_param_state_fs_model_space`
        for gbuf_range_maps in self.gbuf_ranges:
            for gbuf_range_map_for_all_buckets in gbuf_range_maps.values():
                for gbuf_range_map in gbuf_range_map_for_all_buckets:
                    for model_param, param_range_map in gbuf_range_map["param_map"].items():
                        src_tensors = {}
                        for k, v in state_dict[param_idx].items():
                            if k == "step":
                                # Handle torch Adam "step" state separately.
                                continue
                            if k == "fp32_param":
                                src_tensors["param"] = v
                            else:
                                src_tensors[k] = v
                        self._set_main_param_and_optimizer_states(model_param, src_tensors)
                        param_idx += 1
        if isinstance(self.optimizer, HybridDeviceOptimizer):
            self.optimizer._sync_hdo_state_to_sub_optimizers()

    @classmethod
    def _update_legacy_world_tensors(cls, old_tensors, new_numels):
        '''Reshard buckets (where each bucket is a tensor) to new target
        numels, where the total numel remains the same.'''

        old_total = sum([t.numel() for t in old_tensors])
        new_total = sum(new_numels)

        assert old_total == new_total

        unified_tensor = torch.cat(old_tensors, dim=0)

        new_tensors = []
        start_idx = 0
        for new_numel in new_numels:
            new_tensors.append(unified_tensor[start_idx : (start_idx + new_numel)])
            start_idx += new_numel

        return new_tensors

    def load_parameter_state_from_dp_zero_legacy(self, state_dict):
        """Load parameter state (i.e., parameter & optimizer tensors) from DP 0 rank,
        using the legacy checkpoint format as described below.

        The difference between this method and `load_parameter_state_from_dp_zero_modern()`
        is that this method is used for updating the format of checkpoints that
        were saved using code from before Feb 13, 2024. Starting on this date, a
        new format was used (i.e., different format for the parameter mapping and
        bucket sharding).

        Use arg `--ckpt-convert-update-legacy-dist-opt-format` to call this
        method, along with `--ckpt-convert-format` and `--ckpt-convert-save` to
        update a legacy-format checkpoint to the modern format.
        """

        # Data parallelism variables.
        assert self.data_parallel_group_gloo is not None
        data_parallel_world_size = self.data_parallel_group_gloo.size()
        data_parallel_rank = torch.distributed.get_rank(self.data_parallel_group_gloo)
        data_parallel_group_gloo = self.data_parallel_group_gloo
        data_parallel_global_ranks = torch.distributed.get_process_group_ranks(
            self.data_parallel_group_gloo
        )

        # Scatter tensors to all DP ranks.
        for gbuf_idx, gbuf_range_maps in enumerate(self.gbuf_ranges):
            for dtype, gbuf_range_map_for_all_buckets in gbuf_range_maps.items():
                if data_parallel_rank == 0:
                    buffer_numel_unpadded = self.buffers[gbuf_idx].numel_unpadded
                    model_numels = [b.numel_unpadded for b in self.buffers[gbuf_idx].buckets]
                    checkpoint_numels = [
                        t.numel() for t in state_dict[gbuf_idx][torch.float32]["param"]
                    ]
                    assert sum(model_numels) == sum(checkpoint_numels)
                for key in self.optimizer_keys:
                    legacy_world_tensors = self._update_legacy_world_tensors(
                        state_dict[gbuf_idx][torch.float32][key],
                        [
                            self.buffers[gbuf_idx].buckets[bi].numel_unpadded
                            for bi in range(len(gbuf_range_map_for_all_buckets))
                        ],
                    )
                    offset_in_world_tensors = 0
                    for bucket_idx, gbuf_range_map in enumerate(gbuf_range_map_for_all_buckets):
                        # Compute local DP contiguous shard's size.
                        gbuf_world_numel = (
                            self.buffers[gbuf_idx].buckets[bucket_idx].grad_data.numel()
                        )
                        assert gbuf_world_numel % data_parallel_world_size == 0
                        gbuf_local_numel = gbuf_world_numel // data_parallel_world_size
                        gbuf_world_numel_unpadded = (
                            self.buffers[gbuf_idx].buckets[bucket_idx].numel_unpadded
                        )
                        assert gbuf_world_numel_unpadded <= gbuf_world_numel

                        # Contiguous local shards (received from DP rank 0).
                        recv_tensor = torch.empty(
                            (gbuf_local_numel,), dtype=torch.float32, device="cpu"
                        )

                        # Scatter tensor list.
                        if data_parallel_rank == 0:

                            start = offset_in_world_tensors
                            end = offset_in_world_tensors + gbuf_world_numel_unpadded

                            world_tensor = legacy_world_tensors[bucket_idx]
                            assert (
                                world_tensor.numel() == gbuf_world_numel_unpadded
                            ), "%d vs. %d." % (world_tensor.numel(), gbuf_world_numel_unpadded)
                            offset_in_world_tensors += gbuf_world_numel_unpadded

                            # Pad world_tensor to gbuf_world_numel. Don't pad at the front,
                            # pad at the back.
                            world_tensor = torch.nn.functional.pad(
                                world_tensor, (0, gbuf_world_numel - gbuf_world_numel_unpadded)
                            )
                            assert world_tensor.numel() == gbuf_world_numel
                            gbuf_start_idxs = list(range(0, gbuf_world_numel, gbuf_local_numel))
                            send_tensors = [
                                world_tensor[i : (i + gbuf_local_numel)] for i in gbuf_start_idxs
                            ]
                        else:
                            send_tensors = None

                        # Scatter.
                        torch.distributed.scatter(
                            recv_tensor,
                            send_tensors,
                            data_parallel_global_ranks[0],
                            data_parallel_group_gloo,
                        )

                        # Copy local contiguous shards to param/optim shards.
                        for model_param, param_range_map in gbuf_range_map["param_map"].items():

                            # Main param & optimizer states.
                            group_index, group_order = self.model_param_group_index_map[model_param]
                            main_param = self.optimizer.param_groups[group_index]["params"][
                                group_order
                            ]
                            if key == "param":
                                tensor_to_copy_into = main_param
                            else:
                                optim_state = self.optimizer.state[main_param]
                                tensor_to_copy_into = optim_state[key]

                            # Copy states into contiguous shard.
                            gbuf_local_start = param_range_map["gbuf_local"].start
                            gbuf_local_end = param_range_map["gbuf_local"].end
                            tensor_to_copy_into.data.copy_(
                                recv_tensor[gbuf_local_start:gbuf_local_end]
                            )

    def load_parameter_state_from_dp_zero(self, state_dict, *, update_legacy_format=False):
        """Load parameter state (i.e., parameter & optimizer tensors) from DP 0 rank,
        using the new checkpoint format with coalesced state across buckets.

        This method performs the reverse of get_parameter_state_dp_zero():
        - Scatter contiguous buffers from DP rank 0 to each DP rank (each DP
          rank receives its relevant subset of the world buffers).
        - For each DP rank, copy param & optimizer shards from contiguous CPU
          buffers. (e.g., one buffer each for main_param, exp_avg, and
          exp_avg_sq).
        """

        # Selectively load from a legacy checkpoint. The legacy format was used
        # prior to Feb 13, 2024.
        if update_legacy_format:
            return self.load_parameter_state_from_dp_zero_legacy(state_dict)

        # Data parallelism variables.
        assert self.data_parallel_group_gloo is not None
        data_parallel_world_size = self.data_parallel_group_gloo.size()
        data_parallel_rank = torch.distributed.get_rank(self.data_parallel_group_gloo)
        data_parallel_group_gloo = self.data_parallel_group_gloo
        data_parallel_global_ranks = torch.distributed.get_process_group_ranks(
            self.data_parallel_group_gloo
        )

        if data_parallel_rank == 0:
            # Do nothing if "--fp8-param-gather" is not used.
            self.split_state_dict_if_needed(state_dict)

        # Scatter tensors to all DP ranks.
        for gbuf_idx, gbuf_range_maps in enumerate(self.gbuf_ranges):
            for dtype, gbuf_range_map_for_all_buckets in gbuf_range_maps.items():
                if data_parallel_rank == 0:
                    buffer_numel_unpadded = self.buffers[gbuf_idx].numel_unpadded
                    checkpoint_numel_unpadded = state_dict[gbuf_idx][dtype]["numel_unpadded"]
                    assert buffer_numel_unpadded == checkpoint_numel_unpadded, (
                        f"Number of unpadded elements must be same in current run "
                        f"({buffer_numel_unpadded}) and checkpoint ({checkpoint_numel_unpadded})"
                    )
                recv_tensors = {}
                for key in self.optimizer_keys:
                    offset_in_world_tensors = 0
                    for bucket_idx, gbuf_range_map in enumerate(gbuf_range_map_for_all_buckets):
                        # Compute local DP contiguous shard's size.
                        gbuf_world_numel = (
                            self.buffers[gbuf_idx].buckets[bucket_idx].grad_data.numel()
                        )
                        assert gbuf_world_numel % data_parallel_world_size == 0
                        gbuf_local_numel = gbuf_world_numel // data_parallel_world_size
                        gbuf_world_numel_unpadded = (
                            self.buffers[gbuf_idx].buckets[bucket_idx].numel_unpadded
                        )
                        assert gbuf_world_numel_unpadded <= gbuf_world_numel

                        # Contiguous local shards (received from DP rank 0).
                        recv_tensor = torch.zeros(
                            (gbuf_local_numel,), dtype=torch.float32, device="cpu"
                        )

                        # Scatter tensor list.
                        if data_parallel_rank == 0:
                            world_tensors = state_dict[gbuf_idx][dtype][key]

                            start = offset_in_world_tensors
                            end = offset_in_world_tensors + gbuf_world_numel_unpadded
                            assert 0 <= start < end <= world_tensors.numel()
                            world_tensor = world_tensors[start:end]
                            offset_in_world_tensors += gbuf_world_numel_unpadded

                            # Pad world_tensor to gbuf_world_numel. Don't pad at the front,
                            # pad at the back.
                            world_tensor = torch.nn.functional.pad(
                                world_tensor, (0, gbuf_world_numel - gbuf_world_numel_unpadded)
                            )
                            assert world_tensor.numel() == gbuf_world_numel
                            gbuf_start_idxs = list(range(0, gbuf_world_numel, gbuf_local_numel))
                            send_tensors = [
                                world_tensor[i : (i + gbuf_local_numel)] for i in gbuf_start_idxs
                            ]
                        else:
                            send_tensors = None

                        # Scatter.
                        torch.distributed.scatter(
                            recv_tensor,
                            send_tensors,
                            data_parallel_global_ranks[0],
                            data_parallel_group_gloo,
                        )

                        for model_param, param_range_map in gbuf_range_map["param_map"].items():
                            # Copy states into contiguous shard.
                            gbuf_local_start = param_range_map["gbuf_local"].start
                            gbuf_local_end = param_range_map["gbuf_local"].end
                            if model_param not in recv_tensors:
                                recv_tensors[model_param] = {}
                            recv_tensors[model_param][key] = recv_tensor[
                                gbuf_local_start:gbuf_local_end
                            ]

                for model_param, tensors in recv_tensors.items():
                    self._set_main_param_and_optimizer_states(model_param, tensors)

    def split_state_dict_if_needed(self, state_dict):
        """
        When "--fp8-param-gather" is disabled, weights and biases are stored in the same
        `_ParamAndGradBuffer`. So, when saving a checkpoint, the optimizer's main parameters are
        saved in a single continuous tensor (this also applies to "exp_avg" and "exp_avg_sq").

        However, when "--fp8-param-gather" is enabled, weights(in fp8 dtype) and biases(in bf16/fp16
        dtype) are stored in separate `_ParamAndGradBuffer`. Therefore, when we enabled
        "--fp8-param-gather", and want to load a checkpoint saved without "--fp8-param-gather", we
        need to split the weights(fp8) and biases(bf16/fp16) in the static_dict into two separate
        tensors.
        """
        # Skip if there is no fp8 buffers.
        fp8_gbuf_indices = []
        for gbuf_idx, gbuf_range_maps in enumerate(self.gbuf_ranges):
            for dtype, _ in gbuf_range_maps.items():
                if is_float8tensor(self.buffers[gbuf_idx].params[0]):
                    fp8_gbuf_indices.append(gbuf_idx)
        if len(fp8_gbuf_indices) == 0:
            return

        dtype_to_gbuf_idx = {}
        for key in state_dict.keys():
            if key != 'buckets_coalesced':
                for dtype in state_dict[key].keys():
                    assert dtype not in dtype_to_gbuf_idx
                    if dtype[0] == torch.uint8:
                        # If the `state_dict`` already contains a torch.uint8 buffer, we assumed
                        # that the fp8 weights and fp16/bf16 biases in the checkpoint are already
                        # separated. In this case, no action is required, so we can return directly.
                        return
                    dtype_to_gbuf_idx[dtype] = key

        # 1. Replace the gbuf_idx in the checkpoint with the new gbuf_idx.
        # 2. Copy the non-tensor data (i.e., the "buckets_coalesced") to `new_state_dict`.
        new_state_dict = {'buckets_coalesced': state_dict['buckets_coalesced']}
        for gbuf_idx, gbuf_range_maps in enumerate(self.gbuf_ranges):
            for dtype, _ in gbuf_range_maps.items():
                if not is_float8tensor(self.buffers[gbuf_idx].params[0]):
                    new_state_dict[gbuf_idx] = state_dict[dtype_to_gbuf_idx[dtype]]

        for fp8_gbuf_idx in fp8_gbuf_indices:
            # Note that `self.buffers[fp8_gbuf_idx].params[0].dtype` is the dummy dtype of
            # `Float8Tensor`, not torch.uint8.
            non_fp8_param_and_grad_dtype = (
                self.buffers[fp8_gbuf_idx].params[0].dtype,
                self.buffers[fp8_gbuf_idx].grad_dtype,
            )

            # Iterate through all buffers to find the one that needs to be split.
            non_fp8_gbuf_idx = None
            for gbuf_idx, gbuf_range_maps in enumerate(self.gbuf_ranges):
                for dtype, _ in gbuf_range_maps.items():
                    if dtype == non_fp8_param_and_grad_dtype:
                        non_fp8_gbuf_idx = gbuf_idx
            assert non_fp8_gbuf_idx is not None

            # We need the fp8_flags to determine the order of weight (fp8) and bias (fp16/bf16) in
            # the buffer.
            index_to_fp8_map = {}
            for index in self.buffers[fp8_gbuf_idx].param_indices:
                assert index not in index_to_fp8_map
                index_to_fp8_map[index] = True
            for index in self.buffers[non_fp8_gbuf_idx].param_indices:
                assert index not in index_to_fp8_map
                index_to_fp8_map[index] = False
            param_indices = (
                self.buffers[fp8_gbuf_idx].param_indices
                + self.buffers[non_fp8_gbuf_idx].param_indices
            )
            assert min(param_indices) == 0
            assert max(param_indices) == len(param_indices) - 1
            fp8_flags = []
            for i in range(len(param_indices)):
                fp8_flags.append(index_to_fp8_map[i])

            fp8_buffer = self.buffers[fp8_gbuf_idx]
            non_fp8_buffer = self.buffers[non_fp8_gbuf_idx]

            fp8_idx = len(fp8_buffer.params) - 1
            non_fp8_idx = len(non_fp8_buffer.params) - 1
            offsets, fp8_offsets, non_fp8_offsets = [0], [0], [0]

            # Because the parameters in `_ParamAndGradBuffer` are traversed in reverse order, the
            # flag here also needs to be traversed in reverse order.
            for fp8_flag in fp8_flags[::-1]:
                if fp8_flag:
                    numel = fp8_buffer.params[fp8_idx].nelement()
                    fp8_idx -= 1
                    offsets.append(offsets[-1] + numel)
                    fp8_offsets.append(fp8_offsets[-1] + numel)
                else:
                    numel = non_fp8_buffer.params[non_fp8_idx].nelement()
                    non_fp8_idx -= 1
                    offsets.append(offsets[-1] + numel)
                    non_fp8_offsets.append(non_fp8_offsets[-1] + numel)

            # Split the target buffer into two separate buffers.
            fp8_state_dict, non_fp8_state_dict = {}, {}
            for key in self.optimizer_keys:
                tensor = state_dict[non_fp8_gbuf_idx][non_fp8_param_and_grad_dtype][key]
                fp8_tensor = torch.empty([fp8_offsets[-1]], dtype=tensor.dtype)
                non_fp8_tensor = torch.empty([non_fp8_offsets[-1]], dtype=tensor.dtype)

                fp8_idx, non_fp8_idx = 0, 0
                for i in range(len(offsets) - 1):
                    if fp8_flags[-(i + 1)]:
                        fp8_tensor[fp8_offsets[fp8_idx] : fp8_offsets[fp8_idx + 1]].copy_(
                            tensor[offsets[i] : offsets[i + 1]]
                        )
                        fp8_idx += 1
                    else:
                        non_fp8_tensor[
                            non_fp8_offsets[non_fp8_idx] : non_fp8_offsets[non_fp8_idx + 1]
                        ].copy_(tensor[offsets[i] : offsets[i + 1]])
                        non_fp8_idx += 1

                fp8_state_dict[key] = fp8_tensor
                non_fp8_state_dict[key] = non_fp8_tensor

            fp8_state_dict['numel_unpadded'] = fp8_offsets[-1]
            non_fp8_state_dict['numel_unpadded'] = non_fp8_offsets[-1]

            # Add the two separate buffers into `new_state_dict`.
            new_state_dict[fp8_gbuf_idx] = {}
            new_state_dict[fp8_gbuf_idx][(torch.uint8, fp8_buffer.grad_dtype)] = fp8_state_dict
            new_state_dict[non_fp8_gbuf_idx][non_fp8_param_and_grad_dtype] = non_fp8_state_dict

        # Inplace update state_dict
        state_dict.clear()
        for key, value in new_state_dict.items():
            state_dict[key] = value

    def load_parameter_state(self, filename: str, *, update_legacy_format=False):
        """Load the distributed parameter state from disk.

        Args:
            filename (str): path to load parameter state from.
        """
        if self.is_stub_optimizer:
            return
        state_dict = None
        if torch.distributed.get_rank(self.data_parallel_group) == 0:
            state_dict = torch.load(filename)

        self.load_parameter_state_from_dp_zero(
            state_dict, update_legacy_format=update_legacy_format
        )

    def zero_grad(self, set_to_none: bool = True):
        """
        Zeroes grads for the model related parameters, i.e., model_float16_groups
        and model_fp32_groups. We additionally zero the remaining groups as a
        memory optimization to reduce fragmentation; in the case of
        set_to_none==True, the space used by this field can be safely deallocated.

        Args:
            set_to_none (bool): if true, set grads to None.
        """
        if self.ddp_config.use_custom_fsdp:
            for model_chunk in self.model_chunks:
                model_chunk.zero_grad_buffer()
            return

        if self.is_stub_optimizer:
            return
        total_groups = [
            self.model_float16_groups,
            self.model_fp32_groups,
            self.shard_float16_groups,  # grad empty/unused here?
            self.shard_fp32_groups,  # throws grad-access warning
        ]
        if not self.config.use_precision_aware_optimizer:
            total_groups.append(self.shard_fp32_from_float16_groups)
        for groups in total_groups:
            for group in groups:
                _zero_grad_group_helper(
                    group, set_to_none, self.config.use_precision_aware_optimizer
                )

    def _collect_main_grad_data_for_unscaling(self):
        """
        Note: this should be equivalent to the float-16 optimizer's method,
        but written differently, so the two should be combined.
        """
        if self.config.use_precision_aware_optimizer:
            return [
                param.decoupled_grad.data
                for group in self.optimizer.param_groups
                for param in group["params"]
            ]
        else:
            return [
                param.grad.data
                for group in self.optimizer.param_groups
                for param in group["params"]
            ]

    def _get_model_and_main_params_data_float16(self):
        """
        Get aligned list of model and main params.
        """
        model_data = []
        main_data = []
        for model_group, main_group in zip(
            self.shard_float16_groups, self.shard_fp32_from_float16_groups
        ):
            for model_param, main_param in zip(model_group, main_group):
                model_data.append(model_param.data)
                if self.config.use_precision_aware_optimizer:
                    main_data.append(None)
                else:
                    main_data.append(main_param.data)
        return model_data, main_data

    def _get_fp8_params_and_shard_fp32_from_fp8(self):
        """
        Get lists of FP8 model params, corresponding shard main params, and the starting index of
        the shard main param in the FP8 param. Parameters in all three lists are in the same order.
        """
        fp8_params = []
        shard_fp32_from_fp8 = []
        shard_offsets_in_fp8 = []

        if self.ddp_config.use_custom_fsdp:
            buffers = []
            for m in self.model_chunks:
                for group in m.param_and_grad_buffer.parameter_groups:
                    mbuf = group.model_weight_buffer
                    buffers.append(mbuf)
        else:
            buffers = self.buffers

        # Iterate over all parameters inside this optimizer to find FP8 parameters.
        fp8_param_to_idx_map = {}
        idx = 0
        for buffer in buffers:
            for param in buffer.params:
                if is_float8tensor(param):
                    fp8_params.append(param)
                    shard_fp32_from_fp8.append(None)
                    shard_offsets_in_fp8.append(None)
                    fp8_param_to_idx_map[param] = idx
                    idx += 1

        def get_shard_fp32_from_fp8(shard_main_groups, model_groups):
            """
            Traverse the param groups and collect the fp8 params, their corresponding main params
            and the starting offsets of the main params in the model params. Store them into three
            different lists.
            """
            for shard_main_group, model_group in zip(shard_main_groups, model_groups):
                for shard_main_param, model_param in zip(shard_main_group, model_group):
                    if is_float8tensor(model_param):
                        param_range_map = self._get_model_param_range_map(model_param)
                        param_range = param_range_map["param"]
                        assert param_range.size == shard_main_param.nelement()
                        idx = fp8_param_to_idx_map[model_param]
                        shard_fp32_from_fp8[idx] = shard_main_param
                        shard_offsets_in_fp8[idx] = param_range.start

        get_shard_fp32_from_fp8(self.shard_fp32_from_float16_groups, self.model_float16_groups)
        get_shard_fp32_from_fp8(self.shard_fp32_groups, self.model_fp32_groups)

        return fp8_params, shard_fp32_from_fp8, shard_offsets_in_fp8

    def _copy_model_grads_to_main_grads(self):
        """
        Copy model grads to main grads.

        Since this step follows a reduce-scatter through the DDP's grad
        buffer, this method is responsible for copying the updated grads
        from the grad buffer to the main shard's grad field.
        """
        if self.is_stub_optimizer:
            return

        if self.ddp_config.use_custom_fsdp:
            return

        # Utility method for copying group grads.
        def copy_group_grads(model_groups, shard_main_groups):
            for model_group, shard_main_group in zip(model_groups, shard_main_groups):
                for model_param, shard_main_param in zip(model_group, shard_main_group):

                    param_range_map = self._get_model_param_range_map(model_param)
                    param_range = param_range_map["param"]
                    assert param_range.size == shard_main_param.nelement()

                    model_grad = model_param.main_grad
                    shard_model_grad = model_grad.view(-1)[param_range.start : param_range.end]
                    if self.config.use_precision_aware_optimizer:
                        # Pytorch requires a param and its' grad to be the same dtype, but we want
                        # their types to be different in precision-aware optimizer. So we use
                        # ".decoupled_grad" to replace ".grad".
                        # Note that this requires corresponding modifications in the optimizer (Let
                        # the optimizer read gradients from ".decoupled_grad" instead of ".grad").
                        shard_main_param.decoupled_grad = shard_model_grad
                    else:
                        shard_main_param.grad = shard_model_grad.float()

        # Copy model groups to shard groups.
        if self.config.use_precision_aware_optimizer:
            copy_group_grads(self.model_float16_groups, self.shard_float16_groups)
            copy_group_grads(self.model_fp32_groups, self.shard_fp32_groups)
        else:
            copy_group_grads(self.model_float16_groups, self.shard_fp32_from_float16_groups)
            copy_group_grads(self.model_fp32_groups, self.shard_fp32_groups)

    def _copy_main_params_to_model_params(self):
        """
        Copy main params to model params.

        Since this step is followed by an all-gather through the DDP's grad
        buffer, this method is responsible for copying the updated params
        from the main shards into the correct position in the grad buffer.
        """
        if self.is_stub_optimizer:
            return

        if self.ddp_config.use_custom_fsdp:
            for model_chunk in self.model_chunks:
                model_chunk.param_and_grad_buffer.copy_main_weights_to_model_weights()
            return

        # When using precision-aware optimizer, main params are held by self.optimizer. It will also
        # do the work of copying data from main params to model params.
        if self.config.use_precision_aware_optimizer:
            return

        quantize_param_shard(
            *self._get_fp8_params_and_shard_fp32_from_fp8(), self.data_parallel_group
        )

        # Utility method for copying group params.
        def copy_group_params(shard_main_groups, model_groups):
            for shard_main_group, model_group in zip(shard_main_groups, model_groups):
                for shard_main_param, model_param in zip(shard_main_group, model_group):

                    param_range_map = self._get_model_param_range_map(model_param)
                    world_range = param_range_map["gbuf_world_in_bucket"]

                    assert world_range.size == shard_main_param.nelement()

                    gbuf_index, _, bucket_id = self.model_param_gbuf_map[model_param]
                    model_param_buffer = self.buffers[gbuf_index].buckets[bucket_id].param_data

                    shard_model_param = model_param_buffer.view(-1)[
                        world_range.start : world_range.end
                    ]

                    if is_float8tensor(model_param):
                        # FP8 params are quantized in the above "quantize_param_shard" function.
                        continue
                    else:
                        shard_model_param.data.copy_(shard_main_param)

        # Copy shard groups to model groups.
        copy_group_params(self.shard_fp32_from_float16_groups, self.model_float16_groups)
        copy_group_params(self.shard_fp32_groups, self.model_fp32_groups)

    def _copy_model_params_to_main_params(self):
        """
        Copy model params to main params.

        During finetuning, this method is used to reload the main params from
        the model params. This copy does not make use of the grad buffer as
        an intermediary.
        """
        if isinstance(self.optimizer, HybridDeviceOptimizer):
            self.optimizer.update_fp32_param_by_new_param()
            return

        if self.ddp_config.use_custom_fsdp:
            for model_chunk in self.model_chunks:
                model_chunk.param_and_grad_buffer.copy_model_weights_to_main_weights()
            return

        # When using precision-aware optimizer, main params are held by self.optimizer. It will also
        # do the work of copying data from main params to model params.
        if self.config.use_precision_aware_optimizer:
            return

        # Utility method for copying group params.
        def copy_group_params(model_groups, shard_main_groups):
            for model_group, shard_main_group in zip(model_groups, shard_main_groups):
                for model_param, shard_main_param in zip(model_group, shard_main_group):

                    param_range_map = self._get_model_param_range_map(model_param)
                    param_range = param_range_map["param"]
                    assert param_range.size == shard_main_param.nelement()

                    if is_float8tensor(model_param):
                        shard_model_param = dequantize_fp8_tensor(model_param).view(-1)[
                            param_range.start : param_range.end
                        ]
                    else:
                        shard_model_param = model_param.view(-1)[
                            param_range.start : param_range.end
                        ]
                    shard_main_param.data.copy_(shard_model_param)

        # Copy model groups to shard groups.
        copy_group_params(self.model_float16_groups, self.shard_fp32_from_float16_groups)
        copy_group_params(self.model_fp32_groups, self.shard_fp32_groups)

    @torch.no_grad()
    def step_with_ready_grads(self) -> bool:
        """Step the optimizer with ready gradients, return successful.
        Under the hood, either launch synchronous param all-gathers or get ready to launch
        asynchorous all-gathers that get overlapped with the next forward pass.
        """
        update_successful = super().step_with_ready_grads()

        timers = self.config.timers
        if timers is not None:
            timers('params-all-gather', log_level=1).start(barrier=self.config.barrier_with_L1_time)

        if self.ddp_config.use_custom_fsdp:
            for model_chunk in self.model_chunks:
                model_chunk.start_param_sync()
        else:
            # If not overlapping all-gather for parameters, launch synchronous all-gather
            # communication calls here. If overlapping all-gather for parameters, the following
            # the first all-gather is launched asynchronously in the next optimizer.zero_grad()
            # call and subsequent all-gathers are launched in the forward pre-hook.
            if not self.ddp_config.overlap_param_gather:
                for model_chunk in self.model_chunks:
                    model_chunk.start_param_sync()
        if timers is not None:
            timers('params-all-gather').stop()

        return update_successful<|MERGE_RESOLUTION|>--- conflicted
+++ resolved
@@ -737,15 +737,6 @@
                             init_shard = lambda dtype=torch.float32: torch.empty(
                                 (numel,), dtype=dtype, device=torch.cuda.current_device()
                             )
-<<<<<<< HEAD
-
-                            # For precision_aware_optimizer, the empty tensors should also be
-                            #  initialized with the correct dtype.
-                            tensors = {
-                                "exp_avg": init_shard(self.config.exp_avg_dtype),
-                                "exp_avg_sq": init_shard(self.config.exp_avg_sq_dtype),
-                            }
-=======
                             
                             if self.optimizer_name == 'adam':
                                 tensors = {"exp_avg": init_shard(), "exp_avg_sq": init_shard()}
@@ -753,7 +744,6 @@
                                 tensors = {"exp_avg_slow": init_shard(), "exp_avg_sq": init_shard()}
                                 if "exp_avg_fast" in self.optimizer_keys:
                                     tensors["exp_avg_fast"] =  init_shard()
->>>>>>> 31468d83
                             if self.config.use_precision_aware_optimizer:
                                 if self.config.store_param_remainders and self.config.bf16:
                                     tensors["master_param"] = init_shard(torch.int16)
