# Copyright (c) 2023, NVIDIA CORPORATION. All rights reserved.

"""Utility functions related to FP8 that are used throughout Megatron core"""
from contextlib import nullcontext
from typing import List, Optional

import torch
from packaging.version import Version as PkgVersion

from megatron.core.transformer.transformer_config import TransformerConfig
from megatron.core.utils import get_te_version, is_te_min_version

# Check if Transformer Engine is installed
HAVE_TE = False
try:
    import transformer_engine  # pylint: disable=W0611

    HAVE_TE = True
except (ImportError, ModuleNotFoundError):
    # Transformer Engine not found
    pass

# Check if Transformer Engine has class for fp8 tensors.
HAVE_TE_FP8_TENSOR_CLASS = False
try:
    if is_te_min_version("2.0"):
        # In TE2.x, QuantizedTensor is the base class for all different type of fp8 tensors,
        # including fp8 tensor for delayed scaling, current scaling and mxfp8, etc.
        from transformer_engine.pytorch.tensor import QuantizedTensor as FP8_TENSOR_CLASS
    else:
        from transformer_engine.pytorch.float8_tensor import Float8Tensor as FP8_TENSOR_CLASS

    HAVE_TE_FP8_TENSOR_CLASS = True
except (ImportError, ModuleNotFoundError):
    # FP8 tensor class not found
    pass


def is_float8tensor(tensor: torch.Tensor) -> bool:
    """Check if a tensor is a Transformer Engine Float8Tensor.

    Note that in TE2.x, in order to support more recipes, the design of the fp8 tensor class has
    changed. Now Float8Tensor is only used for current scaling and delayed scaling. And mxfp8
    and blockwise scaling have their own fp8 tensor classes. These different fp8 tensor classes
    are both inherited from QuantizedTensor. So, for TE1.x, FP8_TENSOR_CLASS is Float8Tensor,
    and for TE2.x, FP8_TENSOR_CLASS is QuantizedTensor.
    """
    return HAVE_TE_FP8_TENSOR_CLASS and isinstance(tensor, FP8_TENSOR_CLASS)


def dequantize_fp8_tensor(fp8_tensor: torch.Tensor) -> torch.Tensor:
    """Dequantize a fp8 tensor to a higher precision tensor."""
    if is_te_min_version("2.0"):
        return fp8_tensor.dequantize()
    else:
        return fp8_tensor.from_float8()


"""
The code below abstracts the functionalities needed for implementing "--fp8-param-gather" into
several functions. It provides different implementations for each function based on different
versions of TE, ensuring compatibility across various TE versions.

Currently, there are three functions:
    - modify_underlying_storage
        This function is used in DDP to place all parameters into a contiguous buffer. For
        non-fp8 tensors, replacing their data is simple, just using code like
        "tensor.data = new_data". However, for fp8 tensors, their raw data is not stored in the
        ".data" attribute, and it varies with different TE versions and different recipes. This
        function provides a unified interface to replace the underlying storage of a fp8 tensor.
    - quantize_param_shard
        This function is used in dist-opt to cast fp32 main params to fp8 params. For non-fp8
        params, this casting is as simple as "bf16_params.copy_(fp32_main_params)"; but for fp8
        params, the casting logic varies with different TE versions and different recipes. This
        function provides a unified interface to cast fp32 main params to fp8 params, and also
        updates the necessary attributes (like amax, scale, scale_inv or transpose cache) of the
        fp8 model params.
    - correct_amax_history_if_needed
        This function is used to correct the amax history of fp8 tensors. In TE1.x, some inplace
        copy operations will write unwanted values to the amax_history of fp8 tensors. This function
        corrects the amax_history back. For TE2.x, it's an empty function.
        Only useful for delayed scaling.
"""
if HAVE_TE and is_te_min_version("2.2"):
    # Supported TE versions: 2.2+
    from transformer_engine.pytorch.tensor import QuantizedTensor

    def _modify_underlying_storage_impl(
        fp8_tensor: QuantizedTensor, new_raw_data: torch.Tensor
    ) -> None:
        from transformer_engine.pytorch.tensor.utils import replace_raw_data

        replace_raw_data(fp8_tensor, new_raw_data)

    def _quantize_param_shard_impl(
        model_params: List[QuantizedTensor],
        main_params: List[torch.Tensor],
        start_offsets: List[int],
        data_parallel_group: torch.distributed.ProcessGroup,
        fsdp_shard_model_params: Optional[List[torch.Tensor]] = None,
    ) -> None:
        if len(model_params) == 0:
            return

        from transformer_engine.pytorch.tensor.utils import cast_master_weights_to_fp8

        args = [model_params, main_params, start_offsets, data_parallel_group]
        if fsdp_shard_model_params is not None:
            if get_te_version() == PkgVersion("2.3.0.dev0+5fdd7bb") or is_te_min_version("2.3.0"):
                args.append(fsdp_shard_model_params)
            else:
                raise NotImplementedError(
                    f"FSDP with --fp8-param-gather is not supported in TE v{get_te_version()}"
                )
        cast_master_weights_to_fp8(*args)

    def _correct_amax_history_if_needed_impl(model: List[torch.nn.Module]) -> None:
        pass

elif HAVE_TE and is_te_min_version("2.0"):
    # Supported TE versions: 2.0
    from transformer_engine.pytorch.tensor import QuantizedTensor
    from transformer_engine.pytorch.tensor.float8_tensor import Float8Tensor

    def _modify_underlying_storage_impl(
        fp8_tensor: QuantizedTensor, new_raw_data: torch.Tensor
    ) -> None:
        old_raw_data = fp8_tensor._data
        assert old_raw_data.dtype == new_raw_data.dtype
        new_raw_data.detach().copy_(old_raw_data)
        fp8_tensor._data = new_raw_data
        del old_raw_data

    def _quantize_param_shard_impl(
        model_params: List[QuantizedTensor],
        main_params: List[torch.Tensor],
        start_offsets: List[int],
        data_parallel_group: torch.distributed.ProcessGroup,
        fsdp_shard_model_params: Optional[List[torch.Tensor]] = None,
    ) -> None:
        # Avoid circular import
        from megatron.core.optimizer.optimizer import _multi_tensor_copy_this_to_that

        if len(model_params) == 0:
            return

        if fsdp_shard_model_params is None:
            fsdp_shard_model_params = [None] * len(model_params)

        for model_param, main_param, start_offset, fsdp_shard_model_param in zip(
            model_params, main_params, start_offsets, fsdp_shard_model_params
        ):
            if main_param is None:
                continue

            if fsdp_shard_model_param is not None:
                shard_model_param = fsdp_shard_model_param
            else:
                shard_model_param = model_param._data.view(-1)[
                    start_offset : start_offset + main_param.numel()
                ]

            quantizer = model_param._quantizer
            # When not using --fp8-param-gather, the main_param (fp32) is first cast to bf16/fp16,
            # and then cast to fp8 during forward.
            # Although it's not necessary when --fp8-param-gather is enabled, we still keep this
            # logic to keep numerical consistency. So here cast the main_param to model_param.dtype.
            main_param = main_param.to(model_param.dtype)
            out = Float8Tensor(
                shape=main_param.size(),
                dtype=model_param.dtype,
                requires_grad=False,
                data=shard_model_param,
                fp8_scale_inv=model_param._scale_inv,
                fp8_dtype=model_param._fp8_dtype,
                quantizer=quantizer,
            )
            quantizer.update_quantized(main_param, out)

        amaxes = []
        scales = []
        scale_invs = []
        for model_param in model_params:
            quantizer = model_param._quantizer
            amaxes.append(quantizer.amax.view(1))
            scales.append(quantizer.scale.view(1))
            scale_invs.append(model_param._scale_inv.view(1))
            model_param._reset_caches()

        dummy_overflow_buf = torch.tensor([0], dtype=torch.int, device='cuda')

        # Update scaling factors.
        packed_scales = torch.empty(len(scales), dtype=torch.float32, device=scales[0].device)
        packed_scale_views = [packed_scales[i].view(1) for i in range(len(scales))]
        _multi_tensor_copy_this_to_that(scales, packed_scale_views, dummy_overflow_buf)
        torch.reciprocal(packed_scales, out=packed_scales)
        _multi_tensor_copy_this_to_that(packed_scale_views, scale_invs, dummy_overflow_buf)

        # Reduce amaxes.
        # Note: Assume each param has a separate amax.
        packed_amaxes = torch.empty(len(amaxes), dtype=torch.float32, device=amaxes[0].device)
        packed_amax_views = [packed_amaxes[i].view(1) for i in range(len(amaxes))]
        _multi_tensor_copy_this_to_that(amaxes, packed_amax_views, dummy_overflow_buf)
        torch.distributed.all_reduce(
            packed_amaxes, op=torch.distributed.ReduceOp.MAX, group=data_parallel_group
        )
        _multi_tensor_copy_this_to_that(packed_amax_views, amaxes, dummy_overflow_buf)

    def _correct_amax_history_if_needed_impl(model: List[torch.nn.Module]) -> None:
        pass

elif HAVE_TE and is_te_min_version("1.0"):
    # Supported TE versions: 1.0 - 1.14
    from transformer_engine.pytorch.cpp_extensions import cast_to_fp8
    from transformer_engine.pytorch.float8_tensor import Float8Tensor

    def _modify_underlying_storage_impl(tensor: Float8Tensor, new_raw_data: torch.Tensor) -> None:
        old_raw_data = tensor._data
        assert old_raw_data.dtype == new_raw_data.dtype
        new_raw_data.detach().copy_(old_raw_data)
        tensor._data = new_raw_data
        del old_raw_data

    def _quantize_param_shard_impl(
        model_params: List[Float8Tensor],
        main_params: List[torch.Tensor],
        start_offsets: List[int],
        data_parallel_group: torch.distributed.ProcessGroup,
        fsdp_shard_model_params: Optional[List[torch.Tensor]] = None,
    ) -> None:
        # Avoid circular import
        from megatron.core.optimizer.optimizer import _multi_tensor_copy_this_to_that

        if len(model_params) == 0:
            return

        if fsdp_shard_model_params is None:
            fsdp_shard_model_params = [None] * len(model_params)

        for model_param, main_param, start_offset, fsdp_shard_model_param in zip(
            model_params, main_params, start_offsets, fsdp_shard_model_params
        ):
            if main_param is None:
                continue

            if fsdp_shard_model_param is not None:
                shard_model_param = fsdp_shard_model_param
            else:
                shard_model_param = model_param._data.view(-1)[
                    start_offset : start_offset + main_param.numel()
                ]

            # When not using --fp8-param-gather, the main_param (fp32) is first cast to bf16/fp16,
            # and then cast to fp8 during forward.
            # Although it's not necessary when --fp8-param-gather is enabled, we still keep this
            # logic to keep numerical consistency. So here cast the main_param to model_param.dtype.
            main_param = main_param.to(model_param.dtype)
            cast_to_fp8(
                main_param.view(1, -1),
                model_param._fp8_meta["scaling_fwd"],
                model_param._fp8_meta_index,
                model_param._fp8_dtype,
                out=shard_model_param.view(1, -1),
            )

        amaxes = []
        scales = []
        scale_invs = []
        for model_param in model_params:
            fp8_meta = model_param._fp8_meta["scaling_fwd"]
            fp8_meta_index = model_param._fp8_meta_index
            amaxes.append(fp8_meta.amax_history[0][fp8_meta_index].view(1))
            scales.append(fp8_meta.scale[fp8_meta_index].view(1))
            scale_invs.append(model_param._scale_inv.view(1))
            model_param._reset_caches()

        dummy_overflow_buf = torch.tensor([0], dtype=torch.int, device='cuda')

        # Update scaling factors.
        packed_scales = torch.empty(len(scales), dtype=torch.float32, device=scales[0].device)
        packed_scale_views = [packed_scales[i].view(1) for i in range(len(scales))]
        _multi_tensor_copy_this_to_that(scales, packed_scale_views, dummy_overflow_buf)
        torch.reciprocal(packed_scales, out=packed_scales)
        _multi_tensor_copy_this_to_that(packed_scale_views, scale_invs, dummy_overflow_buf)

        # Reduce amaxes.
        # Note: Assume each param has a separate amax.
        packed_amaxes = torch.empty(len(amaxes), dtype=torch.float32, device=amaxes[0].device)
        packed_amax_views = [packed_amaxes[i].view(1) for i in range(len(amaxes))]
        _multi_tensor_copy_this_to_that(amaxes, packed_amax_views, dummy_overflow_buf)
        torch.distributed.all_reduce(
            packed_amaxes, op=torch.distributed.ReduceOp.MAX, group=data_parallel_group
        )
        _multi_tensor_copy_this_to_that(packed_amax_views, amaxes, dummy_overflow_buf)

    def _correct_amax_history_if_needed_impl(model: List[torch.nn.Module]) -> None:
        for model_module in model:
            for param in model_module.parameters():
                if is_float8tensor(param) and param._fp8_meta is not None:
                    fp8_meta = param._fp8_meta['scaling_fwd']
                    fp8_meta_index = param._fp8_meta_index
                    if hasattr(param, 'get_high_precision_init_val'):
                        fp8_meta.amax_history[0][fp8_meta_index].copy_(
                            param.get_high_precision_init_val().abs().max()
                        )
                    else:
                        fp8_meta.amax_history[0][fp8_meta_index] = 0

else:
    # Fallback impl if TE version is invalid or TE is not installed.
    def _modify_underlying_storage_impl(*args, **kwargs):
        raise RuntimeError("Invalid Transformer Engine version for FP8 distributed optimizer")

    def _quantize_param_shard_impl(*args, **kwargs):
        raise RuntimeError("Invalid Transformer Engine version for FP8 distributed optimizer")

    def _correct_amax_history_if_needed_impl(*args, **kwargs):
        # If TE is not installed, we are definitely not using fp8 for training, so no correction
        # is needed.
        pass


# Interface Function
def modify_underlying_storage(tensor: torch.Tensor, new_raw_data: torch.Tensor):
    """Replace the underlying raw data of a tensor with new data."""
    _modify_underlying_storage_impl(tensor, new_raw_data)


# Interface Function
def quantize_param_shard(
    model_params, main_params, start_offsets, data_parallel_group, fsdp_shard_model_params=None
):
    """Cast shard fp32 main params to fp8 model params."""
    _quantize_param_shard_impl(
        model_params, main_params, start_offsets, data_parallel_group, fsdp_shard_model_params
    )


# Interface Function
def correct_amax_history_if_needed(model: List[torch.nn.Module]):
    """Correct the amax history of fp8 tensors when it's necessary (i.e., in TE1.x)."""
    _correct_amax_history_if_needed_impl(model)


if HAVE_TE:
    from megatron.core import parallel_state
    from megatron.core.enums import Fp8Recipe
    from megatron.core.extensions.transformer_engine import TEDelayedScaling

    def get_fp8_context(config: TransformerConfig, layer_no: int = -1, is_init: bool = False):
        """Return fp8 context manager.

        Arguments:
            config (TransformerConfig): Configuration object.
            layer_no (int): *Global* layer index (including layers on other
                pipeline-parallel ranks).
            is_init (bool): Whether the context is fp8_model_init (True) or fp8_autocast (False).

        Returns:
            FP8 context.
            If layer_no < 0, we return a fp8 context for all layers regardless of layer_no.
            We return nullcontext() when: a) not using fp8 to train, b) layer_no is a layer
            that needs to be trained in bf16.
        """
        num_bf16_layers_at_start = (
            config.num_layers_at_start_in_bf16 if config.first_last_layers_bf16 else 0
        )
        num_bf16_layers_at_end = (
            config.num_layers_at_end_in_bf16 if config.first_last_layers_bf16 else 0
        )
        # Since layer_no is a global layer index, additional checks on whether
        # we are in the first or last pipeline-parallel rank are not needed.
        is_first_layer = layer_no < num_bf16_layers_at_start
        is_last_layer = layer_no >= config.num_layers - num_bf16_layers_at_end

        need_fp8_context = config.fp8 if not is_init else config.fp8_param

        if not need_fp8_context:
            # bf16 training
            fp8_context = nullcontext()
        elif layer_no >= 0 and config.first_last_layers_bf16 and (is_first_layer or is_last_layer):
            # fp8 training but this layer_no should be bf16
            fp8_context = nullcontext()
        else:
            # fp8 training and this layer_no is in fp8
            import transformer_engine  # To keep out TE dependency when not training in fp8

            if config.fp8 == "e4m3":
                fp8_format = transformer_engine.common.recipe.Format.E4M3
            elif config.fp8 == "hybrid":
                fp8_format = transformer_engine.common.recipe.Format.HYBRID
            else:
                raise ValueError("E4M3 and HYBRID are the only supported FP8 formats.")

            # Select fp8 recipe (TE version >= 2.1.0).
            fp8_recipe = None
            if is_te_min_version("2.1.0"):
                if config.fp8_recipe == Fp8Recipe.delayed:
                    fp8_recipe = TEDelayedScaling(
                        config=config,
                        fp8_format=fp8_format,
                        override_linear_precision=(False, False, not config.fp8_wgrad),
                    )
<<<<<<< HEAD
                elif config.fp8_recipe == Fp8Recipe.tensorwise and is_te_min_version("2.2.0"):
=======
                elif config.fp8_recipe == Fp8Recipe.tensorwise and is_te_min_version("2.2.0.dev0"):
>>>>>>> 13898cb1
                    fp8_recipe = transformer_engine.common.recipe.Float8CurrentScaling(
                        fp8_format=fp8_format,
                        fp8_dpa=config.fp8_dot_product_attention,
                    )
                elif config.fp8_recipe == Fp8Recipe.blockwise and is_te_min_version("2.3.0.dev0"):
                    fp8_recipe = transformer_engine.common.recipe.Float8BlockScaling(
                        fp8_format=fp8_format
                    )
                elif config.fp8_recipe == Fp8Recipe.blockwise and is_te_min_version("2.3.0.dev0"):
                    fp8_recipe = transformer_engine.common.recipe.Float8BlockScaling(
                        fp8_format=fp8_format
                    )
                elif config.fp8_recipe == Fp8Recipe.mxfp8:
                    fp8_recipe = transformer_engine.common.recipe.MXFP8BlockScaling(
                        fp8_format=fp8_format
                    )
                else:
                    raise ValueError(
<<<<<<< HEAD
                        "Float8CurrentScaling, MXFP8BlockScaling and DelayedScaling are the only "
                        "supported FP8 recipes. Please also make sure you are using a compatible "
                        "TE version."
=======
                        "Float8CurrentScaling, MXFP8BlockScaling, Float8BlockwiseScaling and "
                        "DelayedScaling are the only supported FP8 recipes. Please also make sure "
                        "you are using a compatible TE version."
>>>>>>> 13898cb1
                    )
            else:
                # Assert that the user is using delayed scaling.
                assert config.fp8_recipe == Fp8Recipe.delayed, (
<<<<<<< HEAD
                    "Please make sure to use TransformerEngine version >= 2.2.0 for "
=======
                    "Please make sure to use TransformerEngine version >= 2.2.0.dev0 for "
>>>>>>> 13898cb1
                    "Float8CurrentScaling, >= 2.1.0 for MXFP8BlockScaling, and >= 2.3.0.dev0 for "
                    "Float8BlockScaling."
                )
                fp8_recipe = TEDelayedScaling(
                    config=config,
                    fp8_format=fp8_format,
                    override_linear_precision=(False, False, not config.fp8_wgrad),
                )

            fp8_group = None
            if parallel_state.model_parallel_is_initialized():
                fp8_group = parallel_state.get_amax_reduction_group(
                    with_context_parallel=True, tp_only_amax_red=config.tp_only_amax_red
                )

            if not is_init:
                fp8_context = transformer_engine.pytorch.fp8_autocast(
                    enabled=True, fp8_recipe=fp8_recipe, fp8_group=fp8_group
                )
            else:
                import inspect

                context_args = {"enabled": True}
                # Check if fp8_model_init supports setting recipe
                if "recipe" in (
                    inspect.signature(transformer_engine.pytorch.fp8_model_init).parameters
                ):
                    context_args["recipe"] = fp8_recipe
                # Check if fp8_model_init supports preserve_high_precision_init_val
                if "preserve_high_precision_init_val" in (
                    inspect.signature(transformer_engine.pytorch.fp8_model_init).parameters
                ):
                    context_args["preserve_high_precision_init_val"] = True
                fp8_context = transformer_engine.pytorch.fp8_model_init(**context_args)

            # First / last layer in bf16 isn't supported with delayed scaling since it
            # requires entering/exiting fp8 context per layer, causing incorrect amax
            # reduction behavior.
            assert not (
                config.first_last_layers_bf16 and isinstance(fp8_recipe, TEDelayedScaling)
            ), "Delayed scaling does not support first / last layer in BF16."

        return fp8_context

else:

    def get_fp8_context(config: TransformerConfig, layer_no: int = -1, is_init: bool = False):
        """Returns dummy fp8 context manager since TE is not available."""
        return nullcontext()<|MERGE_RESOLUTION|>--- conflicted
+++ resolved
@@ -20,40 +20,27 @@
     # Transformer Engine not found
     pass
 
-# Check if Transformer Engine has class for fp8 tensors.
-HAVE_TE_FP8_TENSOR_CLASS = False
+# Check if Transformer Engine has Float8Tensor class
+# Float8Tensor is used in delayed scaling before TE2.1
+# Float8Tensor is used in delayed scaling and current scaling after TE2.1
+HAVE_TE_FLOAT8TENSOR = False
 try:
     if is_te_min_version("2.0"):
         # In TE2.x, QuantizedTensor is the base class for all different type of fp8 tensors,
         # including fp8 tensor for delayed scaling, current scaling and mxfp8, etc.
-        from transformer_engine.pytorch.tensor import QuantizedTensor as FP8_TENSOR_CLASS
+        from transformer_engine.pytorch.tensor import QuantizedTensor as Float8Tensor
     else:
-        from transformer_engine.pytorch.float8_tensor import Float8Tensor as FP8_TENSOR_CLASS
-
-    HAVE_TE_FP8_TENSOR_CLASS = True
+        from transformer_engine.pytorch.float8_tensor import Float8Tensor
+
+    HAVE_TE_FLOAT8TENSOR = True
 except (ImportError, ModuleNotFoundError):
-    # FP8 tensor class not found
+    # Float8Tensor not found
     pass
 
 
 def is_float8tensor(tensor: torch.Tensor) -> bool:
-    """Check if a tensor is a Transformer Engine Float8Tensor.
-
-    Note that in TE2.x, in order to support more recipes, the design of the fp8 tensor class has
-    changed. Now Float8Tensor is only used for current scaling and delayed scaling. And mxfp8
-    and blockwise scaling have their own fp8 tensor classes. These different fp8 tensor classes
-    are both inherited from QuantizedTensor. So, for TE1.x, FP8_TENSOR_CLASS is Float8Tensor,
-    and for TE2.x, FP8_TENSOR_CLASS is QuantizedTensor.
-    """
-    return HAVE_TE_FP8_TENSOR_CLASS and isinstance(tensor, FP8_TENSOR_CLASS)
-
-
-def dequantize_fp8_tensor(fp8_tensor: torch.Tensor) -> torch.Tensor:
-    """Dequantize a fp8 tensor to a higher precision tensor."""
-    if is_te_min_version("2.0"):
-        return fp8_tensor.dequantize()
-    else:
-        return fp8_tensor.from_float8()
+    """Check if a tensor is a Transformer Engine Float8Tensor"""
+    return HAVE_TE_FLOAT8TENSOR and isinstance(tensor, Float8Tensor)
 
 
 """
@@ -401,17 +388,8 @@
                         fp8_format=fp8_format,
                         override_linear_precision=(False, False, not config.fp8_wgrad),
                     )
-<<<<<<< HEAD
-                elif config.fp8_recipe == Fp8Recipe.tensorwise and is_te_min_version("2.2.0"):
-=======
                 elif config.fp8_recipe == Fp8Recipe.tensorwise and is_te_min_version("2.2.0.dev0"):
->>>>>>> 13898cb1
                     fp8_recipe = transformer_engine.common.recipe.Float8CurrentScaling(
-                        fp8_format=fp8_format,
-                        fp8_dpa=config.fp8_dot_product_attention,
-                    )
-                elif config.fp8_recipe == Fp8Recipe.blockwise and is_te_min_version("2.3.0.dev0"):
-                    fp8_recipe = transformer_engine.common.recipe.Float8BlockScaling(
                         fp8_format=fp8_format
                     )
                 elif config.fp8_recipe == Fp8Recipe.blockwise and is_te_min_version("2.3.0.dev0"):
@@ -424,24 +402,17 @@
                     )
                 else:
                     raise ValueError(
-<<<<<<< HEAD
                         "Float8CurrentScaling, MXFP8BlockScaling and DelayedScaling are the only "
                         "supported FP8 recipes. Please also make sure you are using a compatible "
                         "TE version."
-=======
-                        "Float8CurrentScaling, MXFP8BlockScaling, Float8BlockwiseScaling and "
-                        "DelayedScaling are the only supported FP8 recipes. Please also make sure "
-                        "you are using a compatible TE version."
->>>>>>> 13898cb1
+                        "Float8CurrentScaling, MXFP8BlockScaling and DelayedScaling are the only "
+                        "supported FP8 recipes. Please also make sure you are using a compatible "
+                        "TE version."
                     )
             else:
                 # Assert that the user is using delayed scaling.
                 assert config.fp8_recipe == Fp8Recipe.delayed, (
-<<<<<<< HEAD
-                    "Please make sure to use TransformerEngine version >= 2.2.0 for "
-=======
                     "Please make sure to use TransformerEngine version >= 2.2.0.dev0 for "
->>>>>>> 13898cb1
                     "Float8CurrentScaling, >= 2.1.0 for MXFP8BlockScaling, and >= 2.3.0.dev0 for "
                     "Float8BlockScaling."
                 )
