# Copyright (c) 2022-2023, NVIDIA CORPORATION.  All rights reserved.

""" Strategies using PyTorch distributed.checkpoint as an underlying format. """
import io
import os
import pickle
import warnings
from collections import ChainMap, defaultdict
from contextlib import contextmanager
from dataclasses import dataclass
from itertools import product
from logging import getLogger
from pathlib import Path
from typing import Any, Dict, Iterable, List, Optional, Tuple, Union, cast

import torch
from packaging.version import Version as PkgVersion
from torch.distributed import checkpoint
from torch.distributed._shard.metadata import ShardMetadata
from torch.distributed._shard.sharded_tensor import Shard
from torch.distributed._shard.sharded_tensor import ShardedTensor as TorchShardedTensor
from torch.distributed._shard.sharded_tensor import ShardedTensorMetadata, TensorProperties
from torch.distributed.checkpoint import (
    BytesStorageMetadata,
    DefaultLoadPlanner,
    DefaultSavePlanner,
    FileSystemReader,
    FileSystemWriter,
    LoadPlan,
    Metadata,
    ReadItem,
    SavePlan,
    TensorStorageMetadata,
    WriteItem,
)
from torch.distributed.checkpoint._nested_dict import FLATTEN_MAPPING, unflatten_state_dict
from torch.distributed.checkpoint._traverse import OBJ_PATH, traverse_state_dict
from torch.distributed.checkpoint.metadata import Metadata
from torch.distributed.checkpoint.planner_helpers import _create_write_items

from ...utils import get_torch_version, is_torch_min_version
from ..core import CheckpointingException, OldXieluException
from ..dict_utils import nested_values
from ..mapping import (
    ShardedBase,
    ShardedObject,
    ShardedStateDict,
    ShardedTensor,
    StateDict,
    is_main_replica,
)
from .async_utils import AsyncRequest
from .base import (
    AsyncSaveShardedStrategy,
    LoadShardedStrategy,
    StrategyAction,
    register_default_strategy,
)
from .cached_metadata_filesystem_reader import CachedMetadataFileSystemReader
from .filesystem_async import FileSystemWriterAsync
from .resharding import (
    TensorReformulationMetadata,
    apply_nd_flattened_tensors_reformulation,
    is_nd_flattened_tensor,
    nd_flattened_tensor_reformulated_global_shape,
    restore_nd_flattened_tensors_formulation,
)
from .state_dict_saver import save_state_dict_async_finalize, save_state_dict_async_plan

try:
    if not torch.cuda.is_available():
        raise ImportError
    from transformer_engine.pytorch.float8_tensor import Float8Tensor

    HAVE_TE = True
except ImportError:
    HAVE_TE = False

try:
    from torch.distributed._tensor import DTensor

    HAVE_DTENSOR = True
except ImportError:
    HAVE_DTENSOR = False

from megatron.core.msc_utils import MultiStorageClientFeature

MSC_PREFIX = "msc://"

_metadata_fn: str = ".metadata"


def register_default_torch_strategies():
    """Register default strategies related to PyT Distributed backend."""
    register_default_strategy(
        StrategyAction.LOAD_SHARDED, 'torch_dist', 1, TorchDistLoadShardedStrategy()
    )
    register_default_strategy(
        StrategyAction.SAVE_SHARDED, 'torch_dist', 1, TorchDistSaveShardedStrategy('torch_dist', 1)
    )


logger = getLogger(__name__)


def flatten_state_dict(
    state_dict: ShardedStateDict,
) -> Tuple[ShardedStateDict, Dict[str, OBJ_PATH]]:
    """Flattens state dict into a single level dict.

    It's a copy of torch.distributed.checkpoint._nested_dict.flatten_state_dict
    which also accepts ShardedBase tensors as terminal objects

    Args:
        state_dict (ShardedStateDict): state dict to be flattened

    Returns (tuple): flattened state dict and a mapping allowing to recreate the original one

    """
    flattened = {}
    mappings = {}

    def flat_copy(path: OBJ_PATH, value: Any) -> None:
        new_fqn = ".".join(map(str, path))
        if new_fqn in flattened:
            raise ValueError(f"duplicated flatten key {new_fqn}")
        flattened[new_fqn] = value
        mappings[new_fqn] = path

    traverse_state_dict(state_dict, flat_copy, lambda x: isinstance(x, (torch.Tensor, ShardedBase)))
    return flattened, mappings


def sharded_tensor_to_torch_sharded_tensor(
    sh_tens: List[ShardedTensor],
    rank: Optional[int] = None,
    load_legacy_1d_flatten_tensors: bool = False,
) -> TorchShardedTensor:
    """Convert MCore ShardedTensor to PyT ShardedTensor. PyT requires information about all chunks.

    On high-level, this function follows the logic of
    torch.distributed.fsdp._shard_utils._create_chunk_sharded_tensor.
    Additionally, it saves `prepend_axis_num` and `has_flattened_range` (specific to MCore)
    as attributes for further restoration in `_unwrap_pyt_sharded_tensor`.

    NOTE: this function assumes regular (grid) sharding of the MCore ShardedTensor.
    The only local irregularities could be introduced with a `flattened_range` attribute.

    This function handles 2 different type of ShardedTensors:
    1. Non-flat regular ShardedTensors (`not has_flattened_range`)
    2. N-D flattened ShardedTensors (`has_flattened_range`)

    (1) type are saved according to their original shape.
    Type (2) however requires global shape adjustment for efficiency:
    we treat [X, Y, Z] global shape tensor with local shape [x, y, z]
    as a [X // x, Y // y, Z // z, x * y * z] tensor with last axis
    partitioned according to `flattened_range` slices.
    This will need special handling while resharding.

    Args:
        sh_tens (List[ShardedTensor]): list of sharded tensors to convert
        rank (int, optional): current process rank passed to PyT ShardedTensor.
            If None, assumes rank in the default pg.
        load_legacy_1d_flatten_tensors (bool, optional): flag indicating if 1-D flattened tensors
            should be loaded in a legacy way. Defaults to False.

    Returns (TorchShardedTensor): PyT ShardedTensor containing all passed shards.

    """
    if rank is None:
        rank = torch.distributed.get_rank()

    some_sh_ten = sh_tens[0]
    has_flattened_range = some_sh_ten.flattened_range is not None

    for sh_ten in sh_tens:
        assert (sh_ten.flattened_range is not None) == has_flattened_range, sh_tens
        if not sh_ten.data.is_contiguous():
            sh_ten.data = sh_ten.data.contiguous()

    if load_legacy_1d_flatten_tensors and len(some_sh_ten.global_shape) == 1:
        # Legacy 1-D flattened tensors are loaded as non-flat regular ShardedTensors
        has_flattened_range = False

    local_global_offsets = {}

    prepend_axis_num = sh_tens[0].prepend_axis_num
    # Determine local shards according to tensor type (see docs)
    if has_flattened_range:
        # Type (3) case: N-D flattened ShardedTensors
        for sh_ten in sh_tens:
            local_global_offsets.setdefault(sh_ten.local_chunk_offset_in_global(), []).append(
                sh_ten
            )
            assert sh_ten.data.ndim == 1, sh_ten
            sh_ten.data = sh_ten.data.view((1,) * len(sh_ten.global_shape) + (-1,))

        # Global shape reformulation:
        global_shape = nd_flattened_tensor_reformulated_global_shape(some_sh_ten)
        offsets_shape = (1,) * len(
            some_sh_ten.global_shape
        )  # reformulated global shape has shape equal ti number of local chunks

        local_shards = [
            Shard.from_tensor_and_offsets(
                sh_ten.data,
                list(
                    sh_ten.local_chunk_offset_in_global() + (sh_ten.flattened_range.start,)
                ),  # additional flattened offset
                rank,
            )
            for sh_ten in sh_tens
        ]
    else:
        # Type (1) case: non-flat regular ShardedTensors
        for sh_ten in sh_tens:
            local_global_offsets.setdefault(sh_ten.global_offset, []).append(sh_ten)
            sh_ten.data = sh_ten.data.view(
                (1,) * prepend_axis_num + sh_ten.local_shape
            )  # adjust to prepended_axis_num

        global_shape = some_sh_ten.global_shape
        offsets_shape = some_sh_ten.data.shape  # includes prepended axes

        local_shards = [
            Shard.from_tensor_and_offsets(
                sh_ten.data, list(sh_ten.global_offset), rank  # simple case
            )
            for sh_ten in sh_tens
        ]

    # Create a ShardedTensor without invoking communication. Determine global shards
    world_size = torch.distributed.get_world_size()
    shard_metadata = []
    # NOTE: here we assume a regular grid of shards
    for fragment_offsets in product(*map(range, some_sh_ten.axis_fragmentations)):
        offset = tuple(map(lambda x: x[0] * x[1], zip(fragment_offsets, offsets_shape)))
        if offset in local_global_offsets:
            # local shard
            placement = f"rank:{rank}/cuda"
            for sh_ten in local_global_offsets[offset]:
                if has_flattened_range:
                    assert offset == sh_ten.local_chunk_offset_in_global()
                    # This is not an actual offset, but an offset of the whole shard
                    # This is needed for a PyT Dist internal integrity check
                    offset = sh_ten.local_chunk_offset_in_global() + (0,)
                    size = (1,) * len(offsets_shape) + global_shape[-1:]
                else:
                    size = sh_ten.data.shape
                shard_metadata.append(ShardMetadata(offset, size, placement))

        else:
            # pylint: disable=line-too-long
            # for shards from other ranks we provide simplistic data - this information will be discarded
            # during TorchShardedTensor._init_from_local_shards_and_global_metadata call.
            # Due to a bug in PyT 24.05 container we must specify some concrete rank within a world size.
            # The exact rank doesn't matter as long as it's different than my rank - hence (rank + 1) % WS.
            placement = f"rank:{(rank + 1) % world_size}/cuda"
            if has_flattened_range:
                offset = offset + (0,)
                size = (1,) * len(offsets_shape) + global_shape[-1:]
            else:
                size = offsets_shape
            shard_metadata.append(ShardMetadata(offset, size, placement))

    tensor = some_sh_ten.data
    sharded_tensor_metadata = ShardedTensorMetadata(
        shards_metadata=shard_metadata,
        size=torch.Size(global_shape),
        tensor_properties=TensorProperties(
            dtype=tensor.dtype,
            layout=tensor.layout,
            requires_grad=tensor.requires_grad,
            memory_format=torch.contiguous_format,
            pin_memory=tensor.is_pinned(),
        ),
    )
    pyt_sh_ten = TorchShardedTensor._init_from_local_shards_and_global_metadata(
        local_shards, sharded_tensor_metadata=sharded_tensor_metadata, process_group=None
    )
    # Store MCore related data as PyTShardedTensor attribute.
    # This won't be stored in the checkpoint, only for runtime purposes
    pyt_sh_ten.mcore_sh_ten = sh_ten.without_data()
    pyt_sh_ten.mcore_metadata = {}
    if has_flattened_range:
        pyt_sh_ten.mcore_metadata['nd_reformulated_orig_global_shape'] = sh_ten.global_shape
    return pyt_sh_ten


def mcore_to_pyt_state_dict(
    state_dict: Dict[str, List[ShardedBase]],
    is_loading: bool = False,
    init_device: torch.device = torch.device("cpu"),
    load_legacy_1d_flatten_tensors: bool = False,
) -> Dict[str, Union[TorchShardedTensor, io.BytesIO]]:
    """Convert state dict with ShardedTensors and ShardedObjects
    to state dict compatible with PyT Dist format.

    Operates in-place and returns the original state dict.

    Args:
        state_dict (Dict[str, List[ShardedBase]]): flattened state dict, where values
            are lists of either ShardedTensor or ShardedObjects.
        is_loading (bool, optional): flag indicating if loading or saving. Defaults to False.
        init_device (torch.device, optional): device to initialize potentially missing tensors
            during loading. Defaults to 'cpu'.

    Returns (Dict[str, Union[TorchShardedTensor, io.BytesIO]]): original dictionary with values
        converted either into PyT ShardedTensors or io.BytesIO.

    """
    rank = torch.distributed.get_rank()
    pyt_state_dict = {}

    def _mcore_to_torch_sharded_tensor(sh_tens: List[ShardedTensor]) -> TorchShardedTensor:
        """Build a PyT ShardedTensor from given shards.

        During loading:
        - if data is None, initialize it with an empty tensor (will be used to copy the data into)
        - if `allow_shape_mismatch` is True, the data is initialized with zeros
            prior to loading (not all parts of the tensor will be read from the checkpoint)
        """
        assert all(isinstance(sh_ten, ShardedTensor) for sh_ten in sh_tens), sh_tens
        for sh_ten in sh_tens:
            if sh_ten.data is None:
                if is_loading:
                    sh_ten.init_data(
                        init_device,
                        init_fn=torch.zeros if sh_ten.allow_shape_mismatch else torch.empty,
                    )
                else:
                    raise CheckpointingException(f'`data` attr is None for {sh_ten}')
            else:
                sh_ten.data = sh_ten.data.detach()
                if sh_ten.allow_shape_mismatch and is_loading:
                    sh_ten.data.zero_()

        torch_sh_ten = sharded_tensor_to_torch_sharded_tensor(
            sh_tens, rank, load_legacy_1d_flatten_tensors
        )
        torch_sh_ten.key = sh_tens[0].key
        return torch_sh_ten

    def _mcore_to_torch_sharded_object(sh_objs: List[ShardedObject]) -> io.BytesIO:
        """Build io.BytesIO from given sharded objects data."""
        assert all(isinstance(sh_obj, ShardedObject) for sh_obj in sh_objs), sh_objs
        serialized_data = io.BytesIO()
        torch.save([sh_obj.data for sh_obj in sh_objs], serialized_data)
        return serialized_data

    for k, v in state_dict.items():
        if isinstance(v[0], ShardedTensor):
            v = cast(List[ShardedTensor], v)
            pyt_state_dict[k] = _mcore_to_torch_sharded_tensor(v)
        else:
            v = cast(List[ShardedObject], v)
            pyt_state_dict[k] = _mcore_to_torch_sharded_object(v)

    return pyt_state_dict


def _unwrap_pyt_sharded_tensor(sh_ten: TorchShardedTensor) -> List[torch.Tensor]:
    """Unwrap tensor from PyT ShardedTensor instance.

    If `prepend_axis_num` was non-zero (which is specific to MCore ShardedTensor)
    then the tensor has additional singleton dimensions which should be squeezed.
    """
    mcore_sh_ten = sh_ten.mcore_sh_ten
    ret_tensors = []
    for sh in sh_ten.local_shards():
        ten = sh.tensor
        if mcore_sh_ten.flattened_range is not None:
            assert ten.shape[:-1] == (1,) * (len(ten.shape) - 1), ten.shape
            ten = ten.view(-1)
        else:
            for _ in range(mcore_sh_ten.prepend_axis_num):
                ten = ten.squeeze(0)
        ret_tensors.append(ten)
    return ret_tensors


def _replace_state_dict_keys_with_sharded_keys(
    sharded_state_dict: ShardedStateDict, keep_only_main_replica: bool = False
) -> Tuple[Dict[str, List[ShardedBase]], FLATTEN_MAPPING, Dict[str, List[str]]]:
    """Group ShardedBase objects by keys and
    return mappings required for recreating the original dict."""
    flat_sd, flat_mapping = flatten_state_dict(sharded_state_dict)
    rename_mapping = defaultdict(list)
    new_flat_sd = defaultdict(list)
    for k, sh_base in flat_sd.items():
        assert isinstance(sh_base, ShardedBase), type(sh_base)
        key = sh_base.unique_key if isinstance(sh_base, ShardedObject) else sh_base.key
        if is_main_replica(sh_base.replica_id) or not keep_only_main_replica:
            rename_mapping[key].append(k)
            new_flat_sd[key].append(sh_base)
    return new_flat_sd, flat_mapping, rename_mapping


def _replace_sharded_keys_with_state_dict_keys(
    state_dict: Dict[str, List[Union[torch.Tensor, io.BytesIO]]],
    flat_mapping: FLATTEN_MAPPING,
    rename_mapping: Dict[str, List[str]],
):
    """Inverse of _replace_state_dict_keys_with_sharded_keys."""
    recovered_sd = {}
    for k, tensors in state_dict.items():
        assert len(tensors) == len(rename_mapping[k])
        for ten, recovered_k in zip(tensors, rename_mapping[k]):
            recovered_sd[recovered_k] = ten

    return unflatten_state_dict(recovered_sd, flat_mapping)


def _restore_dict_types(x: Union[dict, list, Any], keys_template: Union[dict, list, Any]):
    """Recursively update `x` keys, based on `keys_template`."""
    if isinstance(keys_template, dict):
        assert isinstance(x, dict), type(x)
        for k, v in keys_template.items():
            if not isinstance(k, str):
                assert str(k) in x, (k, x.keys)
                x[k] = x.pop(str(k))
            _restore_dict_types(x[k], v)
    elif isinstance(keys_template, list):
        assert isinstance(x, list), type(x)
        for x_val, templ_val in zip(x, keys_template):
            _restore_dict_types(x_val, templ_val)


@dataclass(frozen=True)
class MCoreSavePlan(SavePlan):
    """SavePlan with MCore specific data."""

    mcore_data: Optional[Dict[str, Dict[str, Any]]] = None  # Mcore related data about each tensor


class MCoreSavePlanner(DefaultSavePlanner):
    """Differs with the default planner by saving BytesIO objects on all ranks.

    In the integration of MCore with PyT Distributed format, BytesIO objects
    come from ShardedObjects, which should be treated as separate objects on each rank
    (not common on all ranks).

    Also, the objects are already packed in io.BytesIO, so no need to redo it
    in transform_object.
    """

    def __init__(
        self,
        *args,
        dedup_replicated_tensors: Optional[bool] = None,
        nd_flattened_global_shapes: Optional[Dict[str, Tuple[int, ...]]] = None,
        can_run_decentralized_global_plan: bool = True,
        **kwargs,
    ) -> None:
        # `dedup_replicated_tensors` was deprecated in 2.3; this check avoids warnings
        # during saving.
        if get_torch_version() <= PkgVersion("2.2"):
            kwargs['dedup_replicated_tensors'] = dedup_replicated_tensors
        super().__init__(*args, **kwargs)
        self.nd_flattened_global_shapes = nd_flattened_global_shapes or {}
        self.can_run_decentralized_global_plan = can_run_decentralized_global_plan
        if can_run_decentralized_global_plan:
            assert (
                not dedup_replicated_tensors
            ), 'Cannot run decentralized plan with dedup_replicated_tensors=True'
            assert (
                not self.flatten_state_dict
            ), 'Cannot run decentralized plan with flatten_state_dict=True'

    def create_local_plan(self) -> SavePlan:
        """Adds IOBytes write request on non-coordinator ranks."""

        # NOTE: for PyT 2.4.0a0 we can't rely on `create_default_local_save_plan` because
        # some alpha versions (specifically 2.4.0a0+f70bd71a48 in 24.06 NGC PyTorch container)
        # add iobytes request only on coordinator ranks and some alpha versions
        # (specifically 2.4.0a0+3bcc3cddb5 in 24.07 NGC PyTorch container)
        # add those requests on all ranks. We inline a simplified version of this method below.
        write_items = []
        for fqn, obj in self.state_dict.items():
            assert not HAVE_DTENSOR or not isinstance(
                obj, DTensor
            )  # translation from MCore ShardedTensors shouldn't result in DTensors
            # Create write requests for tensor and bytes values.
            # For MCore, these should be already non-duplicates.
            write_items += _create_write_items(fqn, obj)

        self.plan = MCoreSavePlan(
            items=write_items,
            planner_data=self.mappings,
            mcore_data={
                k: sh_ten.mcore_metadata
                for k, sh_ten in self.state_dict.items()
                if isinstance(sh_ten, TorchShardedTensor)
            },
        )
        return self.plan

    def create_global_plan(self, all_plans: List[MCoreSavePlan]) -> Tuple[List[SavePlan], Metadata]:
        """Merges MCore data for all plans."""
        global_plan, metadata = super().create_global_plan(all_plans)
        metadata.mcore_data = dict(
            ChainMap(*(plan.mcore_data for plan in all_plans))  # type: ignore[arg-type]
        )
        return global_plan, metadata

    def create_decentralized_global_plan(self, local_plan: SavePlan) -> SavePlan:
        """Nothing to do, just some checks.

        Args:
            local_plan (SavePlan): local plan to turn to a global plan
                (without interactions with other ranks)

        Returns:
            SavePlan - locally transformed plan equivalent to the plan that would be
                created by the coordinator
        """
        assert (
            not self.flatten_state_dict
        ), 'Cannot run decentralized plan with flatten_state_dict=True'
        assert not local_plan.planner_data, 'Planner data should be empty with decentralized plan'
        return local_plan

    def transform_object(self, write_item: WriteItem, object: Any):
        """Make no transformations - bytes objects are already serialized."""
        return object


class MCoreLoadPlanner(DefaultLoadPlanner):
    """Adds global shape validation to the default planner.

    If global shape validation can be ignored (shouldn't!), the default
    load planner can be used.
    """

    def __init__(
        self,
        *args,
        shapes_validation_sharded_tensors: Iterable[ShardedTensor] = (),
        allow_shape_mismatch_sharded_tensors: Optional[Dict[str, ShardedTensor]] = None,
        **kwargs,
    ) -> None:
        super().__init__(*args, **kwargs)
        self.shapes_validation_sharded_tensors = shapes_validation_sharded_tensors
        self.allow_shape_mismatch_sharded_tensors = allow_shape_mismatch_sharded_tensors
        self._intermediate_read_item_and_target: Optional[Tuple[ReadItem, torch.Tensor]] = None

<<<<<<< HEAD
    @staticmethod
    def _expected_shape(sh_ten):
        return (
            nd_flattened_tensor_reformulated_global_shape(sh_ten)
            if is_nd_flattened_tensor(sh_ten)
            else sh_ten.global_shape
        )
=======
>>>>>>> 31468d83

    def _validate_global_shapes(self, metadata, sharded_tensors):
        for sh_ten in sharded_tensors:
            if sh_ten.key not in metadata.state_dict_metadata:
                raise KeyError(
                    f"{sh_ten.key} from model not in state dict:"
                    f" {sorted(metadata.state_dict_metadata.keys())}"
                )
            loaded_shape = metadata.state_dict_metadata[sh_ten.key].size
            expected_shape = self._expected_shape(sh_ten)
            if loaded_shape != expected_shape:
                if is_nd_flattened_tensor(sh_ten) and len(sh_ten.global_shape) == 1:
                    # Handle legacy 1-D flattened tensors checkpoint format
                    # where the global shape is not stored in the metadata
                    expected_shape = sh_ten.global_shape
                    if loaded_shape == expected_shape:
                        continue
                if sh_ten.key in ["decoder.layers.mlp.activation_func.alpha_p",
                                  "decoder.layers.mlp.activation_func.alpha_n"]:
                    raise OldXieluException("Old xielu checkpoint encountered")
                _msg = (
                    f'Global shape mismatch for loaded ({loaded_shape})'
                    f' and expected ({expected_shape}) tensor'
                    f' for key {sh_ten.key}'
                )
                raise CheckpointingException(_msg)

    @contextmanager
    def _temporarily_bypass_shape_validation(self):
        """
        Temporarily set the size of tensors to their expected shapes to bypass DCP shape validation.
        This is used when validating the shapes during local plan creation.
        """
        if not self.allow_shape_mismatch_sharded_tensors:
            yield
            return

        tensor_metadata = self.metadata.state_dict_metadata
        metadata_with_sizes = [
            (tensor_metadata[key], tensor_metadata[key].size, sharded_tensor)
            for key, sharded_tensor in self.allow_shape_mismatch_sharded_tensors.items()
        ]
        try:
            # Temporarily set sizes to expected shapes
            for md, _, sharded_tensor in metadata_with_sizes:
                md.size = self._expected_shape(sharded_tensor)
            yield
        finally:
            # Restore original sizes after yield
            for md, size, _ in metadata_with_sizes:
                md.size = size

    def create_local_plan(self) -> LoadPlan:
        """Runs additional shapes validation."""
        self._validate_global_shapes(self.metadata, self.shapes_validation_sharded_tensors)

        with self._temporarily_bypass_shape_validation():
            local_plan = super().create_local_plan()

        return local_plan

    def resolve_tensor(self, read_item: ReadItem):
        """Override to add FP8 support.

        Narrowing the Float8Tensor can create incontiguous tensors and there are
        no `copy` kernels for such cases. This method creates a contiguous FP8
        tensors so that the subsequent `copy_` in FileSystemReader succeeds.
        Note that this requires tracking the original tensor
        (as `self._intermediate_read_item_and_target` attribute)
        and restoring it in `commit_tensor` method.
        """
        target_tensor = super().resolve_tensor(read_item)
        if (
            not target_tensor.is_contiguous()
            and HAVE_TE
            and isinstance(target_tensor, Float8Tensor)
        ):
            self._intermediate_read_item_and_target = (read_item, target_tensor)
            target_tensor = Float8Tensor.make_like(
                target_tensor, data=target_tensor._data.contiguous()
            )
        return target_tensor

    def commit_tensor(self, read_item: ReadItem, tensor: torch.Tensor) -> None:
        """Restores the original FP8 tensor saved in `resolve_tensor`."""
        if self._intermediate_read_item_and_target is not None:
            interm_read_item, target_tensor = self._intermediate_read_item_and_target
            assert (
                interm_read_item is read_item
            ), '`commit_tensor` method should be called right after `resolve_tensor`'
            target_tensor.copy_(tensor)
            tensor = target_tensor
            self._intermediate_read_item_and_target = None
        return super().commit_tensor(read_item, tensor)


class TorchDistSaveShardedStrategy(AsyncSaveShardedStrategy):
    """Async save strategy for the PyT Distributed format.

    The idea is to translate MCore ShardedTensors into PyT ShardedTensors
    and use the async-adjusted torch.distributed.checkpoint saving mechanism
    provided by the FileSystemWriterAsync writer.
    """

    def __init__(
        self,
        backend: str,
        version: int,
        keep_only_main_replica: bool = True,
        thread_count: int = 2,
        cached_metadata: bool = False,
        separation_hint: Optional[str] = None,
    ):
        """Adds parameters specific to PyT Distributed format
        Args:
            backend (str): format backend string
            version (int): format version
            keep_only_main_replica (bool, optional): PyT Distributed has a mechanism
                for deduplication, but replica_id aware deduplication is more coherent.
                Default is True (recommended to keep it).
            thread_count (int, optional): threads to use during saving.
                Affects the number of files in the checkpoint (saving ranks * num_threads).
            cached_metadata (bool, optional): Enables using cached global metadata to avoid
                gathering local metadata every checkpointing invocation
            separation_hint(str, optional): If provided, all tensors whose keys have this
                prefix will be saved to a separate file.
        """
        super().__init__(backend, version)
        self.keep_only_main_replica = keep_only_main_replica
        self.thread_count = thread_count

        # Cached SavePlans to skip plan in `save_state_dict_async_plan`
        # cached outcome of `SavePlan.prepare_global_plan`,
        # which aggregates local plans from all ranks
        self.cached_central_plan: SavePlan = None
        # cached outcome of `SavePlan.prepare_local_plan` describes how local state_dict is written
        self.cached_local_plan: SavePlan = None
        # Cached global metadata, only `coordinator` for dist-ckpt holds
        # if central plans are consistent over iters
        self.cached_global_metadata: Metadata = None
        # This variable records if the ckpt structures are consistent
        # so the following checkpoint savings reuse `cached_global_metadata`
        self.validated_cache_reuse: bool = False
        # The knob to enable cached metadata communication in saving
        self.use_cached_ckpt_structure: bool = cached_metadata

        self.separation_hint = separation_hint

        self.validated_loaded_metadata_reuse = False

    def async_save(
        self, sharded_state_dict: ShardedStateDict, checkpoint_dir: Path
    ) -> AsyncRequest:
        """Translates MCore ShardedTensors to PyT ShardedTensors & saves in PyT Distributed format.

        Args:
            sharded_state_dict (ShardedStateDict): sharded state dict to save
            checkpoint_dir (Path): checkpoint directory

        Returns: None
        """
        # Translate the state dict
        (sharded_state_dict, flat_mapping, rename_mapping) = (
            _replace_state_dict_keys_with_sharded_keys(
                sharded_state_dict, self.keep_only_main_replica
            )
        )
        pyt_state_dict = mcore_to_pyt_state_dict(sharded_state_dict, False)
        # Use PyT saving mechanism
        writer = FileSystemWriterAsync(
            checkpoint_dir,
            separation_hint=self.separation_hint,
            thread_count=self.thread_count,
            use_msc=MultiStorageClientFeature.is_enabled(),
        )
        # This should be set differently if we run in a smaller process group than the default
        coordinator = 0
        # Try twice to validate the generated `central_plan` is the same across iterations
        # If so, reuse `cached_central_plan` and `cached_global_metadata`
        # From the 3rd iteration, `save_state_dict_async_plan` will not generate `global_metadata`
        # (return None) so `self.cached_global_metadata` is reused
        args_cached_plans = None
        loaded_all_plans = None
        if self.use_cached_ckpt_structure:
            loaded_all_plans = getattr(self.cached_global_metadata, "all_local_plans", None)
            if loaded_all_plans is None:
                logger.debug(
                    "no all_local_plans in metadata - can't verify global metadata reuse..."
                )

            args_cached_plans = (
                self.cached_central_plan,
                self.cached_local_plan,
                self.validated_cache_reuse,
            )

        (
            save_state_dict_ret,
            self.cached_central_plan,
            self.cached_local_plan,
            self.validated_cache_reuse,
            self.validated_loaded_metadata_reuse,
        ) = save_state_dict_async_plan(
            pyt_state_dict,
            writer,
            None,
            coordinator,
            planner=MCoreSavePlanner(
                dedup_replicated_tensors=not self.keep_only_main_replica, flatten_state_dict=False
            ),
            cached_ckpt_structure=args_cached_plans,
            loaded_all_plans=loaded_all_plans,
        )
        rank = torch.distributed.get_rank()
        if self.use_cached_ckpt_structure:
            if (
                loaded_all_plans
                and self.cached_global_metadata
                and self.validated_loaded_metadata_reuse
            ):
                if coordinator == rank:
                    logger.debug(
                        f"rank: {rank}, reuse global metadata from loaded"
                        f" .metadata, {save_state_dict_ret[1]}"
                    )
                    save_state_dict_ret = list(save_state_dict_ret)
                    save_state_dict_ret[1] = self.cached_global_metadata

            elif self.validated_cache_reuse:
                logger.debug(f"rank: {rank}, cache validated")
                if save_state_dict_ret[1]:  # when global_metadata is not cached
                    self.cached_global_metadata = save_state_dict_ret[1]  # Cache Metadata
                # Only Coordinator rank holds cached global_metadata
                # (None is returned for global_metadata)
                elif coordinator == rank:
                    logger.debug(
                        f"rank: {rank}, reuse global metadata cached from previous"
                        f" save iteration, {save_state_dict_ret[1]}"
                    )
                    save_state_dict_ret = list(save_state_dict_ret)
                    save_state_dict_ret[1] = self.cached_global_metadata

        return self._get_save_and_finalize_callbacks(writer, save_state_dict_ret)

    def _get_save_and_finalize_callbacks(self, writer, save_state_dict_ret) -> AsyncRequest:
        save_fn_args = writer.get_save_function_and_args()
        save_fn, preload_fn, save_args = save_fn_args

        def finalize_fn():
            save_state_dict_async_finalize(*save_state_dict_ret)
            torch.distributed.barrier()

        return AsyncRequest(save_fn, save_args, [finalize_fn], preload_fn=preload_fn)

    def can_handle_sharded_objects(self):
        return True


def _get_filesystem_reader(
    checkpoint_dir: Union[str, Path], cache_metadata: bool = False
) -> FileSystemReader:
    if MultiStorageClientFeature.is_enabled():
        msc = MultiStorageClientFeature.import_package()
        return msc.torch.MultiStorageFileSystemReader(checkpoint_dir, thread_count=2)

    if cache_metadata:
        return CachedMetadataFileSystemReader(checkpoint_dir)

    return FileSystemReader(checkpoint_dir)


def get_reformulation_metadata(
    sharded_state_dict: ShardedStateDict, checkpoint_dir: Path
) -> Dict[str, TensorReformulationMetadata]:
    """Reads MCore data for N-D flattened tensors from checkpoint metadata during ckpt load.

    Args:
        sharded_state_dict (ShardedStateDict): sharded state dict to load
        checkpoint_dir (Path): checkpoint directory

    Returns:
        Dict[str, TensorReformulationMetadata] - dictionary that maps keys of every
            N-D flattened tensor from the sharded_state_dict to its original global shape
            as stored in `mcore_data` in the checkpoint.
    """
    fs_reader = _get_filesystem_reader(checkpoint_dir)
    ckpt_metadata = fs_reader.read_metadata()
    reformulation_metadata = {}
    for sh_ten in nested_values(sharded_state_dict):
        if not is_nd_flattened_tensor(sh_ten):
            continue
        try:
            ckpt_global_shape = ckpt_metadata.mcore_data[sh_ten.key][
                'nd_reformulated_orig_global_shape'
            ]
        except KeyError as e:
            if len(sh_ten.global_shape) == 1:
                warnings.warn(
                    f'Legacy checkpoint format detected for 1-D flattened tensor {sh_ten}. '
                    'Skip metadata reformulation.'
                )
                continue
            raise CheckpointingException(
                f'Cannot find global shape metadata for N-D flattened tensor {sh_ten} '
                f'in checkpoint metadata: {ckpt_metadata.mcore_data}'
            ) from e

        reformulation_metadata[sh_ten.key] = TensorReformulationMetadata(
            ckpt_global_shape, ckpt_metadata.state_dict_metadata[sh_ten.key].size
        )
    return reformulation_metadata


class TorchDistLoadShardedStrategy(LoadShardedStrategy):
    """Basic load strategy for the PyT Distributed format."""

    def __init__(self):
        self.cached_global_metadata: Optional[Metadata] = None
        super().__init__()

    def load(self, sharded_state_dict: ShardedStateDict, checkpoint_dir: Path) -> StateDict:
        """Translates MCore ShardedTensors to PyT ShardedTensors & loads from PyT Distributed fmt.

        Args:
            sharded_state_dict (ShardedStateDict): sharded state dict with mapping
                information to instruct loading
            checkpoint_dir (Path): checkpoint directory

        Returns: loaded state dict
        """
        # Apply N-D tensors resharding
        reformulation_metadata = get_reformulation_metadata(sharded_state_dict, checkpoint_dir)
        sharded_state_dict, formulation_restore_data = apply_nd_flattened_tensors_reformulation(
            sharded_state_dict, reformulation_metadata
        )

        # Check if there are legacy 1-D flattened tensors in the checkpoint
        has_legacy_1d_flattened_tensors = False
        for sh_ten in nested_values(sharded_state_dict):
            if is_nd_flattened_tensor(sh_ten) and sh_ten.key not in reformulation_metadata:
                has_legacy_1d_flattened_tensors = True
                break

        flexible_shape_sharded_tensors = [
            sh_ten
            for sh_ten in nested_values(sharded_state_dict)
            if isinstance(sh_ten, ShardedTensor) and not sh_ten.allow_shape_mismatch
        ]
        allow_shape_mismatch_sharded_tensors = {
            sh_ten.key: sh_ten
            for sh_ten in nested_values(sharded_state_dict)
            if isinstance(sh_ten, ShardedTensor) and sh_ten.allow_shape_mismatch
        }

        orig_sharded_state_dict = sharded_state_dict
        # MCore state dict to PyT Distributed compatible
        (sharded_state_dict, flat_mapping, rename_mapping) = (
            _replace_state_dict_keys_with_sharded_keys(sharded_state_dict)
        )
        pyt_state_dict = mcore_to_pyt_state_dict(
            sharded_state_dict, True, load_legacy_1d_flatten_tensors=has_legacy_1d_flattened_tensors
        )
        # Load PyT Distributed format
        fsr = _get_filesystem_reader(checkpoint_dir, cache_metadata=True)
        checkpoint.load_state_dict(
            pyt_state_dict,
            fsr,
            planner=MCoreLoadPlanner(
                shapes_validation_sharded_tensors=flexible_shape_sharded_tensors,
                allow_shape_mismatch_sharded_tensors=allow_shape_mismatch_sharded_tensors,
            ),
        )

        self.cached_global_metadata = (
            fsr.read_metadata()
        )  # no storage interaction thanks to caching

        pyt_state_dict = cast(
            Dict[str, Union[TorchShardedTensor, List[io.BytesIO]]], pyt_state_dict
        )
        # Unwrap ShardedTensors and return to original state dict
        mcore_state_dict = {
            k: v if not isinstance(v, TorchShardedTensor) else _unwrap_pyt_sharded_tensor(v)
            for k, v in pyt_state_dict.items()
        }
        mcore_state_dict = _replace_sharded_keys_with_state_dict_keys(
            mcore_state_dict, flat_mapping, rename_mapping  # type: ignore[arg-type]
        )
        _restore_dict_types(mcore_state_dict, orig_sharded_state_dict)
        # Apply N-D tensors resharding postprocessing
        mcore_state_dict = restore_nd_flattened_tensors_formulation(
            mcore_state_dict, formulation_restore_data
        )
        return mcore_state_dict

    def load_tensors_metadata(self, checkpoint_dir: Path, metadata: Metadata = None):
        """Uses tensors metadata stored in the metadata file."""
        if metadata is None:
            fs_reader = _get_filesystem_reader(checkpoint_dir)
            metadata = fs_reader.read_metadata()

        mcore_data = getattr(metadata, 'mcore_data', {})
        sharded_metadata = {}
        for k, tp in metadata.state_dict_metadata.items():
            if not isinstance(tp, TensorStorageMetadata):
                continue  # load only tensors

            nd_orig_global_shape = mcore_data.get(k, {}).get('nd_reformulated_orig_global_shape')
            if nd_orig_global_shape is None:
                # Regular tensor
                sharded_metadata[k] = ShardedTensor.from_rank_offsets(
                    k, torch.empty(tp.size, **tp.properties.__dict__, device='meta')
                ).without_data()
            else:
                # N-D flattened tensor
                unflat_ten = torch.empty(
                    nd_orig_global_shape, **tp.properties.__dict__, device='meta'
                )
                flat_ten = unflat_ten.flatten()
                sharded_metadata[k] = ShardedTensor.from_rank_offsets_flat(
                    k,
                    flat_ten,
                    unflat_ten.shape,
                    flattened_range=slice(0, unflat_ten.numel()),  # whole slice
                ).without_data()

        return sharded_metadata

    def load_sharded_metadata(self, checkpoint_dir: Path) -> ShardedStateDict:
        """Uses tensors and objects metadata stored in the metadata file."""
        fs_reader = _get_filesystem_reader(checkpoint_dir)
        metadata = fs_reader.read_metadata()

        sharded_metadata = {}
        for metadata_key, storage_metadata in metadata.state_dict_metadata.items():
            if not isinstance(storage_metadata, BytesStorageMetadata):
                continue
            sh_obj = ShardedObject.empty_from_unique_key(metadata_key)
            sharded_metadata[sh_obj.unique_key] = sh_obj

        sharded_metadata.update(self.load_tensors_metadata(checkpoint_dir, metadata))
        return sharded_metadata

    def remove_sharded_tensors(self, checkpoint_dir: str, key_prefix: str):
        """Removes checkpoint files whose keys have the given prefix.

        Performs the following steps:
        1. checks whether there are files that start with the key_prefix
        2. loads metadata
        3. removes all entries from the metadata that start with the key_prefix
        4. resaves the new metadata and removes the old metadata
        5. removes the relevant files
        """

        assert is_torch_min_version(
            "2.3.0"
        ), f'torch >= 2.3.0 is required for remove_sharded_tensors'

        distckpt_files = [f for f in os.listdir(checkpoint_dir) if f.endswith("distcp")]
        files_to_remove = [f for f in distckpt_files if f.startswith(key_prefix)]

        if not files_to_remove:
            warnings.warn(
                f'There are no files in {checkpoint_dir} that begin with "{key_prefix}".'
                f' Skipping removal.'
            )
            return

        fs_reader = FileSystemReader(checkpoint_dir)
        original_metadata = fs_reader.read_metadata()

        new_state_dict_metadata = {}
        new_planner_data = {}
        new_storage_data = {}
        for k in original_metadata.state_dict_metadata.keys():
            if k.startswith(key_prefix):
                continue
            new_state_dict_metadata[k] = original_metadata.state_dict_metadata[k]
        original_planner_data = original_metadata.planner_data
        if original_planner_data is not None:
            for k in original_planner_data.keys():
                if k.startswith(key_prefix):
                    continue
                new_planner_data[k] = original_metadata.planner_data[k]
        original_storage_data = original_metadata.storage_data
        if original_storage_data is not None:
            for k in original_storage_data.keys():
                if k.fqn.startswith(key_prefix):
                    continue
                new_storage_data[k] = original_metadata.storage_data[k]
        metadata = Metadata(
            state_dict_metadata=new_state_dict_metadata,
            planner_data=new_planner_data,
            storage_data=new_storage_data,
        )
        fs_writer = FileSystemWriter(checkpoint_dir)
        metadata_filename = cast(Path, fs_writer.fs.concat_path(fs_writer.path, _metadata_fn))
        tmp_path = cast(
            metadata_filename,  # type: ignore[valid-type]
            fs_writer.fs.concat_path(fs_writer.path, f"{_metadata_fn}.tmp"),
        )
        old_path = cast(
            metadata_filename,  # type: ignore[valid-type]
            fs_writer.fs.concat_path(fs_writer.path, f"{_metadata_fn}.bck"),
        )
        ## save the new metadata
        with fs_writer.fs.create_stream(tmp_path, "wb") as metadata_file:
            pickle.dump(metadata, metadata_file)
            try:
                os.fsync(metadata_file.fileno())
            except AttributeError:
                os.sync()
        ## move the old metadata
        fs_writer.fs.rename(fs_writer.metadata_path, old_path)
        try:
            ## rename the new metadata
            fs_writer.fs.rename(tmp_path, fs_writer.metadata_path)

            ## finally, remove the files we want to drop
            for f in files_to_remove:
                fs_writer.fs.rm_file(checkpoint_dir / f)
        except Exception as e:
            fs_writer.fs.rename(old_path, fs_writer.metadata_path)
            raise e
        else:
            fs_writer.fs.rm_file(old_path)

    def can_handle_sharded_objects(self):
        return True

    def check_backend_compatibility(self, loaded_version):
        pass  # TODO

    def check_version_compatibility(self, loaded_version):
        pass  # TODO<|MERGE_RESOLUTION|>--- conflicted
+++ resolved
@@ -544,7 +544,6 @@
         self.allow_shape_mismatch_sharded_tensors = allow_shape_mismatch_sharded_tensors
         self._intermediate_read_item_and_target: Optional[Tuple[ReadItem, torch.Tensor]] = None
 
-<<<<<<< HEAD
     @staticmethod
     def _expected_shape(sh_ten):
         return (
@@ -552,8 +551,6 @@
             if is_nd_flattened_tensor(sh_ten)
             else sh_ten.global_shape
         )
-=======
->>>>>>> 31468d83
 
     def _validate_global_shapes(self, metadata, sharded_tensors):
         for sh_ten in sharded_tensors:
