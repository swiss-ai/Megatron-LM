# Copyright (c) 2024, NVIDIA CORPORATION. All rights reserved.

import warnings
from dataclasses import dataclass
from typing import Optional, Union

import numpy as np
import torch
import torch.nn.functional as F

from megatron.core.dist_checkpointing import ShardedTensor
from megatron.core.dist_checkpointing.mapping import (
    ReplicaId,
    ShardedStateDict,
    ShardedTensorFactory,
)
from megatron.core.fusions.fused_bias_geglu import bias_geglu_impl
from megatron.core.fusions.fused_bias_gelu import bias_gelu_impl
from megatron.core.fusions.fused_bias_swiglu import bias_swiglu_impl, weighted_bias_swiglu_impl
from megatron.core.transformer.module import MegatronModule
from megatron.core.transformer.spec_utils import ModuleSpec, build_module
from megatron.core.transformer.transformer_config import TransformerConfig
<<<<<<< HEAD
from megatron.core.utils import (
    get_tensor_model_parallel_group_if_none,
    nvtx_range_pop,
    nvtx_range_push,
)
=======
from megatron.training.activations import XIELU, XIPReLU, XIPReLUP
from megatron.core.metrics_tracking import get_tracker
>>>>>>> 31468d83


# pylint: disable=missing-class-docstring
@dataclass
class MLPSubmodules:
    linear_fc1: Union[ModuleSpec, type] = None
    linear_fc2: Union[ModuleSpec, type] = None


class MLP(MegatronModule):
    """
    MLP will take the input with h hidden state, project it to 4*h
    hidden dimension, perform nonlinear transformation, and project the
    state back into h hidden dimension.


    Returns an output and a bias to be added to the output.
    If config.add_bias_linear is False, the bias returned is None.

    We use the following notation:
     h: hidden size
     p: number of tensor model parallel partitions
     b: batch size
     s: sequence length
    """

    def __init__(
        self,
        config: TransformerConfig,
        submodules: MLPSubmodules,
        is_expert: bool = False,
        input_size: Optional[int] = None,
        ffn_hidden_size: int = None,
        tp_group: Optional[torch.distributed.ProcessGroup] = None,
    ):
        super().__init__(config=config)

        self.config: TransformerConfig = config

        self.input_size = input_size if input_size != None else self.config.hidden_size
        self.layer_number = None

        tp_group = get_tensor_model_parallel_group_if_none(tp_group, is_expert=is_expert)
        if ffn_hidden_size is None:
            if is_expert:
                raise ValueError("MoE MLP requires `ffn_hidden_size`, but it was not provided.")
            warnings.warn(
                "MLP requires ffn_hidden_size, but it was not provided. Using \
                    config.ffn_hidden_size by default.",
                DeprecationWarning,
                stacklevel=2,
            )
            ffn_hidden_size = self.config.ffn_hidden_size

        # If this is a gated linear unit we double the output width
        # see https://arxiv.org/pdf/2002.05202.pdf
        if self.config.gated_linear_unit:
            ffn_hidden_size *= 2

        self.linear_fc1 = build_module(
            submodules.linear_fc1,
            self.input_size,
            ffn_hidden_size,
            config=self.config,
            init_method=self.config.init_method,
            gather_output=False,
            bias=self.config.add_bias_linear,
            skip_bias_add=True,
            is_expert=is_expert,
            tp_comm_buffer_name='fc1',
            tp_group=tp_group,
        )

        if self.config.activation_func == XIELU:
            self.activation_func = XIELU(config=self.config)
        elif self.config.activation_func == XIPReLU:
            self.activation_func = XIPReLU(config=self.config)
        elif self.config.activation_func == XIPReLUP:
            self.activation_func = XIPReLUP(config=self.config)
        else:
            self.activation_func = self.config.activation_func

        self.linear_fc2 = build_module(
            submodules.linear_fc2,
            self.config.ffn_hidden_size,
            self.config.hidden_size,
            config=self.config,
            init_method=self.config.output_layer_init_method,
            bias=self.config.add_bias_linear,
            input_is_parallel=True,
            skip_bias_add=True,
            is_expert=is_expert,
            tp_comm_buffer_name='fc2',
            tp_group=tp_group,
        )

    def forward(self, hidden_states, per_token_scale=None):
        """Perform the forward pass through the MLP block."""
        # [s, b, 4 * h/p]
        nvtx_range_push(suffix="linear_fc1")
        intermediate_parallel, bias_parallel = self.linear_fc1(hidden_states)
        nvtx_range_pop(suffix="linear_fc1")

<<<<<<< HEAD
        nvtx_range_push(suffix="activation")
=======
        tracker = get_tracker()
        tracker.update(intermediate_parallel, "mlp_intermediate", self.layer_number - 1)

>>>>>>> 31468d83
        if self.config.bias_activation_fusion:
            if per_token_scale is not None:
                if self.activation_func == F.silu and self.config.gated_linear_unit:
                    # dtype is handled inside the fused kernel
                    intermediate_parallel = weighted_bias_swiglu_impl(
                        intermediate_parallel,
                        bias_parallel,
                        per_token_scale.unsqueeze(-1),
                        self.config.activation_func_fp8_input_store,
                    )
                else:
                    raise ValueError("Only support fusion of swiglu with per_token_scale in MLP.")
            else:
                if self.activation_func == F.gelu:
                    if self.config.gated_linear_unit:
                        intermediate_parallel = bias_geglu_impl(
                            intermediate_parallel, bias_parallel
                        )
                    else:
                        assert self.config.add_bias_linear is True
                        intermediate_parallel = bias_gelu_impl(intermediate_parallel, bias_parallel)
                elif self.activation_func == F.silu and self.config.gated_linear_unit:
                    intermediate_parallel = bias_swiglu_impl(
                        intermediate_parallel,
                        bias_parallel,
                        self.config.activation_func_fp8_input_store,
                    )
                else:
                    raise ValueError("Only support fusion of gelu and swiglu")
        else:
            if bias_parallel is not None:
                intermediate_parallel = intermediate_parallel + bias_parallel
            if self.config.gated_linear_unit:

                def glu(x):
                    x = torch.chunk(x, 2, dim=-1)
                    return self.config.activation_func(x[0]) * x[1]

                intermediate_parallel = glu(intermediate_parallel)
            else:
                intermediate_parallel = self.activation_func(intermediate_parallel)

            if per_token_scale is not None:
                original_dtype = intermediate_parallel.dtype
                intermediate_parallel = intermediate_parallel * per_token_scale.unsqueeze(-1)
                intermediate_parallel = intermediate_parallel.to(original_dtype)
        nvtx_range_pop(suffix="activation")

        # [s, b, h]
<<<<<<< HEAD
        nvtx_range_push(suffix="linear_fc2")
=======
        tracker.update(intermediate_parallel, "mlp_post_act", self.layer_number - 1)
>>>>>>> 31468d83
        output, output_bias = self.linear_fc2(intermediate_parallel)
        nvtx_range_pop(suffix="linear_fc2")

        if per_token_scale is not None:
            assert output_bias is None, "Bias is not supported with per_token_scale"

        tracker.update(output, "mlp_out", self.layer_number - 1)

        return output, output_bias

    # pylint: disable=missing-function-docstring
    def sharded_state_dict(
        self, prefix: str = '', sharded_offsets: tuple = (), metadata: Optional[dict] = None
    ) -> ShardedStateDict:
        sharded_state_dict = {}
        for name, module in self._modules.items():
            sub_sd = module.sharded_state_dict(f'{prefix}{name}.', sharded_offsets, metadata)
            if self.config.gated_linear_unit and name == 'linear_fc1':
                for k, v in sub_sd.items():
                    if k in (f'{prefix}{name}.weight', f'{prefix}{name}.bias'):
                        sub_sd[k] = apply_swiglu_sharded_factory(v, sharded_offsets)
            sharded_state_dict.update(sub_sd)
        return sharded_state_dict

    def set_layer_number(self, layer_number: int):
        self.layer_number = layer_number


# pylint: disable=missing-function-docstring
def apply_swiglu_sharded_factory(original_sh_ten, sharded_offsets):
    # We must split the tensor into 2 parts, each sharded separately.
    # This requires a ShardedTensorFactory which `chunk`s during saving
    # and `cat`s during loading

    swiglu_shard_axis = 0
    prepend_axis_num = len(sharded_offsets)
    original_shape = original_sh_ten.local_shape
    original_numel = int(np.prod(original_shape))
    local_axis_size = original_shape[swiglu_shard_axis]
    assert (
        original_sh_ten.global_offset[swiglu_shard_axis + prepend_axis_num] % local_axis_size == 0
    )
    rank_offset = (
        original_sh_ten.global_offset[swiglu_shard_axis + prepend_axis_num] // local_axis_size
    )
    axis_frag = original_sh_ten.axis_fragmentations[swiglu_shard_axis + prepend_axis_num]

    @torch.no_grad()
    def sh_ten_build_fn(
        key: str, t: torch.Tensor, replica_id: ReplicaId, flattened_range: Optional[slice]
    ):
        offset_w = (swiglu_shard_axis + prepend_axis_num, rank_offset, axis_frag * 2)
        offset_v = (swiglu_shard_axis + prepend_axis_num, rank_offset + axis_frag, axis_frag * 2)
        if flattened_range is None:
            tensor_w, tensor_v = torch.chunk(t, 2, dim=swiglu_shard_axis)
            return [
                ShardedTensor.from_rank_offsets(
                    key,
                    tensor_w,
                    *sharded_offsets,
                    offset_w,
                    replica_id=replica_id,
                    prepend_axis_num=prepend_axis_num,
                ),
                ShardedTensor.from_rank_offsets(
                    key,
                    tensor_v,
                    *sharded_offsets,
                    offset_v,
                    replica_id=replica_id,
                    prepend_axis_num=prepend_axis_num,
                ),
            ]
        else:
            # Here we need to map a slice `t` (`flattened_range` specifies slice start and stop)
            # of the *original* flattened tensor into slices `w` and `v` of chunked
            # and flattened tensor.
            # Example:
            # If original tensor has (16, 5) shape and flattened_range is `slice(8, 64)`,
            # then `t` has shape `(56,)` and we need to create 2 tensors:
            # w: first 32 elements of `t` with flattened_range slice(8, 40)
            # v: last 24 elements of `t` with flattened_range slice(0, 24)
            # Global offsets are the same as in the non-flattened case
            assert t.ndim == 1, (key, t.shape)
            non_flat_local_shape = (original_shape[0] // 2, *original_shape[1:])
            chunk_numel = original_numel // 2
            result = []
            if flattened_range.start < chunk_numel:
                # Non-empty `w` chunk
                tensor_w = t[: chunk_numel - flattened_range.start]
                flattened_range_w = slice(
                    flattened_range.start, min(chunk_numel, flattened_range.stop)
                )
                assert len(tensor_w) == flattened_range_w.stop - flattened_range_w.start
                result.append(
                    ShardedTensor.from_rank_offsets_flat(
                        key,
                        tensor_w,
                        non_flat_local_shape,
                        *sharded_offsets,
                        offset_w,
                        replica_id=replica_id,
                        prepend_axis_num=prepend_axis_num,
                        flattened_range=flattened_range_w,
                    )
                )
            if flattened_range.stop > chunk_numel:
                # Non-empty `v` chunk
                tensor_v = t[-(flattened_range.stop - chunk_numel):]
                flattened_range_v = slice(
                    max(chunk_numel, flattened_range.start) - chunk_numel,
                    flattened_range.stop - chunk_numel,
                )
                assert len(tensor_v) == flattened_range_v.stop - flattened_range_v.start, (
                    len(tensor_v),
                    flattened_range_v,
                )

                result.append(
                    ShardedTensor.from_rank_offsets_flat(
                        key,
                        tensor_v,
                        non_flat_local_shape,
                        *sharded_offsets,
                        offset_v,
                        replica_id=replica_id,
                        prepend_axis_num=prepend_axis_num,
                        flattened_range=flattened_range_v,
                    )
                )
            assert sum(sh_ten.data.numel() for sh_ten in result) == t.numel(), (result, t.shape)
            return result

    def sh_ten_merge_fn(sub_state_dict):
        with torch.no_grad():
            return torch.cat(sub_state_dict)

    return ShardedTensorFactory(
        original_sh_ten.key,
        original_sh_ten.data,
        sh_ten_build_fn,
        sh_ten_merge_fn,
        original_sh_ten.replica_id,
        flattened_range=original_sh_ten.flattened_range,
    )<|MERGE_RESOLUTION|>--- conflicted
+++ resolved
@@ -20,16 +20,13 @@
 from megatron.core.transformer.module import MegatronModule
 from megatron.core.transformer.spec_utils import ModuleSpec, build_module
 from megatron.core.transformer.transformer_config import TransformerConfig
-<<<<<<< HEAD
 from megatron.core.utils import (
     get_tensor_model_parallel_group_if_none,
     nvtx_range_pop,
     nvtx_range_push,
 )
-=======
 from megatron.training.activations import XIELU, XIPReLU, XIPReLUP
 from megatron.core.metrics_tracking import get_tracker
->>>>>>> 31468d83
 
 
 # pylint: disable=missing-class-docstring
@@ -71,6 +68,18 @@
 
         self.input_size = input_size if input_size != None else self.config.hidden_size
         self.layer_number = None
+
+        tp_group = get_tensor_model_parallel_group_if_none(tp_group, is_expert=is_expert)
+        if ffn_hidden_size is None:
+            if is_expert:
+                raise ValueError("MoE MLP requires `ffn_hidden_size`, but it was not provided.")
+            warnings.warn(
+                "MLP requires ffn_hidden_size, but it was not provided. Using \
+                    config.ffn_hidden_size by default.",
+                DeprecationWarning,
+                stacklevel=2,
+            )
+            ffn_hidden_size = self.config.ffn_hidden_size
 
         tp_group = get_tensor_model_parallel_group_if_none(tp_group, is_expert=is_expert)
         if ffn_hidden_size is None:
@@ -133,13 +142,10 @@
         intermediate_parallel, bias_parallel = self.linear_fc1(hidden_states)
         nvtx_range_pop(suffix="linear_fc1")
 
-<<<<<<< HEAD
-        nvtx_range_push(suffix="activation")
-=======
         tracker = get_tracker()
         tracker.update(intermediate_parallel, "mlp_intermediate", self.layer_number - 1)
 
->>>>>>> 31468d83
+        nvtx_range_push(suffix="activation")
         if self.config.bias_activation_fusion:
             if per_token_scale is not None:
                 if self.activation_func == F.silu and self.config.gated_linear_unit:
@@ -189,11 +195,8 @@
         nvtx_range_pop(suffix="activation")
 
         # [s, b, h]
-<<<<<<< HEAD
         nvtx_range_push(suffix="linear_fc2")
-=======
         tracker.update(intermediate_parallel, "mlp_post_act", self.layer_number - 1)
->>>>>>> 31468d83
         output, output_bias = self.linear_fc2(intermediate_parallel)
         nvtx_range_pop(suffix="linear_fc2")
 
