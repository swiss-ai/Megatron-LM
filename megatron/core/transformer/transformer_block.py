# Copyright (c) 2024, NVIDIA CORPORATION. All rights reserved.

from contextlib import nullcontext
from dataclasses import dataclass
from typing import List, Optional, Union

import torch
from torch import Tensor

from megatron.core import parallel_state, tensor_parallel
from megatron.core.dist_checkpointing.mapping import ShardedStateDict
from megatron.core.dist_checkpointing.utils import replace_prefix_for_sharding
from megatron.core.enums import Fp8Recipe
from megatron.core.fp8_utils import get_fp8_context
from megatron.core.fusions.fused_layer_norm import FusedLayerNorm
from megatron.core.inference.contexts import BaseInferenceContext
from megatron.core.packed_seq_params import PackedSeqParams
from megatron.core.process_groups_config import ModelCommProcessGroups
from megatron.core.transformer.module import MegatronModule
from megatron.core.transformer.spec_utils import ModuleSpec, build_module
from megatron.core.transformer.transformer_config import TransformerConfig
from megatron.core.transformer.transformer_layer import (
    BaseTransformerLayer,
    get_transformer_layer_offset,
)
from megatron.core.transformer.utils import sharded_state_dict_default
<<<<<<< HEAD
from megatron.core.utils import WrappedTensor, deprecate_inference_params, make_viewless_tensor
=======
from megatron.core.utils import deprecate_inference_params, make_viewless_tensor
from megatron.core.metrics_tracking import get_tracker

>>>>>>> 31468d83

try:
    from megatron.core.extensions.transformer_engine import (
        TENorm,
        get_cpu_offload_context,
        te_checkpoint,
    )

    HAVE_TE = True
    LayerNormImpl = TENorm
except ImportError:
    HAVE_TE = False
    get_cpu_offload_context = None

    try:
        import apex  # pylint: disable=unused-import

        LayerNormImpl = FusedLayerNorm

    except ImportError:
        from megatron.core.transformer.torch_norm import WrappedTorchNorm

        LayerNormImpl = WrappedTorchNorm


def get_num_layers_to_build(config: TransformerConfig, vp_stage: Optional[int] = None) -> int:
    """
    Determine the number of transformer layers to build for the current pipeline stage.
    Args:
        config (TransformerConfig): Configuration object containing transformer model parameters.
        vp_stage (Optional[int]): Virtual pipeline stage number.

    Returns:
        int: The number of layers to be built for the current pipeline stage.
    """
    if (
        config.num_layers_in_first_pipeline_stage is not None
        or config.num_layers_in_last_pipeline_stage is not None
    ):

        assert not (
            config.account_for_embedding_in_pipeline_split
            or config.account_for_loss_in_pipeline_split
        ), " \
        Does not support standalone embedding stage and standalone loss stage with uneven pp"
        # Number of layers to distribute over rest of pipeline stages
        layers_to_distribute = config.num_layers
        # Number of pipeline stages left for distributing transformer layers
        pipeline_stages_left = parallel_state.get_pipeline_model_parallel_world_size()

        # If the uneven first (last) pipeline stage is enabled, remove the specified number
        # of layers to calculate the number of layers on each middle pipeline stage.
        if config.num_layers_in_first_pipeline_stage is not None:
            layers_to_distribute -= config.num_layers_in_first_pipeline_stage
            pipeline_stages_left -= 1

        if config.num_layers_in_last_pipeline_stage is not None:
            layers_to_distribute -= config.num_layers_in_last_pipeline_stage
            pipeline_stages_left -= 1

        assert (
            layers_to_distribute % pipeline_stages_left == 0
        ), "With uneven pipelineing the left over layers must be divisible by left over stages"
        num_layers_per_pipeline_rank = layers_to_distribute // pipeline_stages_left

        # If the uneven first (last) pipeline stage is enabled, return the specified number
        # of layers for all virtual pipeline parallel stages within the first (last) pipeline
        # parallel stage.
        if (
            parallel_state.is_pipeline_first_stage(ignore_virtual=True)
            and config.num_layers_in_first_pipeline_stage is not None
        ):
            num_layers_per_pipeline_rank = config.num_layers_in_first_pipeline_stage

        if (
            parallel_state.is_pipeline_last_stage(ignore_virtual=True)
            and config.num_layers_in_last_pipeline_stage is not None
        ):
            num_layers_per_pipeline_rank = config.num_layers_in_last_pipeline_stage
    else:
        # Include the embedding layer and loss layer into pipeline parallelism partition
        num_layers = config.num_layers
        if config.account_for_embedding_in_pipeline_split:
            num_layers += 1

        if config.account_for_loss_in_pipeline_split:
            num_layers += 1

        assert (
            num_layers % config.pipeline_model_parallel_size == 0
        ), "num_layers should be divisible by pipeline_model_parallel_size"
        num_layers_per_pipeline_rank = num_layers // config.pipeline_model_parallel_size

    if (
        parallel_state.get_virtual_pipeline_model_parallel_world_size() is not None
        and config.pipeline_model_parallel_size > 1
    ):
        # Interleaved pipeline parallelism:
        # Number of layers in each model chunk is the number of layers in the stage,
        # divided by the number of model chunks in a stage.
        # With 8 layers, 2 stages, and 4 model chunks, we want an assignment of
        # layers to stages like (each list is a model chunk):
        # Stage 0: [0]  [2]  [4]  [6]
        # Stage 1: [1]  [3]  [5]  [7]
        # With 8 layers, 2 stages, and 2 virtual stages, we want an assignment of
        # layers to stages like (each list is a model chunk):
        # Stage 0: [0, 1]  [4, 5]
        # Stage 1: [2, 3]  [6, 7]
        vp_size = parallel_state.get_virtual_pipeline_model_parallel_world_size()

        assert (
            num_layers_per_pipeline_rank % vp_size == 0
        ), f"num_layers_per_pipeline_rank {num_layers_per_pipeline_rank} \
            should be divisible by vp_size {vp_size}"
        num_layers_per_virtual_stage = num_layers_per_pipeline_rank // vp_size

        num_layers_to_build = num_layers_per_virtual_stage

    else:
        # Non-interleaved pipeline parallelism:
        # Each stage gets a contiguous set of layers.
        num_layers_to_build = num_layers_per_pipeline_rank

    # The embedding (or loss) layer cannot function as a standalone transformer layer
    # Reduce the number of layers to construct by 1 on the first (or last) stage if the
    # embedding (or loss) layer is included in the pipeline parallelism partition and placement.
    if (
        parallel_state.is_pipeline_first_stage(ignore_virtual=False, vp_stage=vp_stage)
        and config.account_for_embedding_in_pipeline_split
    ):
        num_layers_to_build -= 1
        assert num_layers_to_build >= 0, "Not enough layers in the first virtual pipeline stage"

    if (
        parallel_state.is_pipeline_last_stage(ignore_virtual=False, vp_stage=vp_stage)
        and config.account_for_loss_in_pipeline_split
    ):
        num_layers_to_build -= 1
        assert num_layers_to_build >= 0, "Not enough layers in the last virtual pipeline stage"

    return num_layers_to_build


@dataclass
class TransformerBlockSubmodules:
    """
    Dataclass for specifying the submodules of a transformer block.

    This class defines the structure for configuring the layers and normalization
    within a transformer block, allowing for flexible and customizable architecture designs.

    Args:
        layer_specs (List[ModuleSpec], optional): A list of module specifications for
            the layers within the transformer block. Each specification typically
            defines a complete transformer layer (e.g., self-attention, feed-forward network).
        layer_norm (Optional[Union[ModuleSpec, torch.nn.Module]], optional): Specification
            or instance of the layer normalization to be applied.
    """

    layer_specs: List[ModuleSpec] = None
    layer_norm: Optional[Union[ModuleSpec, torch.nn.Module]] = None


def _get_block_submodules(
    config: TransformerConfig,
    spec: Union[TransformerBlockSubmodules, ModuleSpec],
    vp_stage: Optional[int] = None,
) -> TransformerBlockSubmodules:
    """
    Retrieve or construct TransformerBlockSubmodules based on the provided specification.

    Args:
        config (TransformerConfig): Configuration object for the transformer model.
        spec (Union[TransformerBlockSubmodules, ModuleSpec]): Specification for the
            transformer block submodules. Can be either a TransformerBlockSubmodules
            instance or a ModuleSpec.
        vp_stage (Optional[int]): Virtual pipeline stage number.

    Returns:
        TransformerBlockSubmodules: The submodules for the transformer block.
    """

    # Transformer block submodules.
    if isinstance(spec, TransformerBlockSubmodules):
        return spec

    # ModuleSpec here is generally assumed to be for a transformer layer that
    # is implemented in `transformer_layer.py` or if it subclasses
    # `BaseTransformerLayer` from the `transformer_layer.py` file.
    elif isinstance(spec, ModuleSpec):
        if issubclass(spec.module, TransformerBlock):
            return spec.submodules
        elif issubclass(spec.module, BaseTransformerLayer):
            num_layers = get_num_layers_to_build(config, vp_stage)
            return TransformerBlockSubmodules(
                layer_specs=[spec] * num_layers, layer_norm=LayerNormImpl
            )
        else:
            raise Exception(f"specialize for {spec.module.__name__}.")
    else:
        raise Exception(f"specialize for {type(spec).__name__}.")


class TransformerBlock(MegatronModule):
    """Transformer class."""

    def __init__(
        self,
        config: TransformerConfig,
        spec: Union[TransformerBlockSubmodules, ModuleSpec],
        final_layer_norm: bool = True,
        pre_process: bool = True,
        post_process: bool = True,
        model_comm_pgs: ModelCommProcessGroups = None,
        vp_stage: Optional[int] = None,
    ):
        super().__init__(config=config)

<<<<<<< HEAD
        self.submodules = _get_block_submodules(config, spec, vp_stage)
        self.post_layer_norm = post_layer_norm
=======
        self.submodules = _get_block_submodules(config, spec)
        self.final_layer_norm = final_layer_norm
>>>>>>> 31468d83
        self.pre_process = pre_process
        self.post_process = post_process
        self.vp_stage = vp_stage

        # required for pipeline parallel schedules
        self.input_tensor = None

        self.checkpoint_core_attention = (
            self.config.recompute_granularity == 'selective'
            and "core_attn" in self.config.recompute_modules
        )

        if get_cpu_offload_context is not None:
            (self.offload_context, self.group_prefetch_offload_commit_async) = (
                get_cpu_offload_context(
                    self.config.cpu_offloading,
                    self.config.cpu_offloading_num_layers,
                    self.config.num_layers,
                    self.config.cpu_offloading_activations,
                    self.config.cpu_offloading_weights,
                )
            )
            self.config._cpu_offloading_context = (
                self.offload_context if self.config.cpu_offloading else None
            )
        else:
            assert (
                self.config.cpu_offloading is False
            ), "CPU Offloading is enabled when TE is not present"

            self.offload_context, self.group_prefetch_offload_commit_async = nullcontext(), None
            self.config._cpu_offloading_context = None

        if model_comm_pgs is None:
            model_comm_pgs = ModelCommProcessGroups.use_mpu_process_groups()
        self.model_comm_pgs = model_comm_pgs

        self._build_layers()
        self.num_layers_per_pipeline_rank = len(self.layers)

    def _build_layers(self):
        # Transformer layers.
        # @jcasper can we improve how we deal with layer_number?
        # currently it's only used in CoreAttention?
        # if self.apply_query_key_layer_scaling:
        #     coeff = self.layer_number
        #     self.norm_factor *= coeff
        def build_layer(layer_spec, layer_number):
            global_layer_number = layer_number + get_transformer_layer_offset(
                self.config, self.vp_stage
            )  # 1-based index
            if self.config.heterogeneous_block_specs:
                layer_config = self.config.get_config_for_layer(global_layer_number)
            else:
                layer_config = self.config

            fp8_init_context = get_fp8_context(layer_config, global_layer_number - 1, is_init=True)
            with fp8_init_context:
                module = build_module(
                    layer_spec,
                    config=layer_config,
                    layer_number=layer_number,
                    model_comm_pgs=self.model_comm_pgs,
                    vp_stage=self.vp_stage,
                )
            return module

        # offset is implicit in TransformerLayer
        self.layers = torch.nn.ModuleList(
            [
                build_layer(layer_spec, i + 1)
                for i, layer_spec in enumerate(self.submodules.layer_specs)
            ]
        )

        # @TODO: add back account_for_embedding_in_pipeline_split (see issue #293)
        # In pipeline parallelism, we want to add this LN only to the last stage of the pipeline
        # self.post_process and self.final_layer_norm guide this behavior
        if self.submodules.layer_norm and self.post_process and self.final_layer_norm:
            self.final_layernorm = build_module(
                self.submodules.layer_norm,
                config=self.config,
                hidden_size=self.config.hidden_size,
                eps=self.config.layernorm_epsilon,
            )
        else:
            self.final_layernorm = None  # Either this or nn.Identity

    def _get_layer(self, layer_number: int):
        return self.layers[layer_number]

    def _checkpointed_forward(
        self,
        hidden_states: Tensor,
        attention_mask: Tensor,
        context: Tensor,
        context_mask: Tensor,
        rotary_pos_emb: Tensor,
        attention_bias: Tensor,
        packed_seq_params: PackedSeqParams,
        use_inner_fp8_context: bool,
    ):
        """Forward method with activation checkpointing."""

        def custom(start: int, end: int):
            def custom_forward(
                hidden_states, attention_mask, context, context_mask, rotary_pos_emb
            ):
                for index in range(start, end):
                    layer = self._get_layer(index)
                    inner_fp8_context = (
                        get_fp8_context(self.config, layer.layer_number - 1)
                        if use_inner_fp8_context
                        else nullcontext()
                    )
                    with inner_fp8_context:
                        hidden_states, context = layer(
                            hidden_states=hidden_states,
                            attention_mask=attention_mask,
                            context=context,
                            context_mask=context_mask,
                            rotary_pos_emb=rotary_pos_emb,
                            attention_bias=attention_bias,
                            inference_context=None,
                            packed_seq_params=packed_seq_params,
                        )
                return hidden_states, context

            return custom_forward

        def checkpoint_handler(forward_func):
            """Determines whether to use the `te_checkpoint` or `tensor_parallel.checkpoint`"""
            if self.config.fp8:
                return te_checkpoint(
                    forward_func,
                    self.config.distribute_saved_activations,
                    tensor_parallel.random.get_cuda_rng_tracker,
                    parallel_state.get_tensor_model_parallel_group(),
                    hidden_states,
                    attention_mask,
                    context,
                    context_mask,
                    rotary_pos_emb,
                )
            else:
                return tensor_parallel.checkpoint(
                    forward_func,
                    self.config.distribute_saved_activations,
                    hidden_states,
                    attention_mask,
                    context,
                    context_mask,
                    rotary_pos_emb,
                )

        if self.config.recompute_method == 'uniform':
            # Uniformly divide the total number of Transformer layers and checkpoint
            # the input activation of each divided chunk.
            # A method to further reduce memory usage reducing checkpoints.
            layer_idx = 0
            while layer_idx < self.num_layers_per_pipeline_rank:
                hidden_states, context = checkpoint_handler(
                    custom(layer_idx, layer_idx + self.config.recompute_num_layers)
                )

                layer_idx += self.config.recompute_num_layers

        elif self.config.recompute_method == 'block':
            # Checkpoint the input activation of only a set number of individual
            # Transformer layers and skip the rest.
            # A method fully use the device memory removing redundant re-computation.
            recompute_skip_num_layers = 0
            for layer_idx in range(self.num_layers_per_pipeline_rank):
                # Skip recomputation when input grad computation is not needed.
                # Need to have at least one input tensor with gradient computation
                # for re-enterant autograd engine.
                if self.config.fp8 and not hidden_states.requires_grad:
                    recompute_skip_num_layers += 1
                if (
                    layer_idx >= recompute_skip_num_layers
                    and layer_idx < self.config.recompute_num_layers + recompute_skip_num_layers
                ):
                    hidden_states, context = checkpoint_handler(custom(layer_idx, layer_idx + 1))
                else:
                    hidden_states, context = custom(layer_idx, layer_idx + 1)(
                        hidden_states, attention_mask, context, context_mask, rotary_pos_emb
                    )
        else:
            raise ValueError("Invalid activation recompute method.")

        return hidden_states

    def set_input_tensor(self, input_tensor: Tensor):
        """Set input tensor to be used instead of forward()'s input.

        When doing pipeline parallelism the input from the previous
        stage comes from communication, not from the input, so the
        model's forward_step_func won't have it. This function is thus
        used by internal code to bypass the input provided by the
        forward_step_func"""
        self.input_tensor = input_tensor

    def forward(
        self,
        hidden_states: Union[Tensor, WrappedTensor],
        attention_mask: Optional[Tensor],
        context: Optional[Tensor] = None,
        context_mask: Optional[Tensor] = None,
        rotary_pos_emb: Optional[Tensor] = None,
        rotary_pos_cos: Optional[Tensor] = None,
        rotary_pos_sin: Optional[Tensor] = None,
        attention_bias: Optional[Tensor] = None,
        inference_context: Optional[BaseInferenceContext] = None,
        packed_seq_params: Optional[PackedSeqParams] = None,
        sequence_len_offset: Optional[Tensor] = None,
        *,
        inference_params: Optional[BaseInferenceContext] = None,
    ):
        """
        Perform the forward pass through the transformer block.

        This method handles the core computation of the transformer, including
        self-attention, optional cross-attention, and feed-forward operations.

        Args:
            hidden_states (Union[Tensor, WrappedTensor]): Input tensor of shape [s, b, h]
                where s is the sequence length, b is the batch size, and h is the hidden size.
                Can be passed as a WrappedTensor during inference to avoid an obsolete
                reference in the calling function.
            attention_mask (Tensor): Boolean tensor of shape [1, 1, s, s] for masking
                self-attention.
            context (Tensor, optional): Context tensor for cross-attention.
            context_mask (Tensor, optional): Mask for cross-attention context
            rotary_pos_emb (Tensor, optional): Rotary positional embeddings.
            attention_bias (Tensor): Bias tensor for Q * K.T of shape in shape broadcastable
                to [b, num_head, sq, skv], e.g. [1, 1, sq, skv].
                Used as an alternative to apply attention mask for TE cuDNN attention.
            inference_context (BaseInferenceContext, optional): Parameters for inference-time
                optimizations.
            packed_seq_params (PackedSeqParams, optional): Parameters for packed sequence
                processing.

        Returns:
            Union[Tensor, Tuple[Tensor, Tensor]]: The output hidden states tensor of shape
            [s, b, h], and optionally the updated context tensor if cross-attention is used.
        """

        inference_context = deprecate_inference_params(inference_context, inference_params)

        # Delete the obsolete reference to the initial input tensor if necessary
        if isinstance(hidden_states, WrappedTensor):
            hidden_states = hidden_states.unwrap()

        if not self.pre_process:
            # See set_input_tensor()
            hidden_states = self.input_tensor

        # Update the inference parameters with the current batch size in case it is variable
        if inference_context and not self.training:
            inference_context.current_batch_size = hidden_states.size(1)

        # Viewless tensor.
        # - We only need to create a viewless tensor in the case of micro batch
        #   size (mbs) == 1, since in this case, 'hidden_states.transpose()'
        #   above creates a view tensor, and '.contiguous()' is a pass-through.
        #   For mbs >= 2, '.contiguous()' creates a new tensor, eliminating
        #   the need to make it viewless.
        #
        #   However, we don't explicitly check mbs == 1 here because
        #   make_viewless_tensor() has negligible overhead when its input
        #   is already viewless.
        #
        # - For the 'else' case above, calling make_viewless_tensor() here is
        #   likely redundant, since p2p_communication.py (likely originator)
        #   already creates viewless tensors. That said, make_viewless_tensor()
        #   is called here to be future-proof and corner-case-proof.
        hidden_states = make_viewless_tensor(inp=hidden_states, requires_grad=True, keep_graph=True)

        if self.config.sequence_parallel:
            rng_context = tensor_parallel.get_cuda_rng_tracker().fork()
        else:
            rng_context = nullcontext()

        # If fp8_recipe is delayed, wrap the entire pass with get_fp8_context(),
        # otherwise do nothing extra at the outer level
        # if we are using other fp8 recipes, then the context manager enter&exit are free
        # we can wrap fp8_context within the for loop over layers, so that we can fine-grained
        # control which layer will be fp8 or bf16
        use_outer_fp8_context = self.config.fp8 and self.config.fp8_recipe == Fp8Recipe.delayed
        use_inner_fp8_context = self.config.fp8 and self.config.fp8_recipe != Fp8Recipe.delayed
        outer_fp8_context = get_fp8_context(self.config) if use_outer_fp8_context else nullcontext()

        tracker = get_tracker()
        with rng_context, outer_fp8_context:
            # Forward pass.
            if self.config.recompute_granularity == 'full' and self.training:
                hidden_states = self._checkpointed_forward(
                    hidden_states=hidden_states,
                    attention_mask=attention_mask,
                    context=context,
                    context_mask=context_mask,
                    rotary_pos_emb=rotary_pos_emb,
                    attention_bias=attention_bias,
                    packed_seq_params=packed_seq_params,
                    use_inner_fp8_context=use_inner_fp8_context,
                )
            else:
                for l_no, layer in enumerate(self.layers):
                    pp_rank = parallel_state.get_pipeline_model_parallel_rank()
                    pp_size = parallel_state.get_pipeline_model_parallel_world_size()
                    true_l_no = l_no + pp_rank*self.config.num_layers//pp_size
                    inner_fp8_context = (
                        get_fp8_context(self.config, layer.layer_number - 1)
                        if use_inner_fp8_context
                        else nullcontext()
                    )
                    with self.offload_context, inner_fp8_context:
                        hidden_states, context = layer(
                            hidden_states=hidden_states,
                            attention_mask=attention_mask,
                            context=context,
                            context_mask=context_mask,
                            rotary_pos_emb=rotary_pos_emb,
                            rotary_pos_cos=rotary_pos_cos,
                            rotary_pos_sin=rotary_pos_sin,
                            attention_bias=attention_bias,
                            inference_context=inference_context,
                            packed_seq_params=packed_seq_params,
                            sequence_len_offset=sequence_len_offset,
                        )
                    tracker.update(hidden_states, "activation", true_l_no)

                    if (
                        torch.is_grad_enabled()
                        and self.config.cpu_offloading
                        and self.group_prefetch_offload_commit_async is not None
                    ):
                        hidden_states = self.group_prefetch_offload_commit_async(hidden_states)

        # Final layer norm.
        if self.final_layernorm is not None:
            hidden_states = self.final_layernorm(hidden_states)
            # TENorm produces a "viewed" tensor. This will result in schedule.py's
            # deallocate_output_tensor() throwing an error, so a viewless tensor is
            # created to prevent this.
            hidden_states = make_viewless_tensor(
                inp=hidden_states, requires_grad=True, keep_graph=True
            )

        return hidden_states

    def sharded_state_dict(
        self, prefix: str = '', sharded_offsets: tuple = (), metadata: dict = None
    ) -> ShardedStateDict:
        """
        Generate a sharded state dictionary for the transformer block.

        Args:
            prefix (str, optional): Prefix to be added to all keys in the state dict.
                Defaults to an empty string.
            sharded_offsets (tuple, optional): Tuple of sharding offsets.
            metadata (dict, optional): Additional metadata for sharding.
                Can specify if layers are non-homogeneous. Defaults to None.

        Returns:
            ShardedStateDict: A dictionary containing the sharded state of the model.
        """
        assert not sharded_offsets, "Unexpected sharded offsets"
        non_homogeneous_layers = metadata is not None and metadata.get(
            'non_homogeneous_layers', False
        )
        if self.config.hetereogenous_dist_checkpoint:
            non_homogeneous_layers = True

        if isinstance(self.config.moe_layer_freq, int):
            if self.config.moe_layer_freq > 1:
                non_homogeneous_layers = True
        elif isinstance(self.config.moe_layer_freq, list):
            non_homogeneous_layers = True

        if self.config.heterogeneous_block_specs:
            non_homogeneous_layers = True

        sharded_state_dict = {}

        layer_prefix = f'{prefix}layers.'
        num_layers = self.config.num_layers
        for layer in self.layers:
            offset = get_transformer_layer_offset(self.config, self.vp_stage)

            global_layer_offset = layer.layer_number - 1  # self.layer_number starts at 1
            state_dict_prefix = f'{layer_prefix}{global_layer_offset - offset}.'  # module list index in TransformerBlock # pylint: disable=line-too-long
            if non_homogeneous_layers:
                sharded_prefix = f'{layer_prefix}{global_layer_offset}.'
                sharded_pp_offset = []
            else:
                sharded_prefix = layer_prefix
                sharded_pp_offset = [
                    (0, global_layer_offset, num_layers)
                ]  # PP sharding offset for ShardedTensors
            layer_sharded_state_dict = layer.sharded_state_dict(
                state_dict_prefix, sharded_pp_offset, metadata
            )
            replace_prefix_for_sharding(layer_sharded_state_dict, state_dict_prefix, sharded_prefix)

            sharded_state_dict.update(layer_sharded_state_dict)

        # Add modules other than self.layers
        for name, module in self.named_children():
            if not module is self.layers:
                sharded_state_dict.update(
                    sharded_state_dict_default(
                        module, f'{prefix}{name}.', sharded_offsets, metadata
                    )
                )

        return sharded_state_dict<|MERGE_RESOLUTION|>--- conflicted
+++ resolved
@@ -24,13 +24,9 @@
     get_transformer_layer_offset,
 )
 from megatron.core.transformer.utils import sharded_state_dict_default
-<<<<<<< HEAD
 from megatron.core.utils import WrappedTensor, deprecate_inference_params, make_viewless_tensor
-=======
-from megatron.core.utils import deprecate_inference_params, make_viewless_tensor
 from megatron.core.metrics_tracking import get_tracker
 
->>>>>>> 31468d83
 
 try:
     from megatron.core.extensions.transformer_engine import (
@@ -249,13 +245,8 @@
     ):
         super().__init__(config=config)
 
-<<<<<<< HEAD
-        self.submodules = _get_block_submodules(config, spec, vp_stage)
-        self.post_layer_norm = post_layer_norm
-=======
         self.submodules = _get_block_submodules(config, spec)
         self.final_layer_norm = final_layer_norm
->>>>>>> 31468d83
         self.pre_process = pre_process
         self.post_process = post_process
         self.vp_stage = vp_stage
