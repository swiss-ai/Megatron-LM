--- conflicted
+++ resolved
@@ -25,7 +25,6 @@
 from megatron.core.process_groups_config import ModelCommProcessGroups
 from megatron.core.transformer.module import MegatronModule
 from megatron.core.transformer.spec_utils import ModuleSpec, build_module
-<<<<<<< HEAD
 from megatron.core.utils import (
     deprecate_inference_params,
     divide,
@@ -33,10 +32,7 @@
     nvtx_range_pop,
     nvtx_range_push,
 )
-=======
-from megatron.core.utils import deprecate_inference_params, divide
 from megatron.core.metrics_tracking import get_tracker
->>>>>>> 31468d83
 
 from .enums import AttnMaskType
 from .transformer_config import TransformerConfig
