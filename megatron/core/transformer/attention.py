# Copyright (c) 2025, NVIDIA CORPORATION. All rights reserved.

from abc import ABC, abstractmethod
from dataclasses import dataclass
from typing import Optional, Tuple, Union

import torch
from torch import Tensor

from megatron.core import tensor_parallel
from megatron.core.inference.contexts import BaseInferenceContext
from megatron.core.models.common.embeddings.rope_utils import (
    apply_rotary_pos_emb,
    apply_rotary_pos_emb_with_cos_sin,
)
from megatron.core.packed_seq_params import PackedSeqParams
from megatron.core.parallel_state import (
    get_data_parallel_group,
    get_data_parallel_rank,
    get_data_parallel_world_size,
    get_tensor_model_parallel_group,
    get_tensor_model_parallel_rank,
    get_tensor_model_parallel_world_size,
)
from megatron.core.process_groups_config import ModelCommProcessGroups
from megatron.core.transformer.module import MegatronModule
from megatron.core.transformer.spec_utils import ModuleSpec, build_module
<<<<<<< HEAD
from megatron.core.utils import deprecate_inference_params, divide
from megatron.core.metrics_tracking import get_tracker
=======
from megatron.core.utils import (
    deprecate_inference_params,
    divide,
    is_fa_min_version,
    nvtx_range_pop,
    nvtx_range_push,
)
>>>>>>> 0a438ed4

from .enums import AttnMaskType
from .transformer_config import TransformerConfig

try:
    from einops import rearrange
except ImportError:
    rearrange = None

try:
    from flashattn_hopper.flash_attn_interface import _flash_attn_forward
    from flashattn_hopper.flash_attn_interface import (
        flash_attn_with_kvcache as flash_attn3_with_kvcache,
    )

    HAVE_FA3 = True
except:
    HAVE_FA3 = False

try:
    from flash_attn import flash_attn_varlen_func, flash_attn_with_kvcache
except:
    flash_attn_varlen_func = None
    flash_attn_with_kvcache = None

try:
    import transformer_engine  # pylint: disable=unused-import

    HAVE_TE = True
    from megatron.core.extensions.transformer_engine import SplitAlongDim
except ImportError:
    HAVE_TE = False
    SplitAlongDim = None


@dataclass
class SelfAttentionSubmodules:
    """
    Configuration class for specifying the submodules of a self-attention.
    """

    linear_qkv: Union[ModuleSpec, type] = None
    core_attention: Union[ModuleSpec, type] = None
    linear_proj: Union[ModuleSpec, type] = None
    q_layernorm: Union[ModuleSpec, type] = None
    k_layernorm: Union[ModuleSpec, type] = None


@dataclass
class CrossAttentionSubmodules:
    """
    Configuration class for specifying the submodules of a cross-attention.
    """

    linear_q: Union[ModuleSpec, type] = None
    linear_kv: Union[ModuleSpec, type] = None
    core_attention: Union[ModuleSpec, type] = None
    linear_proj: Union[ModuleSpec, type] = None


class Attention(MegatronModule, ABC):
    """Attention layer abstract class.

    This layer only contains common modules required for the "self attn" and
    "cross attn" specializations.
    """

    def __init__(
        self,
        config: TransformerConfig,
        submodules: Union[SelfAttentionSubmodules, CrossAttentionSubmodules],
        layer_number: int,
        attn_mask_type: AttnMaskType,
        attention_type: str,
        cp_comm_type: str = None,
        model_comm_pgs: ModelCommProcessGroups = None,
    ):
        super().__init__(config=config)

        self.config = config
        self.layer_number = layer_number
        self.attn_mask_type = attn_mask_type
        self.attention_type = attention_type

        # For normal attention without groups, num_query_groups == num_attention_heads,
        # so these two will be the same
        self.query_projection_size = self.config.kv_channels * self.config.num_attention_heads
        self.kv_projection_size = self.config.kv_channels * self.config.num_query_groups

        if model_comm_pgs is None:
            model_comm_pgs = ModelCommProcessGroups.use_mpu_process_groups(
                required_pgs=['tp', 'cp']
            )
        else:
            assert hasattr(
                model_comm_pgs, 'tp'
            ), "Attention model_comm_pgs must have tp process group"
            assert hasattr(
                model_comm_pgs, 'cp'
            ), "Attention model_comm_pgs must have cp process group"
        self.model_comm_pgs = model_comm_pgs

        # Per attention head and per partition values
        world_size = self.model_comm_pgs.tp.size()
        self.hidden_size_per_attention_head = divide(
            self.query_projection_size, self.config.num_attention_heads
        )
        self.num_attention_heads_per_partition = divide(self.config.num_attention_heads, world_size)
        self.num_query_groups_per_partition = divide(self.config.num_query_groups, world_size)

        # To support both CUDA Graphs and key value with different hidden size
        self.key_hidden_size = self.hidden_size_per_attention_head
        self.val_hidden_size = self.hidden_size_per_attention_head

        self.core_attention = build_module(
            submodules.core_attention,
            config=self.config,
            layer_number=self.layer_number,
            attn_mask_type=self.attn_mask_type,
            attention_type=self.attention_type,
            cp_comm_type=cp_comm_type,
            softmax_scale=self.config.softmax_scale,
            model_comm_pgs=self.model_comm_pgs,
        )

        self.checkpoint_core_attention = (
            self.config.recompute_granularity == 'selective'
            and "core_attn" in self.config.recompute_modules
        )

        # Output.
        self.linear_proj = build_module(
            submodules.linear_proj,
            self.query_projection_size,
            self.config.hidden_size,
            config=self.config,
            init_method=self.config.output_layer_init_method,
            bias=self.config.add_bias_linear,
            input_is_parallel=True,
            skip_bias_add=True,
            is_expert=False,
            tp_comm_buffer_name='proj',
            tp_group=self.model_comm_pgs.tp,
        )

    def _checkpointed_attention_forward(
        self,
        query,
        key,
        value,
        attention_mask,
        rotary_pos_emb=None,
        attn_mask_type=None,
        attention_bias=None,
        packed_seq_params=None,
    ):
        """Forward method with selective activation checkpointing."""

        def custom_forward(*inputs):
            query = inputs[0]
            key = inputs[1]
            value = inputs[2]
            attention_mask = inputs[3]
            attn_mask_type = inputs[5]
            attn_mask_type = AttnMaskType(attn_mask_type.item())
            output_ = self.core_attention(
                query,
                key,
                value,
                attention_mask,
                attn_mask_type=attn_mask_type,
                attention_bias=attention_bias,
                packed_seq_params=packed_seq_params,
            )
            return output_

        if attn_mask_type is None:
            attn_mask_type = self.attn_mask_type
        attn_mask_type = torch.tensor([attn_mask_type.value], dtype=torch.int)
        hidden_states = tensor_parallel.checkpoint(
            custom_forward, False, query, key, value, attention_mask, rotary_pos_emb, attn_mask_type
        )

        return hidden_states

    def _allocate_memory(self, inference_max_sequence_length, batch_size, dim, dtype):
        """Allocate memory to store kv cache during inference."""

        return torch.empty(
            inference_max_sequence_length,
            batch_size,
            self.num_query_groups_per_partition,
            dim,
            dtype=dtype,
            device=torch.cuda.current_device(),
        )

    def _adjust_key_value_for_inference(
        self,
        inference_context: BaseInferenceContext,
        query: Tensor,
        key: Tensor,
        value: Tensor,
        rotary_pos_emb: Tensor,
        rotary_pos_cos: Optional[Tensor] = None,
        rotary_pos_sin: Optional[Tensor] = None,
        sequence_len_offset: Optional[int] = None,
        *,
        inference_params: Optional[BaseInferenceContext] = None,
    ) -> Tuple[Tensor, Tensor, Tensor, Tensor, Tensor, Tensor]:
        """
        Saves the generated key and value tensors to the end of the buffers in inference_context.
        Returns the full size keys and values from the provided inference_context, as well as
        adjusted rotary_pos_emb.

        Args:
            query (Tensor): Query tensor.
            key (Tensor): Key tensor.
            value (Tensor): Value tensor.
            rotary_pos_emb (Optional[Union[Tensor, Tuple[Tensor, Tensor]]]): Rotary
                embedding tensor(s).
            rotary_pos_cos (Optional[Tensor]): Rotary embedding cosine.
            rotary_pos_sin (Optional[Tensor]): Rotary embedding sine.
            sequence_len_offset (Optional[int]): Sequence length offset used for
                inference CUDA graphs.

        Return:
            Tuple of: query, key, value, rotary_pos_emb, attn_mask_type, block_table.
        """

        inference_context = deprecate_inference_params(inference_context, inference_params)

        attn_mask_type = self.attn_mask_type
        if inference_context is None:
            return query, key, value, rotary_pos_emb, attn_mask_type, None

        # =================================================
        # Pre-allocate memory for key-values for inference.
        # =================================================
        if inference_context.is_static_batching():
            if self.layer_number not in inference_context.key_value_memory_dict:
                inf_max_seq_length = inference_context.max_sequence_length
                inf_max_batch_size = inference_context.max_batch_size
                inference_key_memory = self._allocate_memory(
                    inf_max_seq_length, inf_max_batch_size, self.key_hidden_size, key.dtype
                )
                inference_value_memory = self._allocate_memory(
                    inf_max_seq_length, inf_max_batch_size, self.val_hidden_size, value.dtype
                )
                inference_context.key_value_memory_dict[self.layer_number] = (
                    inference_key_memory,
                    inference_value_memory,
                )
            else:
                # Get the pre-allocated buffers for this layer
                inference_key_memory, inference_value_memory = (
                    inference_context.key_value_memory_dict[self.layer_number]
                )

        if not inference_context.is_static_batching() or inference_context.sequence_len_offset > 0:
            # This should mean that we are past the prompt forward_step
            # and so we need to turn off masking
            attn_mask_type = AttnMaskType.no_mask

        if inference_context.is_static_batching():
            batch_start = inference_context.batch_size_offset
            batch_end = batch_start + key.size(1)
            assert batch_end <= inference_key_memory.size(1)
            sequence_start = inference_context.sequence_len_offset
            sequence_end = sequence_start + key.size(0)
            assert sequence_end <= inference_key_memory.size(0), (
                "Current sequence length is longer than expected maximum sequence length! "
                "Increase inference_max_seq_length."
            )

        if self.config.flash_decode:
            rotary_pos_cos_q = None
            rotary_pos_sin_q = None
            rotary_pos_cos_k = None
            rotary_pos_sin_k = None

            assert inference_context.is_static_batching()
            if (
                inference_context.sequence_len_offset > 0 and rotary_pos_cos is not None
            ):  # Decode phase, not prefill
                rotary_pos_cos_q = rotary_pos_cos[sequence_end - 1 : sequence_end]
                rotary_pos_sin_q = rotary_pos_sin[sequence_end - 1 : sequence_end]
                rotary_pos_cos_k = rotary_pos_cos[sequence_end - 1 : sequence_end]
                rotary_pos_sin_k = rotary_pos_sin[sequence_end - 1 : sequence_end]
            elif rotary_pos_cos is not None:  # Prefill
                rotary_pos_cos_q = rotary_pos_cos[:sequence_end]
                rotary_pos_sin_q = rotary_pos_sin[:sequence_end]
                rotary_pos_cos_k = rotary_pos_cos[:sequence_end]
                rotary_pos_sin_k = rotary_pos_sin[:sequence_end]

            # Flash Decoding assumes that the keys stored in the KV Cache already have RoPE applied.
            # Apply RoPE before we store the keys to make it compatible with flash decoding kernel
            if rotary_pos_sin_q is not None and rotary_pos_sin_k is not None:
                key = apply_rotary_pos_emb_with_cos_sin(key, rotary_pos_cos_k, rotary_pos_sin_k)
                query = apply_rotary_pos_emb_with_cos_sin(query, rotary_pos_cos_q, rotary_pos_sin_q)
        else:
            rotary_pos_cos_q = None
            rotary_pos_sin_q = None

        # Adjust rotary embeddings.
        if rotary_pos_emb is not None:
            q_pos_emb, k_pos_emb = rotary_pos_emb
            if inference_context.is_static_batching():
                q_pos_emb = q_pos_emb[sequence_start:sequence_end, :, :, :]
                k_pos_emb = k_pos_emb[:sequence_end, :, :, :]
            else:
                pass
            rotary_pos_emb = (q_pos_emb, k_pos_emb)

        block_table = None
        if inference_context.is_static_batching():
            # Copy key and values.
            inference_key_memory[sequence_start:sequence_end, batch_start:batch_end, ...] = key
            inference_value_memory[sequence_start:sequence_end, batch_start:batch_end, ...] = value
            key = inference_key_memory[:sequence_end, batch_start:batch_end, ...]
            value = inference_value_memory[:sequence_end, batch_start:batch_end, ...]
        else:
            # Apply rotary embeddings before appending KV cache.
            if rotary_pos_emb is not None:
                q_pos_emb, k_pos_emb = rotary_pos_emb
                key = inference_context.apply_rotary_emb_key(
                    key, k_pos_emb, self.config, self.model_comm_pgs.cp
                )
                rotary_pos_emb = (q_pos_emb, None)  # key rotary emb has been applied

            # Append key/value data tensors to cache.
            inference_context.append_key_value_cache(self.layer_number, key, value)

            # Read key/value *pointer* tensors from cache.
            key, value, block_table = inference_context.key_value_cache(self.layer_number)

        return query, key, value, rotary_pos_emb, attn_mask_type, block_table

    @abstractmethod
    def get_query_key_value_tensors(self, hidden_states, key_value_states):
        """
        This method needs to be implemented based on whether the derived class
        is "self-attn" or "cross-attn".
        """

    def flash_decode(
        self,
        sequence_len_offset: Tensor,
        query_layer: Tensor,
        key_layer: Tensor,
        value_layer: Tensor,
        inference_key_memory: Tensor,
        inference_value_memory: Tensor,
        rotary_cos: Tensor,
        rotary_sin: Tensor,
    ) -> (Tensor, Tensor):
        """
        The flash decoding kernel will do the following in a single execution:
        1. Compute RoPE embedding with precomputed cos & sin tensors
        2. Update the KV Cache
        3. Performs the flash attention operation
        """
        assert flash_attn_with_kvcache is not None, (
            "Flash Decoding requires the flash_attn_with_kvcache kernel, "
            "available in the flash-attn package."
        )
        q = query_layer.permute(1, 0, 2, 3)
        k = key_layer.permute(1, 0, 2, 3)
        v = value_layer.permute(1, 0, 2, 3)
        k_cache = inference_key_memory.permute(1, 0, 2, 3)
        v_cache = inference_value_memory.permute(1, 0, 2, 3)

        if rotary_cos is not None:
            rotary_cos = rotary_cos.to(query_layer.dtype)
        if rotary_sin is not None:
            rotary_sin = rotary_sin.to(query_layer.dtype)

        out = flash_attn_with_kvcache(
            q=q,
            k_cache=k_cache,
            v_cache=v_cache,
            k=k,
            v=v,
            rotary_cos=rotary_cos,
            rotary_sin=rotary_sin,
            cache_seqlens=sequence_len_offset,
            rotary_interleaved=False,
        )
        return out

    def flash_decode_and_prefill(
        self,
        q: Tensor,
        k: Tensor,
        v: Tensor,
        max_seqlen_q,
        max_seqlen_k,
        cu_seqlens_q,
        cu_seqlens_k,
        seqlens_k,
        seqlens_k_decode_only,
        block_table,
    ) -> Tensor:
        """Flash attention kernel for mixed decode and prefill samples.

        Args:
            q (Tensor): Query tensor.
            k (Tensor): Key tensor.
            v (Tensor): Value tensor.
            max_seqlen_q (int): Query total sequence length.
            max_seqlen_k (int): Key total sequence length.
            cu_seqlens_q (Tensor): Cumulative query sequence lengths.
            cu_seqlens_k (Tensor): Cumulative key sequence lengths.
            seqlens_k (Tensor): key sequence lengths.
            seqlens_k_decode_only (Tensor): key sequence lengths (decode_only).
            block_table (Tensor): KV cache chunk ids for all samples.
        Return:
            (Tensor) Attention output.
        """

        assert not self.training

        # Flash attn kernel.
        if max_seqlen_q > 1:
            q = q.squeeze(1)
            if HAVE_FA3:
                # TODO(ksanthanam): Replace with call to flash_attn_varlen_func once
                # it accepts block_table
                softmax_scale = q.shape[-1] ** -0.5
                output_total, *unused = _flash_attn_forward(
                    q=q,
                    k=k,
                    v=v,
                    k_new=None,
                    v_new=None,
                    qv=None,
                    out=None,
                    cu_seqlens_q=cu_seqlens_q,
                    cu_seqlens_k=None,
                    cu_seqlens_k_new=None,
                    seqused_q=None,
                    seqused_k=seqlens_k,
                    max_seqlen_q=max_seqlen_q,
                    max_seqlen_k=max_seqlen_k,
                    page_table=block_table,
                    kv_batch_idx=None,
                    leftpad_k=None,
                    rotary_cos=None,
                    rotary_sin=None,
                    seqlens_rotary=None,
                    q_descale=None,
                    k_descale=None,
                    v_descale=None,
                    softmax_scale=softmax_scale,
                    causal=True,
                    window_size=(-1, -1),
                    attention_chunk=0,
                    softcap=0.0,
                    rotary_interleaved=True,
                    scheduler_metadata=None,
                    num_splits=0,
                    pack_gqa=None,
                    sm_margin=0,
                )
            else:
                output_total = flash_attn_varlen_func(
                    q,
                    k,
                    v,
                    cu_seqlens_q,
                    cu_seqlens_k,
                    max_seqlen_q,
                    max_seqlen_k,
                    causal=True,
                    block_table=block_table,
                )
            output_total = output_total.unsqueeze(1)
        else:  # decode only
            flash_attn_args = {
                "q": q,
                "k_cache": k,
                "v_cache": v,
                "cache_seqlens": seqlens_k_decode_only,
                "causal": True,
                "page_table" if HAVE_FA3 else "block_table": block_table,
            }
            if HAVE_FA3:
                output_total = flash_attn3_with_kvcache(**flash_attn_args)
            else:
                output_total = flash_attn_with_kvcache(**flash_attn_args)
        return output_total

    def forward(
        self,
        hidden_states: Tensor,
        attention_mask: Tensor,
        key_value_states: Optional[Tensor] = None,
        inference_context: Optional[BaseInferenceContext] = None,
        rotary_pos_emb: Optional[Union[Tensor, Tuple[Tensor, Tensor]]] = None,
        rotary_pos_cos: Optional[Tensor] = None,
        rotary_pos_sin: Optional[Tensor] = None,
        attention_bias: Optional[Tensor] = None,
        packed_seq_params: Optional[PackedSeqParams] = None,
        sequence_len_offset: Optional[int] = None,
        *,
        inference_params: Optional[BaseInferenceContext] = None,
    ) -> Tuple[Tensor, Tensor]:
        """
        Perform a forward pass through the attention module.

        Args:
            hidden_states (Tensor): Hidden states.
            attention_mask (Tensor): Attention mask.
            key_value_states (Optional[Tensor]): Key/value states (for cross attention).
            inference_context (Optional[BaseInferenceContext]): Inference context that manages
                KV cache.
            rotary_pos_emb (Optional[Union[Tensor, Tuple[Tensor, Tensor]]]): Rotary
                embedding tensor(s).
            rotary_pos_cos (Optional[Tensor]): Rotary embedding cosine.
            rotary_pos_sin (Optional[Tensor]): Rotary embedding sine.
            attention_bias (Optional[Tensor]): Attention bias.
            packed_seq_params (Optional[PackedSeqparams]): Parameters used for THD format.
            sequence_len_offset (Optional[int]): Sequence length offset used for
                inference CUDA graphs.

        Return:
            (Tuple[Tensor, Tensor]) Attention output and bias.

        """
        # Check if we need to skip RoPE
        # no_rope is 0-indexed array and self.layer_number is 1-indexed
        no_rope = (
            self.config.no_rope_freq[self.layer_number - 1] if self.config.no_rope_freq else False
        )
        if no_rope:
            rotary_pos_emb = None

        inference_context = deprecate_inference_params(inference_context, inference_params)

        if inference_context and inference_context.is_dynamic_batching():
            assert HAVE_FA3 or is_fa_min_version(
                "2.7.3"
            ), "flash attn verion v2.7.3 and above is required for dynamic batching."

        # hidden_states: [sq, b, h]
        if self.config.flash_decode and not self.training and inference_context is not None:
            rotary_pos_emb = None
        else:
            assert rotary_pos_cos is None and rotary_pos_sin is None

        # For self attention we just duplicate the rotary_pos_emb if it isn't already
        if rotary_pos_emb is not None and not isinstance(rotary_pos_emb, tuple):
            rotary_pos_emb = (rotary_pos_emb,) * 2

        # =====================
        # Query, Key, and Value
        # =====================
        # Get the query, key and value tensors based on the type of attention -
        # self or cross attn.
        nvtx_range_push(suffix="qkv")
        query, key, value = self.get_query_key_value_tensors(hidden_states, key_value_states)
        nvtx_range_pop(suffix="qkv")

        # ===================================================
        # Adjust key, value, and rotary_pos_emb for inference
        # ===================================================

        # This branch only runs in the decode phase of flash decoding and returns after the linear
        # projection. This conditional is not used in the prefill phase or non-flash-decoding cases.
        nvtx_range_push(suffix="adjust_key_value")
        if (
            self.config.flash_decode
            and inference_context is not None
            and inference_context.is_decode_only()
            and not self.training
            and rotary_pos_cos is not None
        ):
            assert self.layer_number in inference_context.key_value_memory_dict
            assert inference_context.sequence_len_offset is not None
            inference_key_memory, inference_value_memory = inference_context.key_value_memory_dict[
                self.layer_number
            ]
            output = self.flash_decode(
                sequence_len_offset=sequence_len_offset,
                query_layer=query,
                key_layer=key,
                value_layer=value,
                inference_key_memory=inference_key_memory,
                inference_value_memory=inference_value_memory,
                rotary_cos=rotary_pos_cos,
                rotary_sin=rotary_pos_sin,
            )
            out = output.transpose(0, 1).contiguous()
            context_layer = out.view(out.size(0), out.size(1), -1)
            output, bias = self.linear_proj(context_layer)
            return output, bias

        query, key, value, rotary_pos_emb, attn_mask_type, block_table = (
            self._adjust_key_value_for_inference(
                inference_context,
                query,
                key,
                value,
                rotary_pos_emb,
                rotary_pos_cos,
                rotary_pos_sin,
                sequence_len_offset,
            )
        )

        if packed_seq_params is not None:
            query = query.squeeze(1)
            key = key.squeeze(1)
            value = value.squeeze(1)
        nvtx_range_pop(suffix="adjust_key_value")

        # ================================================
        # relative positional embedding (rotary embedding)
        # ================================================
        nvtx_range_push(suffix="rotary_pos_emb")
        if rotary_pos_emb is not None and not self.config.flash_decode:
            q_pos_emb, k_pos_emb = rotary_pos_emb

            if packed_seq_params is not None:
                if packed_seq_params.cu_seqlens_q_padded is not None:
                    cu_seqlens_q = packed_seq_params.cu_seqlens_q_padded
                else:
                    cu_seqlens_q = packed_seq_params.cu_seqlens_q
                if packed_seq_params.cu_seqlens_kv_padded is not None:
                    cu_seqlens_kv = packed_seq_params.cu_seqlens_kv_padded
                else:
                    cu_seqlens_kv = packed_seq_params.cu_seqlens_kv
            else:
                cu_seqlens_q = cu_seqlens_kv = None

            if q_pos_emb is not None:
                # TODO VIJAY: simplify
                if inference_context is None or inference_context.is_static_batching():
                    query = apply_rotary_pos_emb(
                        query,
                        q_pos_emb,
                        config=self.config,
                        cu_seqlens=cu_seqlens_q,
                        cp_group=self.model_comm_pgs.cp,
                    )
                else:
                    query = inference_context.apply_rotary_emb_query(
                        query, q_pos_emb, self.config, cu_seqlens_q, self.model_comm_pgs.cp
                    )
            if k_pos_emb is not None:
                key = apply_rotary_pos_emb(
                    key,
                    k_pos_emb,
                    config=self.config,
                    cu_seqlens=cu_seqlens_kv,
                    cp_group=self.model_comm_pgs.cp,
                )

            # TODO, can apply positional embedding to value_layer so it has
            # absolute positional embedding.
            # otherwise, only relative positional embedding takes effect
            # value_layer = apply_rotary_pos_emb(value_layer, k_pos_emb)
        nvtx_range_pop(suffix="rotary_pos_emb")

        # ==================================
        # core attention computation
        # ==================================

        nvtx_range_push(suffix="core_attention")
        if self.checkpoint_core_attention and self.training:
            core_attn_out = self._checkpointed_attention_forward(
                query,
                key,
                value,
                attention_mask,
                attn_mask_type=attn_mask_type,
                attention_bias=attention_bias,
                packed_seq_params=packed_seq_params,
            )
        else:
            if inference_context is None or inference_context.is_static_batching():
                # Static batching attention kernel.
                core_attn_out = self.core_attention(
                    query,
                    key,
                    value,
                    attention_mask,
                    attn_mask_type=attn_mask_type,
                    attention_bias=attention_bias,
                    packed_seq_params=packed_seq_params,
                )

            else:
                # Dynamic batching attention kernel.
                q, k, v = (query, key, value)
                cu_query_lengths, max_seqlen_q = inference_context.cu_query_lengths()
                cu_kv_lengths, kv_lengths, kv_lengths_decode_only, max_seqlen_k = (
                    inference_context.cu_kv_lengths()
                )

                core_attn_out = self.flash_decode_and_prefill(
                    q,
                    k,
                    v,
                    max_seqlen_q,
                    max_seqlen_k,
                    cu_query_lengths,
                    cu_kv_lengths,
                    kv_lengths,
                    kv_lengths_decode_only,
                    block_table,
                )
                core_attn_out = rearrange(core_attn_out, 's b h d -> s b (h d)')

        if packed_seq_params is not None and packed_seq_params.qkv_format == 'thd':
            # reshape to same output shape as unpacked case
            # (t, np, hn) -> (t, b=1, h=np*hn)
            # t is the pack size = sum (sq_i)
            # note that batch is a dummy dimension in the packed case
            core_attn_out = core_attn_out.reshape(core_attn_out.size(0), 1, -1)
        nvtx_range_pop(suffix="core_attention")

        # =================
        # Output. [sq, b, h]
        # =================

        nvtx_range_push(suffix="linear_proj")
        output, bias = self.linear_proj(core_attn_out)
        nvtx_range_pop(suffix="linear_proj")

        return output, bias


class SelfAttention(Attention):
    """Self-attention layer class

    Self-attention layer takes input with size [s, b, h]
    and returns output of the same size.
    """

    def __init__(
        self,
        config: TransformerConfig,
        submodules: SelfAttentionSubmodules,
        layer_number: int,
        attn_mask_type=AttnMaskType.padding,
        cp_comm_type: str = None,
        model_comm_pgs: ModelCommProcessGroups = None,
    ):
        super().__init__(
            config=config,
            submodules=submodules,
            layer_number=layer_number,
            attn_mask_type=attn_mask_type,
            attention_type="self",
            cp_comm_type=cp_comm_type,
            model_comm_pgs=model_comm_pgs,
        )

        self.linear_qkv = build_module(
            submodules.linear_qkv,
            self.config.hidden_size,
            self.query_projection_size + 2 * self.kv_projection_size,
            config=self.config,
            init_method=self.config.init_method,
            gather_output=False,
            bias=self.config.add_bias_linear or self.config.add_qkv_bias,
            skip_bias_add=False,
            is_expert=False,
            tp_comm_buffer_name='qkv',
            tp_group=self.model_comm_pgs.tp,
        )

        if submodules.q_layernorm is not None:
            self.q_layernorm = build_module(
                submodules.q_layernorm,
                hidden_size=self.hidden_size_per_attention_head,
                config=self.config,
                eps=self.config.layernorm_epsilon,
            )
        else:
            self.q_layernorm = None

        if submodules.k_layernorm is not None:
            self.k_layernorm = build_module(
                submodules.k_layernorm,
                hidden_size=self.hidden_size_per_attention_head,
                config=self.config,
                eps=self.config.layernorm_epsilon,
            )
        else:
            self.k_layernorm = None

    def run_realtime_tests(self):
        """Performs a consistency check.

        This function makes sure that tensors across devices are the same during an experiment.
        This is often not guaranteed to be so because of silent hardware failures (eg, memory
        corruption loading a checkpoint, network traffic corruption encountered during
        data transmission).

        (TODO) In the future, more tensors should be checked across the training run and
        checked every X iterations. This is left for future work. Equality of tensors is probably
        not required; transmitting hashes is sufficient."""

        if not self.config.qk_layernorm:
            return

        # check that all tensor parallel and data parallel ranks have the same
        # Q & K layernorm parameters.
        rank = get_data_parallel_rank()
        inputs = torch.stack(
            [
                self.q_layernorm.weight.data,
                self.q_layernorm.bias.data,
                self.k_layernorm.weight.data,
                self.k_layernorm.bias.data,
            ]
        )
        dp_list = [torch.empty_like(inputs) for _ in range(get_data_parallel_world_size())]
        dp_list[rank] = inputs
        torch.distributed.all_gather(dp_list, inputs, group=get_data_parallel_group())

        def _compare(srcs, tgts, names, parallelism):
            assert len(srcs) == len(tgts) == len(names)
            for src, tgt, name in zip(srcs, tgts, names):
                assert torch.all(src == tgt), (
                    f"Discrepancy between {name} in {parallelism} ranks {i} and {rank}. "
                    f"Diff: {torch.norm(src - tgt)}"
                )

        for i, dp in enumerate(dp_list):
            q_w, q_b, k_w, k_b = torch.unbind(dp)
            _compare(
                [q_w, q_b, k_w, k_b],
                [
                    self.q_layernorm.weight.data,
                    self.q_layernorm.bias.data,
                    self.k_layernorm.weight.data,
                    self.k_layernorm.bias.data,
                ],
                ["q_w", "q_b", "k_w", "k_b"],
                "DP",
            )

        rank = get_tensor_model_parallel_rank()
        tp_list = [torch.empty_like(inputs) for _ in range(get_tensor_model_parallel_world_size())]
        tp_list[rank] = inputs
        torch.distributed.all_gather(tp_list, inputs, group=get_tensor_model_parallel_group())

        for i, tp in enumerate(tp_list):
            q_w, q_b, k_w, k_b = torch.unbind(tp)
            _compare(
                [q_w, q_b, k_w, k_b],
                [
                    self.q_layernorm.weight.data,
                    self.q_layernorm.bias.data,
                    self.k_layernorm.weight.data,
                    self.k_layernorm.bias.data,
                ],
                ["q_w", "q_b", "k_w", "k_b"],
                "TP",
            )

    def get_query_key_value_tensors(self, hidden_states, key_value_states=None):
        """
        Derives `query`, `key` and `value` tensors from `hidden_states`.
        """
        tracker = get_tracker()
        pp_rank = parallel_state.get_pipeline_model_parallel_rank()
        pp_size = parallel_state.get_pipeline_model_parallel_world_size()
        true_layer_number = self.layer_number + pp_rank*self.config.num_layers//pp_size
        tracker.update(hidden_states, "qkv_input", true_layer_number - 1)

        # Attention heads [sq, b, h] --> [sq, b, ng * (np/ng + 2) * hn)]
        mixed_qkv, _ = self.linear_qkv(hidden_states)

        tracker.update(mixed_qkv, "qkv", true_layer_number - 1)

        # [sq, b, hp] --> [sq, b, ng, (np/ng + 2) * hn]
        new_tensor_shape = mixed_qkv.size()[:-1] + (
            self.num_query_groups_per_partition,
            (
                (self.num_attention_heads_per_partition // self.num_query_groups_per_partition + 2)
                * self.hidden_size_per_attention_head
            ),
        )
        mixed_qkv = mixed_qkv.view(*new_tensor_shape)

        split_arg_list = [
            (
                self.num_attention_heads_per_partition
                // self.num_query_groups_per_partition
                * self.hidden_size_per_attention_head
            ),
            self.hidden_size_per_attention_head,
            self.hidden_size_per_attention_head,
        ]

        if SplitAlongDim is not None:

            # [sq, b, ng, (np/ng + 2) * hn]
            # --> [sq, b, ng, np/ng * hn], [sq, b, ng, hn], [sq, b, ng, hn]
            (query, key, value) = SplitAlongDim(mixed_qkv, 3, split_arg_list)
        else:

            # [sq, b, ng, (np/ng + 2) * hn]
            # --> [sq, b, ng, np/ng * hn], [sq, b, ng, hn], [sq, b, ng, hn]
            (query, key, value) = torch.split(mixed_qkv, split_arg_list, dim=3)

        # [sq, b, ng, np/ng * hn] -> [sq, b, np, hn]
        query = query.reshape(query.size(0), query.size(1), -1, self.hidden_size_per_attention_head)

        if self.q_layernorm is not None:
            query = self.q_layernorm(query)
        tracker.update(query, "q", true_layer_number - 1)

        if self.k_layernorm is not None:
            key = self.k_layernorm(key)
        tracker.update(key, "k", true_layer_number - 1)

        if self.config.test_mode:
            self.run_realtime_tests()

        return query, key, value


class CrossAttention(Attention):
    """Cross-attention layer class

    Cross-attention layer takes input with size [s, b, h] and context with size
    [s, b, h] and returns output of the same size.
    """

    def __init__(
        self,
        config: TransformerConfig,
        submodules: CrossAttentionSubmodules,
        layer_number: int,
        attn_mask_type=AttnMaskType.padding,
        cp_comm_type: str = None,
        model_comm_pgs: ModelCommProcessGroups = None,
    ):
        super().__init__(
            config=config,
            submodules=submodules,
            layer_number=layer_number,
            attn_mask_type=attn_mask_type,
            attention_type="cross",
            cp_comm_type=cp_comm_type,
            model_comm_pgs=model_comm_pgs,
        )

        if self.config.num_query_groups != self.config.num_attention_heads:
            raise ValueError("Group query attention is not currently supported in cross attention.")
        assert self.query_projection_size == self.kv_projection_size

        self.linear_q = build_module(
            submodules.linear_q,
            self.config.hidden_size,
            self.query_projection_size,
            config=self.config,
            init_method=self.config.init_method,
            gather_output=False,
            bias=self.config.add_bias_linear,
            skip_bias_add=False,
            is_expert=False,
        )

        self.linear_kv = build_module(
            submodules.linear_kv,
            self.config.hidden_size,
            2 * self.kv_projection_size,
            config=self.config,
            init_method=self.config.init_method,
            gather_output=False,
            bias=self.config.add_bias_linear,
            skip_bias_add=False,
            is_expert=False,
        )

    def get_query_key_value_tensors(self, hidden_states, key_value_states):
        """
        Derives `query` tensor from `hidden_states`, and `key`/`value` tensors
        from `key_value_states`.
        """
        # Attention heads [sk, b, h] --> [sk, b, (np * 2 * hn)]
        mixed_kv, _ = self.linear_kv(key_value_states)

        # [sk, b, (np * 2 * hn)] --> [sk, b, np, 2 * hn]
        new_tensor_shape = mixed_kv.size()[:-1] + (
            self.num_attention_heads_per_partition,
            2 * self.hidden_size_per_attention_head,
        )
        mixed_kv = mixed_kv.view(*new_tensor_shape)

        # [sk, b, np, 2 * hn] --> 2 [sk, b, np, hn]
        (key, value) = tensor_parallel.split_tensor_along_last_dim(mixed_kv, 2)

        # Attention head [sq, b, h] --> [sq, b, hp]
        query, _ = self.linear_q(hidden_states)

        # [sq, b, hp] --> [sq, b, np, hn]
        new_tensor_shape = query.size()[:-1] + (
            self.num_attention_heads_per_partition,
            self.hidden_size_per_attention_head,
        )
        query = query.view(*new_tensor_shape)

        return query, key, value<|MERGE_RESOLUTION|>--- conflicted
+++ resolved
@@ -25,18 +25,8 @@
 from megatron.core.process_groups_config import ModelCommProcessGroups
 from megatron.core.transformer.module import MegatronModule
 from megatron.core.transformer.spec_utils import ModuleSpec, build_module
-<<<<<<< HEAD
-from megatron.core.utils import deprecate_inference_params, divide
+from megatron.core.utils import deprecate_inference_params, divide, is_fa_min_version
 from megatron.core.metrics_tracking import get_tracker
-=======
-from megatron.core.utils import (
-    deprecate_inference_params,
-    divide,
-    is_fa_min_version,
-    nvtx_range_pop,
-    nvtx_range_push,
-)
->>>>>>> 0a438ed4
 
 from .enums import AttnMaskType
 from .transformer_config import TransformerConfig
@@ -45,16 +35,6 @@
     from einops import rearrange
 except ImportError:
     rearrange = None
-
-try:
-    from flashattn_hopper.flash_attn_interface import _flash_attn_forward
-    from flashattn_hopper.flash_attn_interface import (
-        flash_attn_with_kvcache as flash_attn3_with_kvcache,
-    )
-
-    HAVE_FA3 = True
-except:
-    HAVE_FA3 = False
 
 try:
     from flash_attn import flash_attn_varlen_func, flash_attn_with_kvcache
@@ -437,7 +417,6 @@
         cu_seqlens_q,
         cu_seqlens_k,
         seqlens_k,
-        seqlens_k_decode_only,
         block_table,
     ) -> Tensor:
         """Flash attention kernel for mixed decode and prefill samples.
@@ -451,7 +430,6 @@
             cu_seqlens_q (Tensor): Cumulative query sequence lengths.
             cu_seqlens_k (Tensor): Cumulative key sequence lengths.
             seqlens_k (Tensor): key sequence lengths.
-            seqlens_k_decode_only (Tensor): key sequence lengths (decode_only).
             block_table (Tensor): KV cache chunk ids for all samples.
         Return:
             (Tensor) Attention output.
@@ -462,71 +440,27 @@
         # Flash attn kernel.
         if max_seqlen_q > 1:
             q = q.squeeze(1)
-            if HAVE_FA3:
-                # TODO(ksanthanam): Replace with call to flash_attn_varlen_func once
-                # it accepts block_table
-                softmax_scale = q.shape[-1] ** -0.5
-                output_total, *unused = _flash_attn_forward(
-                    q=q,
-                    k=k,
-                    v=v,
-                    k_new=None,
-                    v_new=None,
-                    qv=None,
-                    out=None,
-                    cu_seqlens_q=cu_seqlens_q,
-                    cu_seqlens_k=None,
-                    cu_seqlens_k_new=None,
-                    seqused_q=None,
-                    seqused_k=seqlens_k,
-                    max_seqlen_q=max_seqlen_q,
-                    max_seqlen_k=max_seqlen_k,
-                    page_table=block_table,
-                    kv_batch_idx=None,
-                    leftpad_k=None,
-                    rotary_cos=None,
-                    rotary_sin=None,
-                    seqlens_rotary=None,
-                    q_descale=None,
-                    k_descale=None,
-                    v_descale=None,
-                    softmax_scale=softmax_scale,
-                    causal=True,
-                    window_size=(-1, -1),
-                    attention_chunk=0,
-                    softcap=0.0,
-                    rotary_interleaved=True,
-                    scheduler_metadata=None,
-                    num_splits=0,
-                    pack_gqa=None,
-                    sm_margin=0,
-                )
-            else:
-                output_total = flash_attn_varlen_func(
-                    q,
-                    k,
-                    v,
-                    cu_seqlens_q,
-                    cu_seqlens_k,
-                    max_seqlen_q,
-                    max_seqlen_k,
-                    causal=True,
-                    block_table=block_table,
-                )
+            output_total = flash_attn_varlen_func(
+                q,
+                k,
+                v,
+                cu_seqlens_q,
+                cu_seqlens_k,
+                max_seqlen_q,
+                max_seqlen_k,
+                causal=True,
+                block_table=block_table,
+            )
             output_total = output_total.unsqueeze(1)
         else:  # decode only
-            flash_attn_args = {
-                "q": q,
-                "k_cache": k,
-                "v_cache": v,
-                "cache_seqlens": seqlens_k_decode_only,
-                "causal": True,
-                "page_table" if HAVE_FA3 else "block_table": block_table,
-            }
-            if HAVE_FA3:
-                output_total = flash_attn3_with_kvcache(**flash_attn_args)
-            else:
-                output_total = flash_attn_with_kvcache(**flash_attn_args)
+            output_total = flash_attn_with_kvcache(
+                q=q,
+                k_cache=k,
+                v_cache=v,
+                cache_seqlens=seqlens_k,
+                causal=True,
+                block_table=block_table,
+            )
         return output_total
 
     def forward(
@@ -566,18 +500,11 @@
             (Tuple[Tensor, Tensor]) Attention output and bias.
 
         """
-        # Check if we need to skip RoPE
-        # no_rope is 0-indexed array and self.layer_number is 1-indexed
-        no_rope = (
-            self.config.no_rope_freq[self.layer_number - 1] if self.config.no_rope_freq else False
-        )
-        if no_rope:
-            rotary_pos_emb = None
 
         inference_context = deprecate_inference_params(inference_context, inference_params)
 
         if inference_context and inference_context.is_dynamic_batching():
-            assert HAVE_FA3 or is_fa_min_version(
+            assert is_fa_min_version(
                 "2.7.3"
             ), "flash attn verion v2.7.3 and above is required for dynamic batching."
 
@@ -596,9 +523,7 @@
         # =====================
         # Get the query, key and value tensors based on the type of attention -
         # self or cross attn.
-        nvtx_range_push(suffix="qkv")
         query, key, value = self.get_query_key_value_tensors(hidden_states, key_value_states)
-        nvtx_range_pop(suffix="qkv")
 
         # ===================================================
         # Adjust key, value, and rotary_pos_emb for inference
@@ -606,7 +531,6 @@
 
         # This branch only runs in the decode phase of flash decoding and returns after the linear
         # projection. This conditional is not used in the prefill phase or non-flash-decoding cases.
-        nvtx_range_push(suffix="adjust_key_value")
         if (
             self.config.flash_decode
             and inference_context is not None
@@ -651,12 +575,10 @@
             query = query.squeeze(1)
             key = key.squeeze(1)
             value = value.squeeze(1)
-        nvtx_range_pop(suffix="adjust_key_value")
 
         # ================================================
         # relative positional embedding (rotary embedding)
         # ================================================
-        nvtx_range_push(suffix="rotary_pos_emb")
         if rotary_pos_emb is not None and not self.config.flash_decode:
             q_pos_emb, k_pos_emb = rotary_pos_emb
 
@@ -699,13 +621,11 @@
             # absolute positional embedding.
             # otherwise, only relative positional embedding takes effect
             # value_layer = apply_rotary_pos_emb(value_layer, k_pos_emb)
-        nvtx_range_pop(suffix="rotary_pos_emb")
 
         # ==================================
         # core attention computation
         # ==================================
 
-        nvtx_range_push(suffix="core_attention")
         if self.checkpoint_core_attention and self.training:
             core_attn_out = self._checkpointed_attention_forward(
                 query,
@@ -733,9 +653,7 @@
                 # Dynamic batching attention kernel.
                 q, k, v = (query, key, value)
                 cu_query_lengths, max_seqlen_q = inference_context.cu_query_lengths()
-                cu_kv_lengths, kv_lengths, kv_lengths_decode_only, max_seqlen_k = (
-                    inference_context.cu_kv_lengths()
-                )
+                cu_kv_lengths, kv_lengths, max_seqlen_k = inference_context.cu_kv_lengths()
 
                 core_attn_out = self.flash_decode_and_prefill(
                     q,
@@ -746,7 +664,6 @@
                     cu_query_lengths,
                     cu_kv_lengths,
                     kv_lengths,
-                    kv_lengths_decode_only,
                     block_table,
                 )
                 core_attn_out = rearrange(core_attn_out, 's b h d -> s b (h d)')
@@ -757,15 +674,12 @@
             # t is the pack size = sum (sq_i)
             # note that batch is a dummy dimension in the packed case
             core_attn_out = core_attn_out.reshape(core_attn_out.size(0), 1, -1)
-        nvtx_range_pop(suffix="core_attention")
 
         # =================
         # Output. [sq, b, h]
         # =================
 
-        nvtx_range_push(suffix="linear_proj")
         output, bias = self.linear_proj(core_attn_out)
-        nvtx_range_pop(suffix="linear_proj")
 
         return output, bias
 
