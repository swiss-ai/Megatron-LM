--- conflicted
+++ resolved
@@ -133,15 +133,10 @@
     """Whether to use multi-latent attention."""
 
     post_layer_norm: bool = False
-<<<<<<< HEAD
-
-    layernorm_init: Optional[float] = None
-=======
     """When set, apply layer normalization after the attention and mlp instead of before."""
 
     layernorm_init: Optional[float] = None
     """Initialization value for layernorms."""
->>>>>>> 15e6fce1
 
     ####################
     # initialization
