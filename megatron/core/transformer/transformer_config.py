# Copyright (c) 2024, NVIDIA CORPORATION. All rights reserved.

import warnings
from dataclasses import dataclass
from typing import Callable, List, Optional, Tuple, Union

import torch
import torch.nn.functional as F
from packaging.version import Version as PkgVersion

from megatron.core.enums import Fp8Recipe
from megatron.core.transformer.enums import AttnBackend

from ..model_parallel_config import ModelParallelConfig
from ..utils import (
    get_te_version,
    init_method_normal,
    is_te_min_version,
    is_torch_min_version,
    scaled_init_method_normal,
)


@dataclass
class TransformerConfig(ModelParallelConfig):
    """Configuration object for megatron-core transformers.

    The initialization function has an argument for each parameter,
    including those in ModelParallelConfig.
    """

    ####################
    # model architecture
    ####################

    num_layers: int = 0
    """Number of transformer layers in a transformer block."""

    mtp_num_layers: Optional[int] = None
    """Number of Multi-Token Prediction (MTP) Layers."""

    mtp_loss_scaling_factor: Optional[float] = None
    """Weighting factor of Multi-Token Prediction (MTP) loss."""

    num_layers_in_first_pipeline_stage: Optional[int] = None
    """Number of transformer layers on first pipeline stage.
    None implies equal layer division across PP ranks."""

    num_layers_in_last_pipeline_stage: Optional[int] = None
    """Number of transformer layers on last pipeline stage.
    None implies equal layer division across PP ranks."""

    account_for_embedding_in_pipeline_split: bool = False
    """If set, the embedding layer will be treated as a standard transformer
    layer in the context of partition and placement for pipeline parallelism."""

    account_for_loss_in_pipeline_split: bool = False
    """If set, the loss layer will be treated as a standard transformer
    layer in the context of partition and placement for pipeline parallelism."""

    hidden_size: int = 0
    """Transformer hidden size."""

    num_attention_heads: int = 0
    """Number of transformer attention heads."""

    attention_backend: AttnBackend = AttnBackend.auto
    """Attention backend to run. By default we let transformer engine
    decide the best backend to run (except in the case of local).
    If attention backend is local we use the local pytorch implementation in mcore.
    Users can specify exact backend by changing this config. """

    softmax_scale: Optional[float] = None
    """Softmax scale for attention scaling."""

    num_query_groups: Optional[int] = None
    """Number of query groups for group query attention. If None, normal attention is used."""

    ffn_hidden_size: Optional[int] = None
    """Transformer Feed-Forward Network hidden size. This is set to 4*hidden_size
    if not provided."""

    kv_channels: Optional[int] = None
    """Projection weights dimension in multi-head attention. This is set to hidden_size //
    num_attention_heads if not provided."""

    hidden_dropout: float = 0.1
    """Dropout probability for transformer hidden state."""

    attention_dropout: float = 0.1
    """Post attention dropout probability."""

    fp32_residual_connection: bool = False
    """If true, move residual connections to fp32."""

    # @jcasper should we keep this option?
    apply_residual_connection_post_layernorm: bool = False
    """If True, uses the original BERT residule connection ordering."""

    layernorm_epsilon: float = 1e-5
    """Epsilon value for any LayerNorm operations."""

    layernorm_zero_centered_gamma: bool = False
    """If set to True, the LayerNorm is adjusted to center the gamma values around 0. This improves
    numerical stability."""

    add_bias_linear: bool = True
    """Include a bias term in all linear layers (QKV projections, after core attention, and two in
    MLP layer)."""

    add_qkv_bias: bool = False
    """Add a bias term only for QKV projections."""

    gated_linear_unit: bool = False
    """Use a gated linear unit for the first linear layer in the MLP."""

    activation_func: Callable = F.gelu
    """Activation function to use for the non-linearity in the MLP."""

    activation_func_fp8_input_store: bool = False
    """Store the input of MLP activation function in FP8 for backprop to save memory.
    The stored input is casted back to the original precision before backprop compuatation."""

    num_moe_experts: Optional[int] = None
    """Number of experts to use for MoE layer. When set, it replaces MLP with MoE layer. Set to None
    for no MoE."""

    rotary_interleaved: bool = False
    """True is rotate pairs of even and odd dimensions (RoFormer style), False is rotate pairs of
    first half and second half (LLaMa style). Default to False."""

    window_size: Optional[Tuple[int, int]] = None
    """If not None, then will use sliding window attention. The size of the window is specified by
    the numbers inside the tuple; -1 is special value meaning "infinite window size"."""

    normalization: str = "LayerNorm"
    """Which norm to use for normalization layers, valid options are `LayerNorm` and `RMSNorm`."""

    qk_layernorm: bool = False
    """Whether to apply `normalization` type of normalization to the query and key embeddings."""

    test_mode: bool = False
    """Whether to run real-time tests."""

    calculate_per_token_loss: bool = False
    """Whether cross entropy loss is calculated over the actual number of non-padded tokens in the
    global batch, versus the default behavior of assuming all tokens are non-padded."""

    multi_latent_attention: bool = False
    """Whether to use multi-latent attention."""

<<<<<<< HEAD
    post_layer_norm: bool = False
    """When set, apply layer normalization after the attention and mlp instead of before."""

    layernorm_init: Optional[float] = None
    """Initialization value for layernorms."""
=======
    no_rope_freq: Optional[Union[int, List[int]]] = None
    """Controls which layers perform Rotary Position Embedding (RoPE). Accepts either:
    An integer N: Creates a pattern where RoPE is skipped every N-1 layers. For example,
    no_rope=4 means RoPE is applied for 3 layers, then skipped for 1 layer, repeating this pattern.
    A list of integers: Defines a custom pattern where 1 means skip RoPE and 0 means apply RoPE.
    For example, [0,1,1,0] means: apply RoPE, skip RoPE, skip RoPE, apply RoPE."""
>>>>>>> 13898cb1

    ####################
    # initialization
    ####################
    init_method: Optional[Callable] = None
    """Method to initialize weights. Note that bias is always set to zero. Should be a function that
    takes a single Tensor and initializes it. If None, will be set to
    megatron.core.utils.init_method_normal(init_method_std) which is torch nn init normal with
    mean=0.0 and std=init_method_std."""

    output_layer_init_method: Optional[Callable] = None
    """Method to initialize weights of the output layer of both attention and MLP blocks. If None,
    will be set to megatron.core.utils.scaled_init_method_normal(init_method_std) which is torch nn
    init normal with mean=0.0 and std=init_method_std / math.sqrt(2.0 * num_layers)."""

    init_method_std: float = 0.02
    """Standard deviation of the zero mean normal for the default initialization method, not used if
    init_method and output_layer_init_method are provided."""

    init_model_with_meta_device: bool = False
    """
    If True, initializes the model with the meta device. This is helpful for
    training of very large models. This feature is only works when custom fsdp is turned on.
    """

    ####################
    # mixed-precision
    ####################
    apply_query_key_layer_scaling: bool = False
    """If true, scale Q * K^T by 1 / layer-number. This improve numeric stability when training with
    fp16."""

    attention_softmax_in_fp32: bool = True
    """If True, run attention masking and softmax in fp32. This should be True if
    apply_query_key_layer_scaling is True."""

    disable_bf16_reduced_precision_matmul: bool = False
    """If True, sets torch.backends.cuda.matmul.allow_bf16_reduced_precision_reduction=False to
    prevent matmul from using reduced precision accumulation when using BF16."""

    ####################
    # fusion
    ####################
    bias_activation_fusion: bool = False
    """If True, fuses bias addition and the activation function when possible."""

    masked_softmax_fusion: bool = False
    """If True, uses softmax fusion."""

    persist_layer_norm: bool = False
    """If True, uses the persistent fused layer norm kernel. This kernel only supports a fixed set
    of hidden sizes."""

    memory_efficient_layer_norm: bool = False
    """If True, and using local layers (not from TransformerEngine), tells Apex to use the memory
    efficient fused LayerNorm kernel. Ignored if not using LayerNorm."""

    bias_dropout_fusion: bool = False  # TODO: this should be bias_dropout_add_fusion?
    """If True, uses bias dropout fusion."""

    apply_rope_fusion: bool = False
    """If True, use fused RoPE kernel."""

    ####################
    # activation recomputation
    ####################
    recompute_granularity: Optional[str] = None
    """Determines which type of activation recompute to use.  Megatron-core supports 'selective'
    activation checkpointing where the submodules set in --recompute-modules is checkpointed.
    The default is "core_attn" which is the memory intensive part of attention.
    These memory intensive activations are also less compute intensive which makes activation
    checkpointing more efficient for LLMs (20B+).  See Reducing Activation Recomputation in Large
    Transformer Models (https://arxiv.org/abs/2205.05198) for more details.  'full' will checkpoint
    the entire transformer layer.  If None, no recompute is performed and all activations are saved.
    If set, must be 'selective' or 'full'. 'selective' always uses all layers.
    """

    recompute_method: Optional[str] = None
    """Determines which transformer layers will be recomputed. uniform will uniformly divide the
    total number of transformer layers in a transformer block and recompute the input activation of
    each divided chunk at the specified granularity.  block will recompute the input activations for
    only a set number of transformer layers per pipeline stage.  The rest of the layers in the
    pipeline stage will not have any activations recomputed.  If None, and recompute is enabled, all
    layers will do recomputation. If set, must be 'uniform' or 'block'."""

    recompute_num_layers: Optional[int] = None
    """When recompute_method is uniform, recompute_num_layers is the number of transformer layers in
    each uniformly divided recompute unit.  When recompute_method is block, recompute_num_layers is
    the number of transformer layers to recompute within each pipeline stage.  Must be None for
    'selective' activation checkpointing."""

    distribute_saved_activations: Optional[bool] = None
    """If True, distribute recomputed activations across the model parallel group."""

    recompute_modules: Optional[List[str]] = None
    """The submodules to recompute.
    choices: "core_attn", "moe_act", "layernorm", "mla_up_proj", "mlp", "moe".
    default: ["core_attn"].
    "core_attn": recompute the core attention part of the transformer layer.
    "moe_act": recompute the MoE MLP activation function.
    "layernorm": recompute the input_layernorm and pre_mlp_layernorm.
    "mla_up_proj": recompute the MLA up projection and RoPE applying parts.
    "mlp": recompute the dense MLP submodule.
    "moe": recompute the MoE layer.
    "moe_act", "layernorm", and "mla_up_proj" use output-discarding checkpointing,
    "core_attn", "mlp", and "moe" uses normal checkpointing.
    """

    ####################
    # fp8 related
    ####################
    fp8: Optional[str] = None
    """If set, enables the use of FP8 precision through Transformer Engine. There are 2 predefined
    choices (1) 'e4m3' uniformly uses e4m3 for all FP8 tensors, (2) 'hybrid' uses e4m3 for all FP8
    activation and weight tensors and e5m2 for all FP8 output activation gradient tensors."""

    fp8_recipe: Optional[str] = "delayed"
    """If set, enables the use of FP8 precision through Transformer Engine. There are 3 predefined
    choices (1) 'tensorwise' uses per tensor current scaling recipe, (2) 'delayed'
    uses delayed scaling recipe, 3) 'mxfp8' for Blackwell architecture only,
    4) 'blockwise' for blockwise scaling recipe."""

    fp8_param: bool = False
    """If set, keep the parameters in fp8 precision to save memory. This option must be used
    together with fp8 mode (i.e., TransformerConfig.fp8 is not None). Note that not all parameters
    will be converted to fp8; for example, biases will remain unchanged. The parameters affected are
    primarily the weights of GEMMs. The specific parameters that will be converted to fp8 are
    determined by TE."""

    fp8_margin: int = 0
    """Margin for the scaling factor computation."""

    fp8_interval: int = 1
    """DEPRECATED from TransformerEngine v1.8.0. This flag is ignored.
    Controls how often the scaling factor is recomputed.
    """

    fp8_amax_history_len: int = 1
    """The length of the amax history window used for scaling factor computation."""

    fp8_amax_compute_algo: str = "most_recent"
    """Algorithm used for choosing the `amax` value for the scaling factor computation. There are 2
    predefined choices: `max` chooses the largest `amax` in the history window, while `most_recent`
    always chooses the most recently seen value.

    """

    fp8_wgrad: bool = True
    """When set to False, override FP8 config options and do the wgrad computation
    in higher precision."""

    fp8_dot_product_attention: bool = False
    """When set to True, use the FP8 implementation of Dot Product Attention."""

    fp8_multi_head_attention: bool = False
    """When set to True, use the FP8 implementation of Multi Head Attention."""

    tp_only_amax_red: bool = False
    """When set to True, reduce the FP8 AMAX only in the TP or TP-CP domain"""

    first_last_layers_bf16: bool = False
    """If True, retains first and last N TransformerBlocks in BF16 as opposed to FP8."""

    num_layers_at_start_in_bf16: int = 1
    """Number of layers at the start of the model to keep in BF16 precision when
    first_last_layers_bf16 is True."""

    num_layers_at_end_in_bf16: int = 1
    """Number of layers at the end of the model to keep in BF16 precision when
    first_last_layers_bf16 is True."""

    ####################
    # MoE related
    ####################
    moe_shared_expert_intermediate_size: Optional[int] = None
    """Shared expert total ffn hidden size.
    It should be equal to 'num_shared_experts * ffn_size_of_each_shared_expert' if
    there are multiple shared experts.
    None means no shared expert."""

    moe_shared_expert_overlap: bool = False
    """Enable overlapping between shared expert computations and dispatcher communications.
    Without this, the shared epxerts execute after the routed experts."""

    moe_layer_freq: Union[int, List[int]] = 1
    """Frequency between MoE layers and Dense layers. Accepts either:
    - An integer N: Represents a 1:N ratio, meaning one expert layer for every N-1 dense layers.
    - A list that defines a custom pattern, e.g.: [1,1,1,0,1,1,1,0,1,1,1,0]"""

    moe_ffn_hidden_size: Optional[int] = None
    """MoE Feed-Forward Network hidden size"""

    moe_router_load_balancing_type: str = "aux_loss"
    """The load balancing strategy for the router. "aux_loss" corresponds to the load balancing loss
    used in GShard and SwitchTransformer; "seq_aux_loss" corresponds to the load balancing loss used
    in DeepSeekV2 and DeepSeekV3, which computes the loss for each individual sample; "sinkhorn"
    corresponds to the balancing algorithm used in S-BASE, and "none" implies no load balancing.
    The default is "aux_loss"."""

    moe_router_topk: int = 2
    """Number of experts to route to for each token."""

    moe_router_topk_limited_devices: Optional[int] = None
    """Number of EP ranks to consider for each token in group-limited routing,
    DEPRECATED and replaced by moe_router_num_groups and moe_router_group_topk.
    """

    moe_router_num_groups: Optional[int] = None
    """Number of groups to divide experts into for group-limited routing.
    When using group-limited routing:
    1. Experts are divided into 'moe_router_num_groups' equal-sized groups
    2. For each token, 'moe_router_group_topk' groups are selected based on sum of
    top-('moe_router_topk'/'moe_router_group_topk') routing scores within each group
    3. From these selected groups, 'moe_router_topk' individual experts are chosen
    Two common use cases:
    - Device-limited routing: Set 'moe_router_num_groups' equal to expert parallel size (EP)
    to limit each token to experts on a subset of devices
    (See DeepSeek-V2: https://arxiv.org/pdf/2405.04434)
    - Node-limited routing: Set 'moe_router_num_groups' equal to number of nodes in EP group
    to limit each token to experts on a subset of nodes
    (See DeepSeek-V3: https://arxiv.org/pdf/2412.19437)
    """

    moe_router_group_topk: Optional[int] = None
    """Number of selected groups for group-limited routing."""

    moe_router_pre_softmax: bool = False
    """Enable pre-softmax(pre-sigmoid) routing for MoE, which means softmax is before the 
    top-k selection.
    By default, softmax is done after top-k."""

    moe_router_topk_scaling_factor: Optional[float] = None
    """Scaling factor for routing score in top-k selection, only works when moe_router_pre_softmax
    enabled. Defaults to None, which means no scaling."""

    moe_router_score_function: str = "softmax"
    """Score function for MoE routing. Can be "softmax" or "sigmoid"."""

    moe_router_dtype: Optional[str] = None
    """Data type for routing and expert output weighted averaging. Using fp32 or fp64 can
    improve stability especially when the number of experts is large (e.g. finegrained-moe).
    None means no changes for dtype."""

    moe_router_enable_expert_bias: bool = False
    """TopK routing with dynamic per-expert bias in the aux-loss-free load balancing strategy.
    The routing decision is based on the sum of the routing scores and the expert bias.
    See https://arxiv.org/abs/2408.15664 for details."""

    moe_router_bias_update_rate: float = 1e-3
    """The expert bias is updated based on the number of assigned tokens to each expert
    in a global batch, where the bias is increased for the experts with less assigned tokens
    and decreased for the experts with more assigned tokens.
    The default value 1e-3 is same as that used in DeepSeekV3."""

    moe_router_force_load_balancing: bool = False
    """[Experimental] Force load balancing with random logits for MoE router, supports naive topk 
    and group-limited topk. This is an experimental feature and only for benchmark."""

    moe_grouped_gemm: bool = False
    """When there are multiple experts per rank, compress multiple local (potentially small) gemms
    in a single kernel launch to improve the utilization and performance by leveraging the Grouped
    GEMM feature introduced since CUTLASS 2.8 (https://github.com/fanshiqing/grouped_gemm).
    """

    moe_use_legacy_grouped_gemm: bool = False
    """Use legacy GroupedMLP rather than TEGroupedMLP.
    Note: The legacy one will be deprecated soon."""

    moe_aux_loss_coeff: float = 0  # 1e-2 would be a good start value for load balance loss.
    """Scaling coefficient for the aux loss. A starting value of 1e-2 is recommended."""

    moe_z_loss_coeff: Optional[float] = None  # 1e-3 would be a good start value for z-loss
    """Scaling coefficient for the z-loss. A starting value of 1e-3 is recommended."""

    moe_input_jitter_eps: Optional[float] = None
    """Add noise to the input tensor by applying jitter with a specified epsilon value."""

    moe_token_dropping: bool = False
    """This feature involves selectively dropping and padding tokens for each expert to achieve a
    specified capacity, similar to GShard, Switch-Transformer, and DeepSpeed-MoE. Note that this is
    currently unsupported so should remain False."""

    moe_token_dispatcher_type: str = "allgather"
    """The type of token dispatcher to use. The default is 'allgather'.
    Options are 'allgather','alltoall' and 'flex'."""

    moe_enable_deepep: bool = False
    """[Experimental] Enable DeepEP for efficient token dispatching and combine in MoE models."""

    moe_per_layer_logging: bool = False
    """Enable per-layer logging for MoE, currently supports auxiliary loss and z loss."""

    moe_expert_capacity_factor: Optional[float] = None
    """moe_expert_capacity_factor (float): The capacity factor for each expert, None means no token
    will be dropped. The default is None."""

    moe_pad_expert_input_to_capacity: bool = False
    """moe_pad_expert_input_to_capacity (bool): If True, pads the input for each expert to match
    the expert capacity length, effective only after the moe_expert_capacity_factor is set. The
    default setting is False."""

    moe_token_drop_policy: str = 'probs'
    """The policy to drop tokens. Can be either "probs" or "position". If "probs", the tokens with
    the lowest probabilities will be dropped. If "position", tokens at the end of each batch will
    be dropped.
    """

    moe_layer_recompute: bool = False
    """Memory optimization: checkpointing moe_layer to save actiavtion memory."""

    moe_permute_fusion: bool = False
    """Fuse token rearrangement ops during token dispatching."""

    moe_apply_probs_on_input: bool = False
    """Apply probs on input of experts instead of applying after activation and glu."""

    ##################
    # Context Parallel
    ##################
    cp_comm_type: Optional[Union[str, List[str]]] = None
    """Inter-gpu communication type for context parallelism.
    str: all layers share same communication type.
    List[str]: each layer has its separate communication type.
    cp_comm_type of each layer can be "p2p" or "all_gather" or "a2a" or "a2a+p2p".
    "p2p": Exchange KV chunks with P2P communications in ring topology. P2P is async and can be
    overlapped with attention compute.
    "all_gather": All-gather to get full sequence of KV before attention. The all-gather is not
    async, and cannot be overlapped.
    "a2a": Like DeepSpeed Ulysses, scatter attention heads across the CP group, and gather to get
    full sequence of QKV.
    "a2a+p2p": A hierarchical implementation of context parallelism to attention.
    It uses A2A communications in low-level CP groups (e.g., via NVLink),
    and P2P communications in high-level CP groups (e.g., via IBLink).
    """

    ##################
    # Cuda Graphs
    ##################
    enable_cuda_graph: bool = False
    """When set to true, TransformerLayer layers are swapped with a CUDA graphed version."""

    cuda_graph_use_single_mempool: bool = False
    """When set to true, cudagraphs will be captured inside a single mempool, in which all
    cudagraphs may only be used once per step. If false, cudagraphs may be reused across
    microbatches. Enabling may reduce cudagraph memory overheads due to memory fragmentation,
    however may greatly increase the number of cudagraphs created when the number of microbatches
    is high."""

    cuda_graph_retain_backward_graph: bool = False
    """When set to true, cudagraph backward passes will be graph captured with 'retain_grad=True'
    This may enable cudagraphs for certain modules that are not completely cudagraph safe. For
    more details, see: https://pytorch.org/docs/stable/generated/torch.Tensor.backward.html."""

    cuda_graph_warmup_steps: int = 3
    """Number of warmup steps for CUDA graphs"""

    external_cuda_graph: bool = False
    """When set to true, TransformerLayer layers are swapped with user provided CUDA graphs."""

    cuda_graph_scope: str = "full"
    """When external_cuda_graph is set to true, cuda_graph_scope determines the CUDA graphs
    capturing scope. Valid values are "full" and "attn". "Full" scope captures a whole Transformer
    layer. "Attn" scope only captures operations in TransformerLayer._forward_attention()."""

    ####################
    # miscellaneous
    ####################
    clone_scatter_output_in_embedding: bool = True
    """When set to True, clone the output of scatter_to_sequence_parallel_region in embedding layer
    to facilitate garbage collection of input."""

    disable_parameter_transpose_cache: bool = False
    """When set to true, the parameter transposes are not cached for subsequent iterations."""

    config_logger_dir: str = ""
    """When non-empty, dumps entry-point configs to config_logger_dir"""

    flash_decode: bool = False
    """ Use the optimized flash decoding kernel during inference. """

    use_te_rng_tracker: bool = False
    """ Whether to use the TE or MCore version of the RNG tracker. """

    inference_rng_tracker: bool = False
    """ Whether we should instantiate a separate RNG tracker for inference. """

    symmetric_ar_type: Optional[str] = None
    """Type of symmetric all reduce to use"""

    mrope_section: Optional[List[int]] = None
    """ Multimodal rope section is for channel dimension of temporal, height and width
    in rope calculation. """

    is_hybrid_model: bool = False
    """ Indicates whether this is a hybrid model. """

    mamba_state_dim: int = 128
    """The dimensionality of the state representation in Mamba layers."""

    mamba_head_dim: int = 64
    """The dimensionality of the heads in the Mamba layers."""

    mamba_num_groups: int = 8
    """The number of groups used in Mamba layers."""

    mamba_num_heads: Optional[int] = None
    """The number of heads used in Mamba layers. 
    If None, the number of heads will be hidden_size * expand // mamba_head_dim."""

    use_mamba_mem_eff_path: bool = True
    """If True, use the memory efficient path for Mamba layers."""

    mlp_chunks_for_prefill: int = 1
    """The number of chunks along the sequence dimension to use for MLP computation
    during prefill."""

    heterogeneous_block_specs: bool = False
    """Whether to use heterogeneous block specs (nemotron-nas architecture)."""

    hetereogenous_dist_checkpoint: bool = False
    """Whether to use heterogenous layers in distributed checkpoint."""

    def __post_init__(self):
        """Python dataclass method that is used to modify attributes after initialization.
        See https://docs.python.org/3/library/dataclasses.html#post-init-processing for more
        details.
        """
        super().__post_init__()
        if self.fp16 and self.bf16:
            raise ValueError(
                f'Only one of self.fp16: {self.fp16} and self.bf16 {self.bf16} should be True.'
            )

        # Apply BF16 matmul precision setting if needed
        if self.bf16 and self.disable_bf16_reduced_precision_matmul:
            torch.backends.cuda.matmul.allow_bf16_reduced_precision_reduction = False

        if self.num_attention_heads % self.tensor_model_parallel_size != 0:
            raise ValueError(
                f"num_attention_heads ({self.num_attention_heads}) must be a multiple of "
                f"tensor_model_parallel_size ({self.tensor_model_parallel_size})."
            )

        if self.ffn_hidden_size is None:
            self.ffn_hidden_size = 4 * self.hidden_size

        if self.kv_channels is None:
            self.kv_channels = self.hidden_size // self.num_attention_heads

        if self.num_query_groups is None:
            self.num_query_groups = self.num_attention_heads

        if self.num_query_groups % self.tensor_model_parallel_size != 0:
            raise ValueError(
                f"num_query_groups ({self.num_query_groups}) must be a multiple of "
                f"tensor_model_parallel_size ({self.tensor_model_parallel_size})."
            )

        if self.fp8:
            # cannot support first last layer bf16 with delayed scaling
            if self.first_last_layers_bf16 and self.fp8_recipe == Fp8Recipe.delayed:
                raise ValueError("Delayed scaling does not support first / last layer in BF16.")

            # max bf16 layers per pipeline stage
            max_bf16_layers_per_pipeline_stage = (
                self.num_layers // self.pipeline_model_parallel_size
            )

            # check start/end bf16 layer counts are valid
            if self.first_last_layers_bf16:
                if (
                    self.num_layers_at_start_in_bf16 < 0
                    or self.num_layers_at_start_in_bf16 > max_bf16_layers_per_pipeline_stage
                ):
                    raise ValueError(
                        f"num_layers_at_start_in_bf16 ({self.num_layers_at_start_in_bf16}) must be "
                        f"between 0 and number of layers per pipeline stage "
                        f"({max_bf16_layers_per_pipeline_stage})."
                    )
                if (
                    self.num_layers_at_end_in_bf16 < 0
                    or self.num_layers_at_end_in_bf16 > max_bf16_layers_per_pipeline_stage
                ):
                    raise ValueError(
                        f"num_layers_at_end_in_bf16 ({self.num_layers_at_end_in_bf16}) must be "
                        f"between 0 and number of layers per pipeline stage "
                        f"({max_bf16_layers_per_pipeline_stage})."
                    )

            if self.fp8_recipe == Fp8Recipe.mxfp8 and self.fp8_param:
                raise ValueError("MXFP8 currently does not support fp8_param.")

        if self.fp8_param and not self.fp8:
            raise ValueError("fp8_param must be used together with fp8 mode.")

        if self.apply_query_key_layer_scaling:
            self.attention_softmax_in_fp32 = True

        if self.expert_model_parallel_size > 1 and self.num_moe_experts is None:
            raise ValueError('num_moe_experts must be non None to use expert-parallel.')

        if self.num_moe_experts is not None and self.num_moe_experts <= 0:
            raise ValueError('num_moe_experts must be non-negative.')

        if self.num_moe_experts is not None and self.moe_ffn_hidden_size is None:
            self.moe_ffn_hidden_size = self.ffn_hidden_size
            warnings.warn("moe_ffn_hidden_size is not set, using ffn_hidden_size instead.")

        if self.num_moe_experts is None:
            assert (
                self.moe_ffn_hidden_size is None
            ), "moe_ffn_hidden_size must be None when num_experts is not set."

        if self.moe_enable_deepep:
            if self.moe_token_dispatcher_type != "flex":
                raise ValueError("DeepEP backend is only supported with flex token dispatcher.")

        if self.moe_token_dispatcher_type == "flex":
            if self.moe_pad_expert_input_to_capacity:
                raise ValueError(
                    "Flex token dispatcher does not support moe_pad_expert_input_to_capacity"
                )

        if self.moe_shared_expert_intermediate_size is not None:
            if self.moe_shared_expert_intermediate_size <= 0:
                raise ValueError(
                    f'moe_shared_expert_intermediate_size must be '
                    f'num_shared_experts * ffn_size_of_each_shared_expert, '
                    f'but got {self.moe_shared_expert_intermediate_size}'
                )
            if self.moe_shared_expert_overlap and self.moe_token_dispatcher_type not in [
                "alltoall"
            ]:
                raise ValueError(
                    f'moe_shared_expert_overlap only works with alltoall token dispatcher.'
                )

        if self.moe_expert_capacity_factor is not None:
            if self.moe_expert_capacity_factor < 0:
                self.moe_expert_capacity_factor = None
            if self.moe_router_load_balancing_type not in ["aux_loss", "seq_aux_loss", "none"]:
                raise ValueError(
                    'moe_expert_capacity_factor only works with aux_loss or none load balancing'
                )

        if self.moe_pad_expert_input_to_capacity:
            if self.moe_expert_capacity_factor is None:
                raise ValueError(
                    'moe_expert_capacity_factor must be set to use moe_pad_expert_input_to_capacity'
                )

        if self.cpu_offloading and (
            self.cpu_offloading_num_layers < 0 or self.cpu_offloading_num_layers >= self.num_layers
        ):
            raise ValueError(
                f'CPU offloading can be done only for layers less than {self.num_layers}'
            )

        if self.cpu_offloading and self.pipeline_model_parallel_size > 1:
            raise ValueError(
                'Currently there is no support for Pipeline parallelism with CPU offloading'
            )

        if self.cpu_offloading and self.recompute_granularity is not None:
            raise ValueError(
                'CPU offloading does not work when activation recomputation is enabled'
            )

        if self.recompute_granularity is not None:
            if self.recompute_granularity not in ['full', 'selective']:
                raise ValueError(
                    f'When using recompute_granuarlity: {self.recompute_granularity} must be "full"'
                    'or "selective".'
                )

            if self.recompute_method is not None:
                if self.recompute_method not in ['block', 'uniform']:
                    raise ValueError(
                        f'recompute_method: {self.recompute_method} must be "block" or "uniform".'
                    )
            elif self.recompute_granularity != 'selective':
                raise ValueError(
                    f'Using recompute_granularity: {self.recompute_granularity} so '
                    'recompute_method must be "block" or "uniform"'
                )

            if self.recompute_granularity != 'selective' and self.recompute_num_layers is None:
                raise ValueError(
                    f'When using recompute_granularity: {self.recompute_granularity} '
                    'recompute_num_layers must be between '
                    '1 and num_layers_per_pipeline_rank: '
                    f'{self.num_layers // self.pipeline_model_parallel_size}'
                )
            elif (
                self.recompute_granularity == 'selective' and self.recompute_num_layers is not None
            ):
                raise ValueError(
                    f'When using recompute_granularity: {self.recompute_granularity} '
                    'recompute_num_layers must be None.'
                )

            if self.distribute_saved_activations and self.sequence_parallel:
                raise ValueError(
                    f'distribute_saved_activations: {self.distribute_saved_activations} must be '
                    f'false when sequence parallel is enabled: {self.sequence_parallel}'
                )

        if self.recompute_modules is None:
            self.recompute_modules = ['core_attn']

        if self.recompute_granularity == 'selective':
            if len(self.recompute_modules) > 0:
                allowed_modules = {"core_attn", "moe_act", "layernorm", "mla_up_proj", "mlp", "moe"}
                invalid_modules = set(self.recompute_modules) - allowed_modules
                assert not invalid_modules, (
                    f'Invalid choices for recompute_modules: {invalid_modules}. '
                    f'Allowed modules are: {allowed_modules}'
                )

            if "moe_act" in self.recompute_modules and not self.moe_grouped_gemm:
                raise ValueError(
                    "moe_act in recompute_modules is only supported with moe_grouped_gemm."
                )

            if "mla_up_proj" in self.recompute_modules and not self.multi_latent_attention:
                raise ValueError(
                    "mla_up_proj in recompute_modules is only supported with "
                    "multi_latent_attention."
                )

            if "core_attn" in self.recompute_modules:
                warnings.warn(
                    "If you are using transformer_engine as the transformer implementation, "
                    "the core_attn is from transformer_engine and may be the fused version. "
                    "For fused attention, you have no need to set 'core_attn' to recompute. "
                    "Please check that the core_attn recompute is really needed."
                )

            if self.fp8:
                if "moe_act" in self.recompute_modules or "layernorm" in self.recompute_modules:
                    raise ValueError("moe_act and layernorm recompute cannot work with fp8.")

        if self.moe_layer_recompute:
            warnings.warn(
                "--moe-layer-recompute is deprecated. "
                "Use --recompute-granularity selective --recompute-modules moe_layer instead."
            )
            if self.recompute_granularity == 'full':
                raise ValueError(
                    "Do not set --moe-layer-recompute with full recompute granularity. "
                )
            self.recompute_granularity = 'selective'
            if "moe" not in self.recompute_modules:
                self.recompute_modules.append("moe")

        if (
            self.num_layers_in_first_pipeline_stage is not None
            or self.num_layers_in_last_pipeline_stage is not None
        ) and (
            self.account_for_embedding_in_pipeline_split or self.account_for_loss_in_pipeline_split
        ):
            raise ValueError(
                'num_layers_in_first_pipeline_stage and num_layers_in_last_pipeline_stage cannot be'
                'set at the same time with account_for_embedding_in_pipeline_split'
                'and account_for_loss_in_pipeline_split'
            )

        if (
            self.num_layers_in_first_pipeline_stage is not None
            or self.num_layers_in_last_pipeline_stage is not None
        ):
            pipeline_parallel_size = self.pipeline_model_parallel_size
            num_layers = self.num_layers

            if self.num_layers_in_first_pipeline_stage is not None:
                if self.num_layers_in_first_pipeline_stage <= 0:
                    raise ValueError('num_layers_in_first_pipeline_stage must be larger than 0')

                if self.virtual_pipeline_model_parallel_size is not None:
                    if (
                        self.num_layers_in_first_pipeline_stage
                        % self.virtual_pipeline_model_parallel_size
                        != 0
                    ):
                        raise ValueError(
                            f'number of layers at first stage: '
                            f'{self.num_layers_in_first_pipeline_stage}'
                            f'must be divisible by virtual pipeline'
                            f'parallel degree {self.virtual_pipeline_model_parallel_size}'
                        )
                num_layers -= self.num_layers_in_first_pipeline_stage
                pipeline_parallel_size -= 1

            if self.num_layers_in_last_pipeline_stage is not None:
                if self.num_layers_in_last_pipeline_stage <= 0:
                    raise ValueError('num_layers_in_last_pipeline_stage must be larger than 0')

                if self.virtual_pipeline_model_parallel_size is not None:
                    if (
                        self.num_layers_in_last_pipeline_stage
                        % self.virtual_pipeline_model_parallel_size
                        != 0
                    ):
                        raise ValueError(
                            f'number of layers at last stage: '
                            f'{self.num_layers_in_last_pipeline_stage}'
                            f'must be divisible by virtual pipeline'
                            f'parallel degree {self.virtual_pipeline_model_parallel_size}'
                        )
                num_layers -= self.num_layers_in_last_pipeline_stage
                pipeline_parallel_size -= 1

            if not num_layers % pipeline_parallel_size == 0:
                raise ValueError(
                    f'number of layers at middle stage: {num_layers} must be divisible by'
                    f'the middle pipeline model parallel size {pipeline_parallel_size}'
                )

            if self.virtual_pipeline_model_parallel_size is not None:
                num_layers_per_middle_pipeline_rank = num_layers // pipeline_parallel_size
                if (
                    not num_layers_per_middle_pipeline_rank
                    % self.virtual_pipeline_model_parallel_size
                    == 0
                ):
                    raise ValueError(
                        f'number of layers on each middle pipeline rank:'
                        f'{num_layers_per_middle_pipeline_rank} must be divisible by virtual'
                        f'pipeline parallel degree {self.virtual_pipeline_model_parallel_size}'
                    )

        if self.account_for_embedding_in_pipeline_split or self.account_for_loss_in_pipeline_split:
            if self.virtual_pipeline_model_parallel_size is None:
                num_layers = self.num_layers

                if self.account_for_embedding_in_pipeline_split:
                    num_layers += 1

                if self.account_for_loss_in_pipeline_split:
                    num_layers += 1

                if not num_layers % self.pipeline_model_parallel_size == 0:
                    raise ValueError(
                        f'number of middle layers: {num_layers} must be divisible by '
                        f'middle pipeline_model_parallel_size {self.pipeline_model_parallel_size}'
                    )
            else:
                num_layers = self.num_layers
                if self.account_for_embedding_in_pipeline_split:
                    num_layers += 1

                if self.account_for_loss_in_pipeline_split:
                    num_layers += 1

                if not num_layers % self.pipeline_model_parallel_size == 0:
                    raise ValueError(
                        f'num_layers: {num_layers} after enable'
                        f'account_for_embedding_in_pipeline_split or '
                        f'account_for_loss_in_pipeline_split must be divisible'
                        f'by pipeline_model_parallel_size '
                        f'{self.pipeline_model_parallel_size}'
                    )

                num_layers_per_pipeline_rank = num_layers // self.pipeline_model_parallel_size
                if (
                    not num_layers_per_pipeline_rank % self.virtual_pipeline_model_parallel_size
                    == 0
                ):
                    raise ValueError(
                        f'number of layers on each pipeline rank: {num_layers_per_pipeline_rank}'
                        f'(after enable account_for_embedding_in_pipeline_split or '
                        f'account_for_loss_in_pipeline_split) must be divisible by'
                        f'virtual_pipeline_model_parallel_size'
                        f'{self.virtual_pipeline_model_parallel_size}'
                    )

        if self.apply_query_key_layer_scaling:
            self.attention_softmax_in_fp32 = True

        if self.bias_activation_fusion:
            if self.activation_func not in [F.gelu, F.silu]:
                raise ValueError(
                    "When bias_activation_fusion is True, activation function should be either "
                    "gelu or swiglu"
                )
            if (
                self.activation_func == F.gelu
                and not self.gated_linear_unit
                and not self.add_bias_linear
            ):
                raise ValueError(
                    "When bias_activation_fusion is True, gated_linear_unit is False, "
                    "and activation function is gelu, add_bias_linear must also be True."
                )

        if self.activation_func_fp8_input_store:
            if self.activation_func != F.silu or not self.gated_linear_unit:
                raise ValueError("Storing activation input in FP8 is supported only for SwiGLU.")

        if self.apply_rope_fusion:
            if self.rotary_interleaved:
                if not is_te_min_version("2.3.0.dev0"):
                    raise ValueError(
                        "rotary_interleaved does not work with apply_rope_fusion for "
                        "TE < 2.3.0.dev0. Please install TE >= 2.3.0.dev0"
                    )

            from megatron.core.models.common.embeddings.rope_utils import (
                fused_apply_rotary_pos_emb,
                fused_apply_rotary_pos_emb_thd,
            )

            if fused_apply_rotary_pos_emb is None and fused_apply_rotary_pos_emb_thd is None:
                raise ValueError(
                    "apply_rope_fusion is not available. Please install TE >= 1.4 or Apex."
                )

            if self.multi_latent_attention:
                raise ValueError("multi_latent_attention does not support apply_rope_fusion.")

        if self.multi_latent_attention and self.rotary_interleaved:
            raise ValueError("rotary_interleaved does not work with multi_latent_attention.")

        if self.init_method is None:
            self.init_method = init_method_normal(self.init_method_std)

        if self.output_layer_init_method is None:
            self.output_layer_init_method = scaled_init_method_normal(
                self.init_method_std,
                self.num_layers,
                multiplier=2.0 if not self.is_hybrid_model else 1.0,
            )

        if self.num_moe_experts is not None:
            assert not self.add_bias_linear, "Bias is not supported for MoE"

        if self.moe_token_dispatcher_type == "alltoall_seq":
            if self.tensor_model_parallel_size != self.expert_tensor_parallel_size:
                raise ValueError(
                    "alltoall_seq dispatcher not support different TP size for MoE and Dense layer."
                )
            if self.moe_permute_fusion:
                raise ValueError("alltoall_seq dispatcher does not support permute fusion.")

        if self.moe_router_enable_expert_bias and self.moe_router_score_function != "sigmoid":
            raise ValueError(
                "Expert bias for aux-loss-free routing only supports sigmoid score function."
                "Please set --moe-router-score-function sigmoid for sigmoid score function."
            )

        if self.num_moe_experts and self.fp8:
            # TE version below 1.7.0 will raise Error when handle zeros tokens for expert
            if not is_te_min_version("1.7.0.dev0"):
                raise ValueError(
                    "Only transformer-engine>=1.7.0 supports MoE FP8 training, "
                    f"but your version is {get_te_version()}."
                )

            if self.moe_grouped_gemm and not is_te_min_version("1.11.0"):
                raise ValueError(
                    "Only transformer-engine>=1.11.0 supports FP8 grouped gemm, "
                    f"but your version is {get_te_version()}."
                )

        if (
            self.moe_router_topk == 1
            and self.moe_router_score_function == 'softmax'
            and not self.moe_router_pre_softmax
            and self.moe_router_load_balancing_type != 'sinkhorn'
        ):
            # Requires applying softmax before selecting the top-k when k is 1,
            # since softmax on a [num_tokens, 1] would yield a zero gradient.
            raise ValueError("Please use --moe-router-pre-softmax when topk is 1.")

        if self.moe_router_group_topk:
            if self.moe_router_topk_limited_devices:
                raise ValueError(
                    "moe_router_topk_limited_devices is deprecated and replaced by "
                    "moe_router_group_topk and moe_router_num_groups."
                )
            if not self.moe_router_num_groups:
                raise ValueError(
                    "When using group limited routing, moe_router_num_groups must be specified."
                )
            else:
                assert self.num_moe_experts % self.moe_router_num_groups == 0, (
                    f"num_moe_experts ({self.num_moe_experts}) should be divisible by "
                    f"moe_router_num_groups ({self.moe_router_num_groups})."
                )
                assert self.moe_router_group_topk <= self.moe_router_num_groups, (
                    f"moe_router_group_topk ({self.moe_router_group_topk}) should be smaller than "
                    f"moe_router_num_groups ({self.moe_router_num_groups})."
                )
        elif self.moe_router_topk_limited_devices:
            warnings.warn(
                "moe_router_topk_limited_devices is deprecated. Use moe_router_group_topk and "
                "moe_router_num_groups instead."
            )
            self.moe_router_group_topk = self.moe_router_topk_limited_devices
            self.moe_router_num_groups = self.expert_model_parallel_size

        if self.enable_cuda_graph:
            if self.cpu_offloading:
                raise ValueError("CUDA graphs not supported with CPU offloading.")
            if self.recompute_granularity:
                raise ValueError("CUDA graphs not supported with activation recomputation.")

        if self.moe_token_dispatcher_type in ['allgather', 'alltoall_seq']:
            if self.variable_seq_lengths is True:
                raise ValueError(
                    f"Token dispatcher type: {self.moe_token_dispatcher_type} does not support "
                    f"variable sequence length, please use alltoall dispatcher instead."
                )

        if self.moe_permute_fusion:
            from megatron.core.transformer.moe.moe_utils import (
                fused_permute,
                fused_permute_with_probs,
                fused_sort_chunks_by_index,
                fused_sort_chunks_by_index_with_probs,
                fused_unpermute,
            )

            if (
                fused_permute is None
                or fused_permute_with_probs is None
                or fused_sort_chunks_by_index is None
                or fused_sort_chunks_by_index_with_probs is None
                or fused_unpermute is None
            ):
                raise ValueError("fused permutation is not available. Please install TE >= 2.1.0.")

        if self.context_parallel_size > 1 and self.cp_comm_type is not None:
            if isinstance(self.cp_comm_type, list):
                assert len(self.cp_comm_type) == self.num_layers, (
                    f"Length of cp_comm_type ({len(self.cp_comm_type)}) should equal to "
                    f"the total number of transformer layers ({self.num_layers})!"
                )
            else:
                assert isinstance(
                    self.cp_comm_type, str
                ), "Unsupported communication type for context parallelism!"

        assert (
            self.pipeline_model_parallel_size > 0
        ), f"Pipeline model parallel size must be larger than 0 \
            when enable --standalone-embedding-stage and --standalone-loss-stage"

        if (
            self.num_moe_experts is not None
            and self.num_moe_experts >= 32
            and not self.moe_router_dtype
        ):
            warnings.warn(
                "Using a large number of experts (e.g. >=32) without fp32 routing. "
                "Consider enabling moe_router_dtype for better numerical stability."
            )
        if self.symmetric_ar_type is not None:
            assert is_torch_min_version("2.7.0a0"), "Must have at least torch version 2.7 or higher"
            assert is_te_min_version("2.3.0") or get_te_version() == PkgVersion(
                "2.3.0.dev0+39c0e70"
            ), "Must have at least TE version 2.3 or higher to use symmetric memory all reduce"

        if self.no_rope_freq:
            assert not self.flash_decode, 'flash_decode cannot be used with no_rope.'
            if isinstance(self.no_rope_freq, int):
                assert self.num_layers % self.no_rope_freq == 0, (
                    f"no_rope_freq={self.no_rope_freq} should be "
                    f"divisible by num_layers={self.num_layers}."
                )
                # Convert integer pattern to list pattern
                # e.g. no_rope=4 with num_layers=8 becomes [0,0,0,1,0,0,0,1]
                pattern = [0] * (self.no_rope_freq - 1) + [1]
                self.no_rope_freq = pattern * (self.num_layers // self.no_rope_freq)
            else:
                assert len(self.no_rope_freq) == self.num_layers, (
                    f"Length of no_rope list ({len(self.no_rope_freq)}) must match "
                    f"the number of layers ({self.num_layers})"
                )


@dataclass
class MLATransformerConfig(TransformerConfig):
    """Configuration object for megatron-core Multi-Latent Attention (MLA) transformers.

    The initialization function has an argument for each parameter, including those in
    ModelParallelConfig. Included YaRN RoPE parameters that is fused in MLA.
    """

    multi_latent_attention: bool = True
    """Whether to use Multi-Latent Attention."""

    q_lora_rank: int = 512
    """Rank of Query tensor's low rank representation."""

    kv_lora_rank: int = 512
    """Rank of Key and Value tensors' low rank representation."""

    qk_head_dim: int = 128
    """Dimension of the head in the QK projection. q_head_dim = qk_head_dim + qk_pos_emb_head_dim"""

    qk_pos_emb_head_dim: int = 64
    """Dimension of the position embedding in the QK projection."""

    v_head_dim: int = 128
    """Dimension of the head in the V projection."""

    normalization: str = "RMSNorm"
    """Default normalization layer for MLA models is RMSNorm."""

    rope_type: str = "yarn"
    """Type of RoPE to use. Default to yarn, options are rope and yarn."""

    rotary_base: float = 10000
    """Rotary base for the rotary embeddings, used by rope and yarn."""

    rotary_percent: float = 1.0
    """Rotary percent for the rotary embeddings, used by rope."""

    rotary_scaling_factor: float = 40
    """Rotary scaling factor for the rotary embeddings, used by yarn."""

    max_position_embeddings: int = 4096
    """Maximum position embeddings for the original model, used by yarn."""

    beta_fast: float = 32
    """Beta fast for YaRN RoPE, used by yarn."""

    beta_slow: float = 1
    """Beta slow for YaRN RoPE, used by yarn."""

    mscale: float = 0.707
    """Mscale for YaRN RoPE in Multi-Latent Attention, used by yarn."""

    mscale_all_dim: float = 0.707
    """Mscale all dimensions for YaRN RoPE in Multi-Latent Attention, used by yarn."""<|MERGE_RESOLUTION|>--- conflicted
+++ resolved
@@ -6,19 +6,12 @@
 
 import torch
 import torch.nn.functional as F
-from packaging.version import Version as PkgVersion
 
 from megatron.core.enums import Fp8Recipe
 from megatron.core.transformer.enums import AttnBackend
 
 from ..model_parallel_config import ModelParallelConfig
-from ..utils import (
-    get_te_version,
-    init_method_normal,
-    is_te_min_version,
-    is_torch_min_version,
-    scaled_init_method_normal,
-)
+from ..utils import get_te_version, init_method_normal, is_te_min_version, scaled_init_method_normal
 
 
 @dataclass
@@ -149,20 +142,11 @@
     multi_latent_attention: bool = False
     """Whether to use multi-latent attention."""
 
-<<<<<<< HEAD
     post_layer_norm: bool = False
     """When set, apply layer normalization after the attention and mlp instead of before."""
 
     layernorm_init: Optional[float] = None
     """Initialization value for layernorms."""
-=======
-    no_rope_freq: Optional[Union[int, List[int]]] = None
-    """Controls which layers perform Rotary Position Embedding (RoPE). Accepts either:
-    An integer N: Creates a pattern where RoPE is skipped every N-1 layers. For example,
-    no_rope=4 means RoPE is applied for 3 layers, then skipped for 1 layer, repeating this pattern.
-    A list of integers: Defines a custom pattern where 1 means skip RoPE and 0 means apply RoPE.
-    For example, [0,1,1,0] means: apply RoPE, skip RoPE, skip RoPE, apply RoPE."""
->>>>>>> 13898cb1
 
     ####################
     # initialization
@@ -416,10 +400,6 @@
     in a global batch, where the bias is increased for the experts with less assigned tokens
     and decreased for the experts with more assigned tokens.
     The default value 1e-3 is same as that used in DeepSeekV3."""
-
-    moe_router_force_load_balancing: bool = False
-    """[Experimental] Force load balancing with random logits for MoE router, supports naive topk 
-    and group-limited topk. This is an experimental feature and only for benchmark."""
 
     moe_grouped_gemm: bool = False
     """When there are multiple experts per rank, compress multiple local (potentially small) gemms
@@ -549,9 +529,6 @@
     inference_rng_tracker: bool = False
     """ Whether we should instantiate a separate RNG tracker for inference. """
 
-    symmetric_ar_type: Optional[str] = None
-    """Type of symmetric all reduce to use"""
-
     mrope_section: Optional[List[int]] = None
     """ Multimodal rope section is for channel dimension of temporal, height and width
     in rope calculation. """
@@ -581,9 +558,6 @@
 
     heterogeneous_block_specs: bool = False
     """Whether to use heterogeneous block specs (nemotron-nas architecture)."""
-
-    hetereogenous_dist_checkpoint: bool = False
-    """Whether to use heterogenous layers in distributed checkpoint."""
 
     def __post_init__(self):
         """Python dataclass method that is used to modify attributes after initialization.
@@ -1120,28 +1094,6 @@
                 "Using a large number of experts (e.g. >=32) without fp32 routing. "
                 "Consider enabling moe_router_dtype for better numerical stability."
             )
-        if self.symmetric_ar_type is not None:
-            assert is_torch_min_version("2.7.0a0"), "Must have at least torch version 2.7 or higher"
-            assert is_te_min_version("2.3.0") or get_te_version() == PkgVersion(
-                "2.3.0.dev0+39c0e70"
-            ), "Must have at least TE version 2.3 or higher to use symmetric memory all reduce"
-
-        if self.no_rope_freq:
-            assert not self.flash_decode, 'flash_decode cannot be used with no_rope.'
-            if isinstance(self.no_rope_freq, int):
-                assert self.num_layers % self.no_rope_freq == 0, (
-                    f"no_rope_freq={self.no_rope_freq} should be "
-                    f"divisible by num_layers={self.num_layers}."
-                )
-                # Convert integer pattern to list pattern
-                # e.g. no_rope=4 with num_layers=8 becomes [0,0,0,1,0,0,0,1]
-                pattern = [0] * (self.no_rope_freq - 1) + [1]
-                self.no_rope_freq = pattern * (self.num_layers // self.no_rope_freq)
-            else:
-                assert len(self.no_rope_freq) == self.num_layers, (
-                    f"Length of no_rope list ({len(self.no_rope_freq)}) must match "
-                    f"the number of layers ({self.num_layers})"
-                )
 
 
 @dataclass
