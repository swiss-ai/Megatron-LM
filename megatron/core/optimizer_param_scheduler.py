# Copyright (c) 2022, NVIDIA CORPORATION. All rights reserved.

"""Learning rate decay and weight decay incr functions."""
import logging
import math
from typing import Optional

from megatron.core.optimizer import MegatronOptimizer
from megatron.core.utils import log_single_rank

logger = logging.getLogger(__name__)


class OptimizerParamScheduler:
    """Anneals learning rate and weight decay

    Args:
        optimizer (MegatronOptimizer): the optimizer to be used
        init_lr (float): initial learning rate
        max_lr (float): maximum learning rate
        min_lr (float): minimum learning rate
        lr_warmup_steps (int): number of warmup steps
        lr_decay_steps (int): number of decay steps
        lr_decay_style (str): decay style for learning rate
        start_wd (float): initial weight decay
        end_wd (float): final weight decay
        wd_incr_steps (int): number of weight decay increment steps
        wd_incr_style (str): weight decay increment style
        use_checkpoint_opt_param_scheduler (bool, optional): whether to use the checkpoint values
            for the optimizer param scheduler
        override_opt_param_scheduler (bool, optional): whether to override the optimizer param
            scheduler values with the class values
        wsd_decay_steps (int, optional): number of weight decay decay steps
        lr_wsd_decay_style (str, optional): decay style for learning rate during weight decay decay
            steps

    """

    def __init__(
        self,
        optimizer: MegatronOptimizer,
        init_lr: float,
        max_lr: float,
        min_lr: float,
        lr_warmup_steps: int,
        lr_decay_steps: int,
        lr_decay_style: str,
        start_wd: float,
        end_wd: float,
        wd_incr_steps: int,
        wd_incr_style: str,
        use_checkpoint_opt_param_scheduler: Optional[bool] = True,
        override_opt_param_scheduler: Optional[bool] = False,
        wsd_decay_steps: Optional[int] = None,
        lr_wsd_decay_style: Optional[str] = None,
    ) -> None:

        # Class values.
        self.optimizer = optimizer

        self.init_lr = init_lr
        self.max_lr = float(max_lr)
        self.min_lr = min_lr
        assert self.min_lr >= 0.0
        assert self.max_lr >= self.min_lr
        assert self.init_lr <= self.max_lr

        self.lr_warmup_steps = lr_warmup_steps
        self.num_steps = 0
        self.lr_decay_steps = lr_decay_steps
        self.wsd_decay_steps = wsd_decay_steps
        self.lr_wsd_decay_style = lr_wsd_decay_style
        assert self.lr_decay_steps > 0
        assert self.lr_warmup_steps < self.lr_decay_steps

        self.lr_decay_style = lr_decay_style
        if self.lr_decay_style == "WSD":
            assert self.wsd_decay_steps is not None

        self.start_wd = start_wd
        self.end_wd = end_wd
        assert self.start_wd >= 0.0
        assert self.end_wd >= self.start_wd
        self.wd_incr_steps = wd_incr_steps
        self.wd_incr_style = wd_incr_style

        self.override_opt_param_scheduler = override_opt_param_scheduler
        self.use_checkpoint_opt_param_scheduler = use_checkpoint_opt_param_scheduler
        if self.override_opt_param_scheduler:
            assert not self.use_checkpoint_opt_param_scheduler, (
                'both override and ' 'use-checkpoint are set.'
            )

        # Set the learning rate
        self.step(0)
        log_single_rank(logger, logging.INFO, f"> learning rate decay style: {self.lr_decay_style}")

    def get_wd(self) -> float:
        """Weight decay incr functions"""
        if self.num_steps > self.wd_incr_steps:
            return self.end_wd

        if self.wd_incr_style == 'constant':
            assert self.start_wd == self.end_wd
            return self.end_wd

        incr_ratio = float(self.num_steps) / float(self.wd_incr_steps)
        assert incr_ratio >= 0.0
        assert incr_ratio <= 1.0
        delta_wd = self.end_wd - self.start_wd

        if self.wd_incr_style == 'linear':
            coeff = incr_ratio
        elif self.wd_incr_style == 'cosine':
            coeff = 0.5 * (math.cos(math.pi * (1 - incr_ratio)) + 1.0)
        else:
            raise Exception(f'{self.wd_incr_style} weight decay increment style is not supported.')

        return self.start_wd + coeff * delta_wd

    def get_lr(self, param_group: dict) -> float:
        """Learning rate decay functions from:
        https://openreview.net/pdf?id=BJYwwY9ll pg. 4

        Args:
            param_group (dict): parameter group from the optimizer.
        """

        max_lr = param_group.get('max_lr', self.max_lr)
        min_lr = param_group.get('min_lr', self.min_lr)

        # Use linear warmup for the initial part.
        if self.lr_warmup_steps > 0 and self.num_steps <= self.lr_warmup_steps:
            return self.init_lr + (
                (max_lr - self.init_lr) * float(self.num_steps) / float(self.lr_warmup_steps)
            )

        # If the learning rate is constant, just return the initial value.
        if self.lr_decay_style == 'constant':
            return max_lr

        # For any steps larger than `self.lr_decay_steps`, use `min_lr`.
        if self.num_steps > self.lr_decay_steps:
            return min_lr

        # If we are done with the warmup period, use the decay style.
        if self.lr_decay_style == 'inverse-square-root':
            warmup_steps = max(self.lr_warmup_steps, 1)
            num_steps = max(self.num_steps, 1)
            lr = max_lr * warmup_steps**0.5 / (num_steps**0.5)
            return max(min_lr, lr)

        num_steps_ = self.num_steps - self.lr_warmup_steps
        decay_steps_ = self.lr_decay_steps - self.lr_warmup_steps
        decay_ratio = float(num_steps_) / float(decay_steps_)
        assert decay_ratio >= 0.0
        assert decay_ratio <= 1.0
        delta_lr = max_lr - min_lr

        coeff = None
        if self.lr_decay_style == 'linear':
            coeff = 1.0 - decay_ratio
        elif self.lr_decay_style == 'cosine':
            coeff = 0.5 * (math.cos(math.pi * decay_ratio) + 1.0)
        elif self.lr_decay_style == 'WSD':
            wsd_anneal_start_ = self.lr_decay_steps - self.wsd_decay_steps
            if self.num_steps <= wsd_anneal_start_:
                coeff = 1.0
            else:
                wsd_steps = self.num_steps - wsd_anneal_start_
                wsd_decay_ratio = float(wsd_steps) / float(self.wsd_decay_steps)
                if self.lr_wsd_decay_style == "linear":
                    coeff = 1.0 - wsd_decay_ratio
                elif self.lr_wsd_decay_style == "cosine":
                    coeff = 0.5 * (math.cos(math.pi * wsd_decay_ratio) + 1.0)
                elif self.lr_wsd_decay_style == "exponential":
                    coeff = (2.0 * math.pow(0.5, wsd_decay_ratio)) - 1.0
<<<<<<< HEAD
                elif self.lr_wsd_decay_style == "minus_sqrt":
                    coeff = 1.0 - math.sqrt(wsd_decay_ratio)

=======
                elif self.lr_wsd_decay_style == "1-sqrt":
                    coeff = 1.0 - math.sqrt(wsd_decay_ratio)
>>>>>>> 31468d83
        else:
            raise Exception(f'{self.lr_decay_style} decay style is not supported.')
        assert coeff is not None

        return min_lr + coeff * delta_lr

    def step(self, increment: int) -> None:
        """Set lr for all parameters groups.

        Args:
            increment (int): number of steps to increment
        """
        self.num_steps += increment
        new_wd = self.get_wd()
        for param_group in self.optimizer.param_groups:
            new_lr = self.get_lr(param_group)
            param_group['lr'] = new_lr * param_group.get('lr_mult', 1.0)
            param_group['weight_decay'] = new_wd * param_group.get('wd_mult', 1.0)

    def state_dict(self) -> dict:
        """Return the state dict."""
        state_dict = {
            'max_lr': self.max_lr,
            'lr_warmup_steps': self.lr_warmup_steps,
            'num_steps': self.num_steps,
            'lr_decay_style': self.lr_decay_style,
            'lr_decay_steps': self.lr_decay_steps,
            'min_lr': self.min_lr,
            'start_wd': self.start_wd,
            'end_wd': self.end_wd,
            'wd_incr_style': self.wd_incr_style,
            'wd_incr_steps': self.wd_incr_steps,
        }
        return state_dict

    def _check_and_set(self, cls_value: float, sd_value: float, name: str) -> float:
        """Auxiliary function for checking the values in the checkpoint and
        setting them.

        Args:
            cls_value (float): class value
            sd_value (float): checkpoint value
            name (str): name of the parameter
        """

        if self.override_opt_param_scheduler:
            log_single_rank(logger, logging.INFO, f" > overriding {name} value to {cls_value}")
            return cls_value

        if not self.use_checkpoint_opt_param_scheduler:
            assert cls_value == sd_value, (
                f'OptimizerParamScheduler: class input value {cls_value} and checkpoint'
                f'value {sd_value} for {name} do not match'
            )

        log_single_rank(logger, logging.INFO, f" > using checkpoint value {sd_value} for {name}")
        return sd_value

    def load_state_dict(self, state_dict: dict) -> None:
        """Load the state dict.

        Args:
            state_dict (dict): state dict to be load
        """

        if 'start_lr' in state_dict:
            max_lr_ = state_dict['start_lr']
        else:
            max_lr_ = state_dict['max_lr']
        self.max_lr = self._check_and_set(self.max_lr, max_lr_, 'learning rate')

        self.min_lr = self._check_and_set(
            self.min_lr, state_dict['min_lr'], 'minimum learning rate'
        )

        if 'warmup_iter' in state_dict:
            lr_warmup_steps_ = state_dict['warmup_iter']
        elif 'warmup_steps' in state_dict:
            lr_warmup_steps_ = state_dict['warmup_steps']
        else:
            lr_warmup_steps_ = state_dict['lr_warmup_steps']
        self.lr_warmup_steps = self._check_and_set(
            self.lr_warmup_steps, lr_warmup_steps_, 'warmup iterations'
        )

        if 'end_iter' in state_dict:
            lr_decay_steps_ = state_dict['end_iter']
        elif 'decay_steps' in state_dict:
            lr_decay_steps_ = state_dict['decay_steps']
        else:
            lr_decay_steps_ = state_dict['lr_decay_steps']
        self.lr_decay_steps = self._check_and_set(
            self.lr_decay_steps, lr_decay_steps_, 'total number of iterations'
        )

        if 'decay_style' in state_dict:
            lr_decay_style_ = state_dict['decay_style']
        else:
            lr_decay_style_ = state_dict['lr_decay_style']
        self.lr_decay_style = self._check_and_set(
            self.lr_decay_style, lr_decay_style_, 'learning rate decay style'
        )

        if 'num_iters' in state_dict:
            num_steps = state_dict['num_iters']
        else:
            num_steps = state_dict['num_steps']
        self.step(increment=num_steps)

        if 'start_wd' in state_dict:
            self.start_wd = self._check_and_set(
                self.start_wd, state_dict['start_wd'], "start weight decay"
            )
            self.end_wd = self._check_and_set(self.end_wd, state_dict['end_wd'], "end weight decay")
            self.wd_incr_steps = self._check_and_set(
                self.wd_incr_steps,
                state_dict['wd_incr_steps'],
                "total number of weight decay iterations",
            )
            self.wd_incr_style = self._check_and_set(
                self.wd_incr_style, state_dict['wd_incr_style'], "weight decay incr style"
            )<|MERGE_RESOLUTION|>--- conflicted
+++ resolved
@@ -175,14 +175,8 @@
                     coeff = 0.5 * (math.cos(math.pi * wsd_decay_ratio) + 1.0)
                 elif self.lr_wsd_decay_style == "exponential":
                     coeff = (2.0 * math.pow(0.5, wsd_decay_ratio)) - 1.0
-<<<<<<< HEAD
-                elif self.lr_wsd_decay_style == "minus_sqrt":
-                    coeff = 1.0 - math.sqrt(wsd_decay_ratio)
-
-=======
                 elif self.lr_wsd_decay_style == "1-sqrt":
                     coeff = 1.0 - math.sqrt(wsd_decay_ratio)
->>>>>>> 31468d83
         else:
             raise Exception(f'{self.lr_decay_style} decay style is not supported.')
         assert coeff is not None
