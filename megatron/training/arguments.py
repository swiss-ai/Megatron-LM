--- conflicted
+++ resolved
@@ -818,7 +818,24 @@
     if args.goldfish_loss:
         assert args.goldfish_k > 0, f"goldfish_k (frequency) must be a positive integer. ({args.goldfish_k})"
         assert args.goldfish_h > 0, f"goldfish_h (context width) must be a positive integer. ({args.goldfish_h})"
-    
+        
+    # Cross document attention
+    if not args.cross_document_attention:
+            assert args.reset_position_ids, (
+                'reset_position_ids must be True when cross_document_attention is False '
+                'to maintain proper document-level position encoding'
+            )
+            assert args.reset_attention_mask, (
+                'reset_attention_mask must be True when cross_document_attention is False '
+                'to prevent cross-document attention'
+            )
+
+    # BOD hiding
+    if args.bod_hiding:
+        assert args.reset_attention_mask, (
+            'reset_attention_mask must be True when bod_hiding is True'
+        )
+
     # Print arguments.
     _print_args("arguments", args)
 
@@ -2008,11 +2025,8 @@
                        help='Reset self attention mask after beginning of document token.')
     group.add_argument('--eod-mask-loss', action='store_true',
                        help='Mask loss for the end of document tokens.')
-<<<<<<< HEAD
     group.add_argument('--bod-hiding', action='store_true',
                        help='If set, prevents tokens from attending to BOD tokens and masks BOD tokens in loss computation.')
-=======
->>>>>>> fd165937
     group.add_argument('--goldfish-loss', action='store_true',
                        help='Enable goldfish loss during pretraining.')
     group.add_argument('--goldfish-k', type=int, default=50,
