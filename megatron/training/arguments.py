# Copyright (c) 2025, NVIDIA CORPORATION. All rights reserved.

"""Megatron arguments."""

import argparse
import dataclasses
import json
import os
import types
import warnings
from packaging.version import Version as PkgVersion

import torch
import torch.nn.functional as F

from megatron.core.dist_checkpointing.validation import StrictHandling
from megatron.core.models.retro.utils import (
    get_config_path as get_retro_config_path,
    get_gpt_data_dir as get_retro_data_dir,
)
from megatron.core.rerun_state_machine import RerunStateMachine
from megatron.core.transformer import TransformerConfig, MLATransformerConfig
from megatron.core.transformer.enums import AttnBackend
<<<<<<< HEAD
from megatron.core.utils import (
    is_torch_min_version,
    get_torch_version,
)
from megatron.training.activations import squared_relu
from megatron.training.utils import update_use_dist_ckpt, get_device_arch_version
=======
from megatron.core.utils import is_torch_min_version
from megatron.training.activations import squared_relu, XIELU, XIPReLU, XIPReLUP
from megatron.training.utils import update_use_dist_ckpt
>>>>>>> de14c22b


def parse_args(extra_args_provider=None, ignore_unknown_args=False):
    """Parse all arguments."""
    parser = argparse.ArgumentParser(description='Megatron-LM Arguments',
                                     allow_abbrev=False)

    # Standard arguments.
    parser = _add_network_size_args(parser)
    parser = _add_regularization_args(parser)
    parser = _add_training_args(parser)
    parser = _add_initialization_args(parser)
    parser = _add_learning_rate_args(parser)
    parser = _add_checkpointing_args(parser)
    parser = _add_mixed_precision_args(parser)
    parser = _add_distributed_args(parser)
    parser = _add_validation_args(parser)
    parser = _add_data_args(parser)
    parser = _add_tokenizer_args(parser)
    parser = _add_autoresume_args(parser)
    parser = _add_biencoder_args(parser)
    parser = _add_vision_args(parser)
    parser = _add_moe_args(parser)
    parser = _add_mla_args(parser)
    parser = _add_logging_args(parser)
    parser = _add_straggler_detector_args(parser)
    parser = _add_workload_inspector_server_args(parser)
    parser = _add_inference_args(parser)
    parser = _add_transformer_engine_args(parser)
    parser = _add_retro_args(parser)
    parser = _add_experimental_args(parser)
    parser = _add_one_logger_args(parser)
    parser = _add_ft_package_args(parser)
    parser = _add_config_logger_args(parser)
    parser = _add_rerun_machine_args(parser)

    # Custom arguments.
    if extra_args_provider is not None:
        parser = extra_args_provider(parser)

    # Parse.
    if ignore_unknown_args:
        args, _ = parser.parse_known_args()
    else:
        args = parser.parse_args()

    # Experimental yaml
    if args.yaml_cfg is not None:
        from .yaml_arguments import load_yaml
        assert args.yaml_cfg and not args.use_legacy_models, \
            "Yaml config is not supported with legacy models."
        args = load_yaml(args.yaml_cfg)


    # Args from environment
    args.rank = int(os.getenv('RANK', '0'))
    args.world_size = int(os.getenv("WORLD_SIZE", '1'))

    return args


def load_retro_config(retro_project_dir):
    '''Load Retro's config.json.'''

    # Retro config path.
    retro_config_path = get_retro_config_path(retro_project_dir)
    assert os.path.exists(retro_config_path), \
        "Retro project dir missing config.json."

    # Load retro config.
    with open(retro_config_path) as f:
        retro_config = types.SimpleNamespace(**json.load(f))

    return retro_config


def load_retro_args(args):
    """Load predefined args from Retro config (if applicable).

    When using Retro (or GPT for comparison purposes), data arguments are
    overridden by the saved config.json within the Retro project directory. This
    is to ensure that the data used for pretraining is consistent with the data
    that was preprocessed using the Retro preprocessing pipeline (see
    `tools/retro/preprocess_data.py`).
    """

    # Return if no project directory is specified.
    if args.retro_project_dir is None:
        return

    # Load retro config.
    retro_config = load_retro_config(args.retro_project_dir)

    # Retro data path is relative to project dir (via hard or soft links).
    data_dir = get_retro_data_dir(args.retro_project_dir)
    data_path = list(retro_config.retro_gpt_data_path)
    if len(data_path) % 2 == 0:
        for i in range(len(data_path) - 1, -1, -2):
            data_path[i] = os.path.join(data_dir, data_path[i])
    else:
        assert len(data_path) == 1
        data_path[0] = os.path.join(data_dir, data_path[0])

    # Update args.
    args.data_cache_path = retro_config.retro_gpt_data_cache_path
    args.data_path = data_path if args.data_path is None else args.data_path
    args.eval_interval = retro_config.retro_gpt_eval_interval
    args.eval_iters = retro_config.retro_gpt_eval_iters
    args.global_batch_size = retro_config.retro_gpt_global_batch_size
    args.max_position_embeddings = retro_config.retro_gpt_seq_length
    args.merge_file = os.path.join(
        args.retro_project_dir,
        retro_config.retro_gpt_merge_file,
    ) if retro_config.retro_gpt_merge_file is not None else None
    args.seed = retro_config.retro_gpt_seed
    args.seq_length = retro_config.retro_gpt_seq_length
    args.tokenizer_model = os.path.join(
        args.retro_project_dir,
        retro_config.retro_gpt_tokenizer_model,
    ) if retro_config.retro_gpt_tokenizer_model is not None else None
    args.tokenizer_type = retro_config.retro_gpt_tokenizer_type
    args.train_samples = retro_config.retro_gpt_train_samples
    args.vocab_file = os.path.join(
        args.retro_project_dir,
        retro_config.retro_gpt_vocab_file,
    ) if retro_config.retro_gpt_vocab_file is not None else None

    # Retro-specific args.
    args.retro_block_size = retro_config.retro_block_size
    args.retro_chunk_length = retro_config.retro_gpt_chunk_length
    args.retro_neighbor_dirs = retro_config.retro_neighbor_dirs
    args.retro_split_preprocessing = retro_config.retro_gpt_split
    args.retro_bert_tokenizer_type = retro_config.retro_bert_tokenizer_type
    args.retro_bert_vocab_file = retro_config.retro_bert_vocab_file

def moe_freq_type(x):
    """Frequency between MoE layers and Dense layers.

    Accepts either:
    - An integer N: Represents a 1:N ratio, meaning one expert layer for every N-1 dense layers
    - A string "N": Same as above, but provided as a string
    - A string containing a Python list expression that defines a custom pattern, e.g.:
      "([1]*3+[0]*1)*3" evaluates to [1,1,1,0,1,1,1,0,1,1,1,0]
      where 1 indicates an expert layer and 0 indicates a dense layer.
      This allows defining arbitrary patterns of expert and dense layers.
      The pattern length must match the total number of transformer layers.
      Examples:
          "([0]+[1]*23)": 1 dense layer followed by 23 experts layers
          "([1]*3+[0]*2)*2": Three expert layers followed by two dense layers, repeated twice.
    """
    if isinstance(x, int):
        return x
    assert isinstance(x, str)
    if '[' in x:
        # it's a custom pattern
        pattern = eval(x)
        return pattern
    else:
        # it's a single int but in str
        return int(x)


def validate_args(args, defaults={}):

    # Temporary
    assert args.non_persistent_ckpt_type in ['global', 'local', None], \
        'Currently only global and local checkpoints are supported'
    if args.non_persistent_ckpt_type == 'local':
        try:
            from nvidia_resiliency_ext.checkpointing.local.ckpt_managers.local_manager import \
                LocalCheckpointManager
        except ModuleNotFoundError as e:
            raise RuntimeError('nvidia_resiliency_ext is required for local checkpointing') from e

    # Load saved args from Retro (if applicable).
    load_retro_args(args)

    # Set args.use_dist_ckpt from args.ckpt_format.
    if args.use_legacy_models:
        assert args.ckpt_format == "torch", \
            "legacy model format only supports the 'torch' checkpoint format."
    update_use_dist_ckpt(args)

    if args.encoder_pipeline_model_parallel_size == 0 and args.num_experts == 0:
        assert args.encoder_tensor_model_parallel_size == args.tensor_model_parallel_size,  "If non-MOE encoder shares first decoder pipeline rank it must have the same TP as the decoder."

    if args.encoder_tensor_model_parallel_size > 0:
        assert args.num_attention_heads % args.encoder_tensor_model_parallel_size == 0
        assert args.encoder_tensor_model_parallel_size <= args.tensor_model_parallel_size, "We do not support encoders with more TP than the decoder."

    if args.encoder_pipeline_model_parallel_size > 0 and args.encoder_tensor_model_parallel_size == 0:
        args.encoder_tensor_model_parallel_size = args.tensor_model_parallel_size

    encoder_model_size = args.encoder_tensor_model_parallel_size * args.encoder_pipeline_model_parallel_size * args.context_parallel_size
    decoder_model_size = args.tensor_model_parallel_size * args.pipeline_model_parallel_size * args.context_parallel_size
    total_model_size = encoder_model_size + decoder_model_size

    # Total model size.
    assert args.world_size % total_model_size == 0, (
        f"world size ({args.world_size}) is not divisible by total_model_size ({encoder_model_size=} + {decoder_model_size=})"
    )

    if args.attention_backend == AttnBackend.local:
        assert args.spec[0] == 'local' , '--attention-backend local is only supported with --spec local'

    # Pipeline model parallel size.
    args.transformer_pipeline_model_parallel_size = args.pipeline_model_parallel_size

    args.data_parallel_size = args.world_size // total_model_size

    if args.rank == 0:
        print('using world size: {}, data-parallel size: {}, '
              'context-parallel size: {}, '
              'hierarchical context-parallel sizes: {}'
              'tensor-model-parallel size: {}, '
              'encoder-tensor-model-parallel size: {}, '
              'pipeline-model-parallel size: {}, '
              'encoder-pipeline-model-parallel size: {}'.format(
                  args.world_size, args.data_parallel_size,
                  args.context_parallel_size,
                  args.hierarchical_context_parallel_sizes,
                  args.tensor_model_parallel_size,
                  args.encoder_tensor_model_parallel_size,
                  args.pipeline_model_parallel_size,
                  args.encoder_pipeline_model_parallel_size), flush=True)

    # Checks.

    # Backwards compatibility.
    if args.pipeline_model_parallel_split_rank is not None:
        args.encoder_pipeline_model_parallel_size = args.pipeline_model_parallel_split_rank
        args.pipeline_model_parallel_size -= args.encoder_pipeline_model_parallel_size
        assert args.pipeline_model_parallel_size > 0

    if args.hierarchical_context_parallel_sizes:
        from numpy import prod
        assert args.context_parallel_size == prod(args.hierarchical_context_parallel_sizes)
    if "a2a+p2p" in args.cp_comm_type:
        assert args.hierarchical_context_parallel_sizes is not None, \
        "--hierarchical-context-parallel-sizes must be set when a2a+p2p is used in cp comm"

    if args.expert_tensor_parallel_size is None:
        args.expert_tensor_parallel_size = args.tensor_model_parallel_size

    # Deprecated arguments.
    assert args.batch_size is None, '--batch-size argument is no longer ' \
        'valid, use --micro-batch-size instead'
    del args.batch_size
    assert args.warmup is None, '--warmup argument is no longer valid, use ' \
        '--lr-warmup-fraction instead'
    del args.warmup
    assert args.model_parallel_size is None, '--model-parallel-size is no ' \
        'longer valid, use --tensor-model-parallel-size instead'
    del args.model_parallel_size

    if args.checkpoint_activations:
        if args.rank == 0:
            print('--checkpoint-activations is no longer valid, use --recompute-activations, '
                  'or, for more control, --recompute-granularity and --recompute-method.')
        exit()
    del args.checkpoint_activations

    if args.recompute_activations:
        args.recompute_granularity = 'selective'
    del args.recompute_activations

    # Set input defaults.
    for key in defaults:
        # For default to be valid, it should not be provided in the
        # arguments that are passed to the program. We check this by
        # ensuring the arg is set to None.
        if getattr(args, key, None) is not None:
            if args.rank == 0:
                print('WARNING: overriding default arguments for {key}:{v} \
                       with {key}:{v2}'.format(key=key, v=defaults[key],
                                               v2=getattr(args, key)),
                                               flush=True)
        else:
            setattr(args, key, defaults[key])

    if args.data_path is not None and args.split is None:
        legacy_default_split_value = '969, 30, 1'
        if args.rank == 0:
            print('WARNING: Please specify --split when using --data-path. Using legacy default value '
                  f'of "{legacy_default_split_value}"')
        args.split = legacy_default_split_value

    use_data_path = (args.data_path is not None) or (args.data_args_path is not None)
    if use_data_path:
        # Exactly one of the two has to be None if we use it.
        assert (args.data_path is None) or (args.data_args_path is None)
    use_per_split_data_path = any(
        elt is not None
        for elt in [args.train_data_path, args.valid_data_path, args.test_data_path]) or \
            args.per_split_data_args_path is not None
    if use_per_split_data_path:
         # Exactly one of the two has to be None if we use it.
        assert any(elt is not None
                   for elt in [args.train_data_path, args.valid_data_path, args.test_data_path]) is False or \
            args.per_split_data_args_path is None

    # Batch size.
    assert args.micro_batch_size is not None
    assert args.micro_batch_size > 0
    if args.global_batch_size is None:
        args.global_batch_size = args.micro_batch_size * args.data_parallel_size
        if args.rank == 0:
            print('setting global batch size to {}'.format(
                args.global_batch_size), flush=True)
    assert args.global_batch_size > 0

    # Uneven virtual pipeline parallelism
    assert args.num_layers_per_virtual_pipeline_stage is None or args.num_virtual_stages_per_pipeline_rank is None, \
        '--num-layers-per-virtual-pipeline-stage and --num-virtual-stages-per-pipeline-rank cannot be set at the same time'

    if args.num_layers_per_virtual_pipeline_stage is not None or args.num_virtual_stages_per_pipeline_rank is not None:
        if args.overlap_p2p_comm:
            assert args.pipeline_model_parallel_size > 1, \
                'When interleaved schedule is used, pipeline-model-parallel size '\
                'should be greater than 1'
        else:
            assert args.pipeline_model_parallel_size > 2, \
                'When interleaved schedule is used and p2p communication overlap is disabled, '\
                'pipeline-model-parallel size should be greater than 2 to avoid having multiple '\
                'p2p sends and recvs between same 2 ranks per communication batch'

        if args.num_virtual_stages_per_pipeline_rank is None:
            assert args.decoder_first_pipeline_num_layers is None and args.decoder_last_pipeline_num_layers is None, \
                'please use --num-virtual-stages-per-pipeline-rank to specify virtual pipeline parallel degree when enable uneven pipeline parallelism'
            num_layers = args.num_layers

            if args.account_for_embedding_in_pipeline_split:
                num_layers += 1

            if args.account_for_loss_in_pipeline_split:
                num_layers += 1

            assert num_layers % args.transformer_pipeline_model_parallel_size == 0, \
                'number of layers of the model must be divisible pipeline model parallel size'
            num_layers_per_pipeline_stage = num_layers // args.transformer_pipeline_model_parallel_size

            assert num_layers_per_pipeline_stage % args.num_layers_per_virtual_pipeline_stage == 0, \
                'number of layers per pipeline stage must be divisible number of layers per virtual pipeline stage'
            args.virtual_pipeline_model_parallel_size = num_layers_per_pipeline_stage // \
                args.num_layers_per_virtual_pipeline_stage
        else:
            args.virtual_pipeline_model_parallel_size = args.num_virtual_stages_per_pipeline_rank
    else:
        args.virtual_pipeline_model_parallel_size = None
        # Overlap P2P communication is disabled if not using the interleaved schedule.
        args.overlap_p2p_comm = False
        args.align_param_gather = False
        # Only print warning if PP size > 1.
        if args.rank == 0 and args.pipeline_model_parallel_size > 1:
            print('WARNING: Setting args.overlap_p2p_comm and args.align_param_gather to False '
                  'since non-interleaved schedule does not support overlapping p2p communication '
                  'and aligned param AG')

        if args.decoder_first_pipeline_num_layers is None and args.decoder_last_pipeline_num_layers is None:
            # Divisibility check not applicable for T5 models which specify encoder_num_layers
            # and decoder_num_layers.
            if args.num_layers is not None:
                num_layers = args.num_layers

                if args.account_for_embedding_in_pipeline_split:
                    num_layers += 1

                if args.account_for_loss_in_pipeline_split:
                    num_layers += 1

                assert num_layers % args.transformer_pipeline_model_parallel_size == 0, \
                    'Number of layers should be divisible by the pipeline-model-parallel size'
    if args.rank == 0:
        print(f"Number of virtual stages per pipeline stage: {args.virtual_pipeline_model_parallel_size}")

    if args.data_parallel_sharding_strategy == "optim_grads_params":
        args.overlap_param_gather = True
        args.overlap_grad_reduce = True

    if args.data_parallel_sharding_strategy == "optim_grads":
        args.overlap_grad_reduce = True

    if args.overlap_param_gather:
        assert args.use_distributed_optimizer, \
            '--overlap-param-gather only supported with distributed optimizer'
        assert args.overlap_grad_reduce, \
            'Must use --overlap-param-gather with --overlap-grad-reduce'
        assert not args.use_legacy_models, \
            '--overlap-param-gather only supported with MCore models'

    if args.use_torch_fsdp2:
        assert is_torch_min_version("2.4.0"), \
            'FSDP2 requires PyTorch >= 2.4.0 with FSDP 2 support.'
        assert args.pipeline_model_parallel_size == 1, \
            '--use-torch-fsdp2 is not supported with pipeline parallelism'
        assert args.expert_model_parallel_size == 1, \
            '--use-torch-fsdp2 is not supported with expert parallelism'
        assert not args.use_distributed_optimizer, \
            "--use-torch-fsdp2 is not supported with MCore's distributed optimizer"
        assert not args.gradient_accumulation_fusion, \
            '--use-torch-fsdp2 is not supported with gradient accumulation fusion'
        assert args.ckpt_format in ('torch_dist', 'torch_dcp'), \
            '--use-torch-fsdp2 requires --ckpt-format torch_dist or torch_dcp'
        assert args.untie_embeddings_and_output_weights, \
            '--use-torch-fsdp2 requires --untie-embeddings-and-output-weights'
        assert not args.fp16, \
            '--use-torch-fsdp2 not supported with fp16 yet'
        assert os.environ.get('CUDA_DEVICE_MAX_CONNECTIONS') != "1", \
            'FSDP always requires CUDA_DEVICE_MAX_CONNECTIONS value large than one'

    if args.overlap_param_gather_with_optimizer_step:
        assert args.use_distributed_optimizer, \
            '--overlap-param-gather-with-optimizer-step only supported with distributed optimizer'
        assert args.overlap_param_gather, \
            'Must use --overlap-param-gather-with-optimizer-step with --overlap-param-gather'
        assert args.virtual_pipeline_model_parallel_size is not None, \
            '--overlap-param-gather-with-optimizer-step only supported with interleaved pipeline parallelism'
        assert not args.use_dist_ckpt, \
            '--overlap-param-gather-with-optimizer-step not supported with distributed checkpointing yet'

    dtype_map = {
        'fp32': torch.float32, 'bf16': torch.bfloat16, 'fp16': torch.float16, 'fp8': torch.uint8,
    }
    map_dtype = lambda d: d if isinstance(d, torch.dtype) else dtype_map[d]

    args.main_grads_dtype = map_dtype(args.main_grads_dtype)
    args.main_params_dtype = map_dtype(args.main_params_dtype)
    args.exp_avg_dtype = map_dtype(args.exp_avg_dtype)
    args.exp_avg_sq_dtype = map_dtype(args.exp_avg_sq_dtype)

    if args.fp8_param_gather:
        assert args.use_distributed_optimizer or args.use_torch_fsdp2, \
            '--fp8-param-gather only supported with distributed optimizer or torch fsdp2'

    if args.use_custom_fsdp:
        assert args.use_distributed_optimizer, \
            '--use-custom-fsdp only supported with distributed optimizer'

        if args.data_parallel_sharding_strategy in ["optim_grads_params", "optim_grads"]:
            warnings.warn('Please make sure your TransformerEngine support FSDP + gradient accumulation fusion')
            assert args.gradient_accumulation_fusion is False, \
                "optim_grads_params optim_grads are not supported with gradient accumulation fusion"

        if args.data_parallel_sharding_strategy == "optim_grads_params":
            assert args.check_weight_hash_across_dp_replicas_interval is None, \
                'check_weight_hash_across_dp_replicas_interval is not supported with optim_grads_params'
        
        assert os.environ.get('CUDA_DEVICE_MAX_CONNECTIONS') != "1", \
            'FSDP always requires CUDA_DEVICE_MAX_CONNECTIONS value large than one'

    # Parameters dtype.
    args.params_dtype = torch.float
    if args.fp16:
        assert not args.bf16
        args.params_dtype = torch.half
        # Turn off checking for NaNs in loss and grads if using dynamic loss scaling,
        # where NaNs in grads / loss are signal to the loss scaler.
        if not args.loss_scale:
            args.check_for_nan_in_loss_and_grad = False
            if args.rank == 0:
                print('WARNING: Setting args.check_for_nan_in_loss_and_grad to False since '
                      'dynamic loss scaling is being used')
    if args.bf16:
        assert not args.fp16
        args.params_dtype = torch.bfloat16
        # bfloat16 requires gradient accumulation and all-reduce to
        # be done in fp32.
        if args.accumulate_allreduce_grads_in_fp32:
            assert args.main_grads_dtype == torch.float32, \
                "--main-grads-dtype can only be fp32 when --accumulate-allreduce-grads-in-fp32 is set"

        if args.grad_reduce_in_bf16:
            args.accumulate_allreduce_grads_in_fp32 = False
        elif not args.accumulate_allreduce_grads_in_fp32 and args.main_grads_dtype == torch.float32:
            args.accumulate_allreduce_grads_in_fp32 = True
            if args.rank == 0:
                print('accumulate and all-reduce gradients in fp32 for '
                      'bfloat16 data type.', flush=True)

    if args.rank == 0:
        print('using {} for parameters ...'.format(args.params_dtype),
              flush=True)

    if args.dataloader_type is None:
        args.dataloader_type = 'single'

    # data
    assert args.num_dataset_builder_threads > 0

    # Consumed tokens.
    args.consumed_train_samples = 0
    args.skipped_train_samples = 0
    args.consumed_valid_samples = 0

    # Support for variable sequence lengths across batches/microbatches.
    # set it if the dataloader supports generation of variable sequence lengths
    # across batches/microbatches. Due to additional communication overhead
    # during pipeline parallelism, it should not be set if sequence length
    # is constant during training.
    args.variable_seq_lengths = False

    # Iteration-based training.
    if args.train_iters:
        # If we use iteration-based training, make sure the
        # sample-based options are off.
        assert args.train_samples is None, \
            'expected iteration-based training'
        assert args.lr_decay_samples is None, \
            'expected iteration-based learning rate decay'
        assert args.lr_warmup_samples == 0, \
            'expected iteration-based learning rate warmup'
        assert args.rampup_batch_size is None, \
            'expected no batch-size rampup for iteration-based training'
        if args.lr_warmup_fraction is not None:
            assert args.lr_warmup_iters == 0, \
                'can only specify one of lr-warmup-fraction and lr-warmup-iters'

    # Sample-based training.
    if args.train_samples:
        # If we use sample-based training, make sure the
        # iteration-based options are off.
        assert args.train_iters is None, \
            'expected sample-based training'
        assert args.lr_decay_iters is None, \
            'expected sample-based learning rate decay'
        assert args.lr_warmup_iters == 0, \
            'expected sample-based learnig rate warmup'
        if args.lr_warmup_fraction is not None:
            assert args.lr_warmup_samples == 0, \
                'can only specify one of lr-warmup-fraction ' \
                'and lr-warmup-samples'

    if args.num_layers is not None:
        assert args.encoder_num_layers is None, \
            'cannot have both num-layers and encoder-num-layers specified'
        args.encoder_num_layers = args.num_layers
    else:
        assert args.encoder_num_layers is not None, \
            'either num-layers or encoder-num-layers should be specified'
        args.num_layers = args.encoder_num_layers

    # Check required arguments.
    required_args = ['num_layers', 'hidden_size', 'num_attention_heads',
                     'max_position_embeddings', 'trigger_path']
    for req_arg in required_args:
        _check_arg_is_not_none(args, req_arg)

    # Checks.
    if args.ffn_hidden_size is None:
        if args.swiglu:
            # reduce the dimnesion for MLP since projections happens on
            # two linear layers. this keeps the number of paramters in
            # the same ballpark as the counterpart with 4*h size
            # we keep it a multiple of 64, which means the actual tensor size
            # will be a multiple of 64 / tp_size
            args.ffn_hidden_size = int((4 * args.hidden_size * 2 / 3) / 64) * 64
        else:
            args.ffn_hidden_size = 4 * args.hidden_size

    if args.kv_channels is None:
        assert args.hidden_size % args.num_attention_heads == 0
        args.kv_channels = args.hidden_size // args.num_attention_heads

    if args.seq_length is not None and args.context_parallel_size > 1:
        assert args.seq_length % (args.context_parallel_size * 2) == 0, \
            'seq-length should be a multiple of 2 * context-parallel-size ' \
            'if context-parallel-size > 1.'

    if args.seq_length is not None:
        assert args.encoder_seq_length is None
        args.encoder_seq_length = args.seq_length
    else:
        assert args.encoder_seq_length is not None
        args.seq_length = args.encoder_seq_length

    if args.seq_length is not None:
        assert args.max_position_embeddings >= args.seq_length, \
            f"max_position_embeddings ({args.max_position_embeddings}) must be greater than " \
            f"or equal to seq_length ({args.seq_length})."
    if args.decoder_seq_length is not None:
        assert args.max_position_embeddings >= args.decoder_seq_length
    if args.lr is not None:
        assert args.min_lr <= args.lr
    if args.save is not None:
        assert args.save_interval is not None
    # Mixed precision checks.
    if args.fp16_lm_cross_entropy:
        assert args.fp16, 'lm cross entropy in fp16 only support in fp16 mode.'
    if args.fp32_residual_connection:
        assert args.fp16 or args.bf16, \
            'residual connection in fp32 only supported when using fp16 or bf16.'

    if args.moe_grouped_gemm:
        assert args.bf16, 'Currently GroupedGEMM for MoE only supports bf16 dtype.'
        dc = torch.cuda.get_device_capability()
        assert dc[0] >= 8, "Unsupported compute capability for GroupedGEMM kernels."

    if args.weight_decay_incr_style == 'constant':
        assert args.start_weight_decay is None
        assert args.end_weight_decay is None
        args.start_weight_decay = args.weight_decay
        args.end_weight_decay = args.weight_decay
    else:
        assert args.start_weight_decay is not None
        assert args.end_weight_decay is not None

    # Persistent fused layer norm.
    if not is_torch_min_version("1.11.0a0"):
        args.no_persist_layer_norm = True
        if args.rank == 0:
            print('Persistent fused layer norm kernel is supported from '
                  'pytorch v1.11 (nvidia pytorch container paired with v1.11). '
                  'Defaulting to no_persist_layer_norm=True')

    # Activation recomputing.
    if args.distribute_saved_activations:
        assert args.tensor_model_parallel_size > 1, 'can distribute ' \
            'recomputed activations only across tensor model ' \
            'parallel groups'
        assert args.recompute_granularity == 'full', \
            'distributed recompute activations is only '\
            'application to full recompute granularity'
        assert args.recompute_method is not None, \
            'for distributed recompute activations to work you '\
            'need to use a recompute method '
        assert is_torch_min_version("1.10.0a0"), \
            'distributed recompute activations are supported for pytorch ' \
            'v1.10 and above (Nvidia Pytorch container >= 21.07). Current ' \
            f'pytorch version is v{get_torch_version()}.'

    if args.recompute_granularity == 'selective':
        assert args.recompute_method is None, \
            'recompute method is not yet supported for ' \
            'selective recomputing granularity'

    # disable sequence parallelism when tp=1
    # to avoid change in numerics when
    # sequence_parallelism is enabled.
    if args.tensor_model_parallel_size == 1:
        if args.sequence_parallel:
            warnings.warn("Disabling sequence parallelism because tensor model parallelism is disabled")
        args.sequence_parallel = False

    if args.tp_comm_overlap:
        assert args.sequence_parallel == True, 'Tensor parallel communication/GEMM overlap can happen only when sequence parallelism is enabled'

    # disable async_tensor_model_parallel_allreduce when
    # model parallel memory optimization is enabled
    if args.tensor_model_parallel_size > 1 or args.context_parallel_size > 1 and get_device_arch_version() < 10:
        # CUDA_DEVICE_MAX_CONNECTIONS requirement no longer exists since the Blackwell architecture
        if args.use_torch_fsdp2 or args.use_custom_fsdp:
            fsdp_impl = "Torch-FSDP2" if args.use_torch_fsdp2 else "Custom-FSDP"
            warnings.warn(
                f"Using tensor model parallelism or context parallelism with {fsdp_impl} together. "
                "Try not to using them together since they require different CUDA_MAX_CONNECTIONS "
                "settings for best performance. sequence parallelism requires setting the "
                f"environment variable CUDA_DEVICE_MAX_CONNECTIONS to 1 while {fsdp_impl} "
                "requires not setting CUDA_DEVICE_MAX_CONNECTIONS=1 for better parallelization.")
        else:
            assert os.environ.get('CUDA_DEVICE_MAX_CONNECTIONS') == "1", \
                "Using tensor model parallelism or context parallelism require setting the environment variable " \
                "CUDA_DEVICE_MAX_CONNECTIONS to 1"

    # Disable bias gelu fusion if we are disabling bias altogether
    if not args.add_bias_linear:
        args.bias_gelu_fusion = False

    # Keep the 'add bias' args in sync; add_qkv_bias is more targeted.
    if args.add_bias_linear:
        args.add_qkv_bias = True

    # Retro checks.
    if args.retro_add_retriever:

        # Train samples should be auto-loaded.
        assert args.train_samples is not None, \
            "args.train_samples should be auto-loaded from the retro config."

        # Sequence parallelism unsupported.
        assert not args.sequence_parallel, \
            "retro currently does not support sequence parallelism."

        # Pipeline parallelism unsupported.
        assert args.pipeline_model_parallel_size == 1, \
            "retro currently does not support pipeline parallelism."

    if args.decoupled_lr is not None or args.decoupled_min_lr is not None:
        assert not args.use_legacy_models, \
            '--decoupled-lr and --decoupled-min-lr is not supported in legacy models.'

    # Legacy RoPE arguments
    if args.use_rotary_position_embeddings:
        args.position_embedding_type = 'rope'
    if args.rotary_interleaved and args.apply_rope_fusion:
        raise RuntimeError('--rotary-interleaved does not work with rope_fusion.')
    if args.rotary_interleaved and args.use_legacy_models:
        raise RuntimeError('--rotary-interleaved is not supported in legacy models.')
    if args.position_embedding_type != 'rope':
        args.apply_rope_fusion = False

    # Would just need to add 'NoPE' as a position_embedding_type to support this, but for now
    # don't allow it to keep things simple
    if not args.add_position_embedding and args.position_embedding_type != 'rope':
        raise RuntimeError('--no-position-embedding is deprecated, use --position-embedding-type')

    # Relative position embeddings arguments
    if args.position_embedding_type == 'relative':
        assert (
            args.transformer_impl == "transformer_engine"
        ), 'Local transformer implementation currently does not support attention bias-based position embeddings.'

    # MoE Spec check
    if args.num_experts == 0:
        args.num_experts = None
    if args.num_experts is not None:
        assert args.spec is None, "Model Spec must be None when using MoEs"

    if args.moe_ffn_hidden_size is None:
        args.moe_ffn_hidden_size = args.ffn_hidden_size

    # Context parallel
    if args.context_parallel_size > 1:
        assert not args.use_legacy_models, "Context parallelism is not supported in legacy models."

    # Expert parallelism check
    if args.expert_model_parallel_size  > 1:
        assert args.num_experts is not None, "num_experts must be non None to use expert model parallelism"
        assert args.num_experts % args.expert_model_parallel_size == 0, \
            "Number of experts should be a multiple of expert model parallel_size."
        assert not args.fp16, \
            "Expert parallelism is not supported with fp16 training."

    # Distributed checkpointing checks
    if args.use_dist_ckpt and args.use_legacy_models:
        raise RuntimeError('--use-dist-ckpt is not supported in legacy models.')

    # torch_dcp (torch.distributed.checkpoint) checkpointing format checks.
    if args.ckpt_format == "torch_dcp":
        assert args.use_torch_fsdp2, "--ckpt-format torch_dcp is only tested with FSDP."
        assert args.tensor_model_parallel_size <= 1 and args.encoder_tensor_model_parallel_size <= 1, \
            "--ckpt-format torch_dcp is not tested with megatron tensor parallelism."
        assert args.pipeline_model_parallel_size <= 1 and args.encoder_pipeline_model_parallel_size <= 1, \
            "--ckpt-format torch_dcp is not tested with megatron pipeline parallelism."

    # Data blend checks
    assert args.mock_data + \
           bool(args.data_path) + \
           any([args.train_data_path, args.valid_data_path, args.test_data_path]) \
           <= 1, "A single data source must be provided in training mode, else None"

    # Deterministic mode
    if args.deterministic_mode:
        assert not args.use_flash_attn, "Flash attention can not be used in deterministic mode."
        assert not args.cross_entropy_loss_fusion, "Cross Entropy Fusion is currently not deterministic."

        all_reduce_choices = ["Tree", "Ring", "CollnetDirect", "CollnetChain", "^NVLS"]
        assert os.getenv("NCCL_ALGO", -1) != -1 and os.getenv("NCCL_ALGO") in all_reduce_choices, \
            f"NCCL_ALGO must be one of {all_reduce_choices}."

        torch.use_deterministic_algorithms(True)

    # Update the printed args to reflect that `apply_query_key_layer_scaling` also controls `attention_softmax_in_fp32`
    if args.apply_query_key_layer_scaling:
        args.attention_softmax_in_fp32 = True

    if args.result_rejected_tracker_filename is not None:
        # Append to passed-in args.iterations_to_skip.
        iterations_to_skip_from_file = RerunStateMachine.get_skipped_iterations_from_tracker_file(
            args.result_rejected_tracker_filename
        )
        args.iterations_to_skip.extend(iterations_to_skip_from_file)

    # Make sure all functionality that requires Gloo process groups is disabled.
    if not args.enable_gloo_process_groups:
        if args.use_distributed_optimizer:
            # If using distributed optimizer, must use distributed checkpointing.
            # Legacy checkpointing uses Gloo process groups to collect full distributed
            # optimizer state in the CPU memory of DP rank 0.
            assert args.use_dist_ckpt

    # Checkpointing
    if args.ckpt_fully_parallel_save_deprecated and args.rank == 0:
        print('--ckpt-fully-parallel-save flag is deprecated and has no effect.'
              ' Use --no-ckpt-fully-parallel-save to disable parallel save.')
    if (
        args.use_dist_ckpt
        and not args.ckpt_fully_parallel_save
        and args.use_distributed_optimizer
        and args.rank == 0
    ):
        print('Warning: With non-parallel ckpt save and DistributedOptimizer,'
              ' it will be impossible to resume training with different parallelism.'
              ' Consider removing flag --no-ckpt-fully-parallel-save.')
    if args.use_dist_ckpt_deprecated and args.rank == 0:
        print('--use-dist-ckpt is deprecated and has no effect.'
              ' Use --ckpt-format to select the checkpoint format.')
    if args.dist_ckpt_format_deprecated and args.rank == 0:
        print('--dist-ckpt-format is deprecated and has no effect.'
              ' Use --ckpt-format to select the checkpoint format.')

    # Inference args
    if args.inference_batch_times_seqlen_threshold > -1:
        assert args.pipeline_model_parallel_size > 1, \
            "--inference-batch-times-seqlen-threshold requires setting --pipeline-model-parallel-size > 1."

    if args.inference_dynamic_batching:
        assert args.inference_dynamic_batching_buffer_size_gb is not None
        assert args.inference_dynamic_batching_buffer_guaranteed_fraction is not None

    # MoE upcycling check
    if args.moe_use_upcycling:
        assert args.save is not None, "When using upcycling, the --save option must be specified."
        if not args.no_load_optim:
            args.no_load_optim = True
            print('Warning: disabling --no-load-optim for upcycling.')
        if not args.no_load_rng:
            args.no_load_rng = True
            print('Warning: disabling --no-load-rng for upcycling.')

<<<<<<< HEAD
    # Optimizer CPU offload check
    if args.optimizer_cpu_offload:
        assert args.use_precision_aware_optimizer, (
            "The optimizer cpu offload must be used in conjunction with `--use-precision-aware-optimizer`, "
            "as the hybrid device optimizer reuses the code path of this flag."
        )
=======
    # OP checks.
    if args.post_layer_norm:
        assert not args.add_bias_linear
        assert not args.num_experts, "post_layer_norm not supported when using experts"
    if args.layernorm_init is not None:
        assert args.post_layer_norm, "layernorm_init != None only implemented with --post-layer-norm"
        assert args.layernorm_init == 0.0 or not args.apply_layernorm_1p, "can't have --layernorm-init and --apply-layernorm-1p at the same time"
        assert args.normalization == "RMSNorm", "--layernorm-init only implemented with RMSNorm"
        assert args.transformer_impl == "transformer_engine", "--layernorm-init only implemented with TE"
        if args.qk_layernorm:
            assert args.qknorm_impl != "te", "Use --qknorm-impl=apex or --qknorm-impl=torch when --layernorm-init is specified"
    if not args.attn_layernorm or not args.mlp_layernorm or not args.final_layernorm \
            or args.post_layer_norm or args.layernorm_init is not None or args.qknorm_impl != "te":
        assert args.transformer_impl == "transformer_engine", "OP arguments are only checked with the TE transformer implementation"
        assert not args.multi_latent_attention, "OP arguments are not implemented with --multi-latent-attention"
>>>>>>> de14c22b

    # MoE loss and include embedding and loss layer check
    if args.num_experts is not None:
        if args.moe_router_load_balancing_type != "none" or args.moe_z_loss_coeff is not None:
            assert not args.account_for_embedding_in_pipeline_split, \
                "Cannot support load balancing loss and z loss with --account-for-embedding-in-pipeline-split"
            assert not args.account_for_loss_in_pipeline_split, \
                "Cannot support load balancing loss and z loss with --account-for-loss-in-pipeline-split"
<<<<<<< HEAD

=======
>>>>>>> de14c22b

    if args.non_persistent_ckpt_type == "local":
        assert args.non_persistent_local_ckpt_dir is not None, "Tried to use local checkpointing without specifying --local-ckpt-dir!"
    if args.replication:
        assert args.replication_jump is not None, "--replication requires the value of --replication-jump!"
        assert args.non_persistent_ckpt_type == "local", f"--replication requires args.non_persistent_ckpt_type == 'local', but got: {args.non_persistent_ckpt_type}"
    elif args.replication_jump:
        print("Warning: --replication-jump was specified despite not using replication. Ignoring.")
        args.replication_jump = None

    # Exit & Save triggers
    args.exit_trigger = os.path.join(args.trigger_path, "exit")
    args.save_trigger = os.path.join(args.trigger_path, "save")
    if args.rank == 0:
        print(f'Exit trigger setup! run `touch {args.exit_trigger}` to stop training')
        print(f'Save trigger setup! run `touch {args.save_trigger}` to save a checkpoint')
    
    if args.profile and args.exit_signal_handler:
        args.exit_signal_handler = False
        if args.rank == 0:
            print("WARNING: When using nsys profiling, the job will terminate upon receiving the SIGUSR2 signal. Disabling --exit-signal-handler`")

    # Goldfish loss
    if args.goldfish_loss:
        assert args.goldfish_k > 0, f"goldfish_k (frequency) must be a positive integer. ({args.goldfish_k})"
        assert args.goldfish_h > 0, f"goldfish_h (context width) must be a positive integer. ({args.goldfish_h})"
    
    # Print arguments.
    _print_args("arguments", args)

    return args


def _print_args(title, args):
    """Print arguments."""
    if args.rank == 0:
        print(f'------------------------ {title} ------------------------',
              flush=True)
        str_list = []
        for arg in vars(args):
            dots = '.' * (48 - len(arg))
            str_list.append('  {} {} {}'.format(arg, dots, getattr(args, arg)))
        for arg in sorted(str_list, key=lambda x: x.lower()):
            print(arg, flush=True)
        print(f'-------------------- end of {title} ---------------------',
              flush=True)


def _check_arg_is_not_none(args, arg):
    assert getattr(args, arg) is not None, '{} argument is None'.format(arg)


def core_transformer_config_from_args(args, config_class=None):

    # Config class.
    config_class = config_class or TransformerConfig

    if args.multi_latent_attention:
        config_class = MLATransformerConfig

    # Translate args to core transformer configuration
    kw_args = {}
    for f in dataclasses.fields(config_class):
        if hasattr(args, f.name):
            kw_args[f.name] = getattr(args, f.name)
    kw_args['persist_layer_norm'] = not args.no_persist_layer_norm
    kw_args['layernorm_zero_centered_gamma'] = args.apply_layernorm_1p
    kw_args['layernorm_epsilon'] = args.norm_epsilon
    kw_args['deallocate_pipeline_outputs'] = True
    kw_args['pipeline_dtype'] = args.params_dtype
    kw_args['batch_p2p_comm'] = not args.overlap_p2p_comm
    kw_args['num_moe_experts'] = args.num_experts
    kw_args['rotary_interleaved'] = args.rotary_interleaved
    kw_args['num_layers_in_first_pipeline_stage']= args.decoder_first_pipeline_num_layers
    kw_args['num_layers_in_last_pipeline_stage']= args.decoder_last_pipeline_num_layers

    activation_flags = [args.swiglu, args.squared_relu, args.xielu, args.xiprelu, args.xiprelup]
    if sum(activation_flags) > 1:
        raise ValueError("Only one activation function can be selected at a time")
    if args.swiglu:
        kw_args['activation_func'] = F.silu
        kw_args['gated_linear_unit'] = True
        kw_args['bias_activation_fusion'] = args.bias_swiglu_fusion
    else:
        kw_args['bias_activation_fusion'] = args.bias_gelu_fusion
    if args.squared_relu:
        kw_args['activation_func'] = squared_relu
    if args.xielu:
        kw_args['activation_func'] = XIELU
    if args.xiprelu:
        kw_args['activation_func'] = XIPReLU
    if args.xiprelup:
        kw_args['activation_func'] = XIPReLUP
        
    if args.init_method_xavier_uniform:
        kw_args['init_method'] = torch.nn.init.xavier_uniform_
        kw_args['scaled_init_method'] = torch.nn.init.xavier_uniform_
    if args.group_query_attention:
        kw_args['num_query_groups'] = args.num_query_groups
    else:
        kw_args['num_query_groups'] = None
    kw_args['config_logger_dir'] = args.config_logger_dir

    if len(args.cp_comm_type) == 1:
        kw_args['cp_comm_type'] = args.cp_comm_type[0]
    if args.is_hybrid_model:
        kw_args['is_hybrid_model'] = args.is_hybrid_model

    # Return config.
    return config_class(**kw_args)


def _add_transformer_engine_args(parser):
    group = parser.add_argument_group(title='Transformer-Engine')

    group.add_argument('--fp8-format', default=None,
                       choices=['e4m3', 'hybrid'],
                       help='Which fp8 format scheme to use for FP8 tensors in the forward and backward pass',
                       dest='fp8')
    # per tensor current scaling recipe selection
    group.add_argument('--fp8-recipe', default='delayed',
                       choices=['tensorwise', 'delayed', 'mxfp8'],
                       help='Which fp8 recipe to use for FP8 tensors in the forward and backward pass',
                       dest='fp8_recipe')
    # delayed scaling only configs
    group.add_argument('--fp8-margin', type=int, default=0,
                       help='Scaling margin for fp8',
                       dest='fp8_margin')
    group.add_argument('--fp8-interval', type=int, default=1,
                       help='DEPRECATED. This flag is ignored. Scaling update interval for fp8',
                       dest='fp8_interval')
    group.add_argument('--fp8-amax-history-len', type=int, default=1,
                       help='Number of steps for which amax history is recorded per tensor',
                       dest='fp8_amax_history_len')
    group.add_argument('--fp8-amax-compute-algo', default='most_recent',
                       choices=['most_recent', 'max'],
                       help='Algorithm for computing amax from history',
                       dest='fp8_amax_compute_algo')
    group.add_argument('--no-fp8-wgrad', action='store_false',
                       help='Execute wgrad in higher precision even for FP8 runs',
                       dest='fp8_wgrad')
    group.add_argument('--transformer-impl', default='transformer_engine',
                       choices=['local', 'transformer_engine'],
                       help='Which Transformer implementation to use.')
    group.add_argument('--fp8-param-gather', action='store_true',
                       help='Keep the compute param in fp8 (do not use any other intermediate '
                            'dtype) and perform the param all-gather in fp8.')
    group.add_argument('--first-last-layers-bf16', action='store_true',
                       help='Construct first and last layers in bf16 when doing FP8 training.')
    group.add_argument('--num-layers-at-start-in-bf16', type=int, default=1,
                       help='Number of layers at start to construct in bf16 when --first-last-layers-bf16 is enabled.')
    group.add_argument('--num-layers-at-end-in-bf16', type=int, default=1,
                       help='Number of layers at end to construct in bf16 when --first-last-layers-bf16 is enabled.')
    group.add_argument('--te-rng-tracker', action='store_true', default=False,
                       help='Use the Transformer Engine version of the random number generator. '
                            'Required for CUDA graphs support.')
    group.add_argument('--inference-rng-tracker', action='store_true', default=False,
                       help='Use a random number generator configured for inference.')
    return parser

def _add_inference_args(parser):
    group = parser.add_argument_group(title='inference')

    group.add_argument('--inference-batch-times-seqlen-threshold',
                       type=int, default=-1,
                       help='If (batch-size * sequence-length) is smaller than this threshold'
                       'then batches will not be split up for pipelining.'
                       'Requires setting --pipeline-model-parallel-size > 1.'
                       'Setting this to -1 indicates that batch pipelining is not used.')
    group.add_argument('--max-tokens-to-oom',
                       type=int, default=12000,
                       help='Maximum number of tokens during inference'
                       'tokens here is # in prompt + # to generate'
                       'Allows us to throw an error before OOM crashes server')
    group.add_argument('--output-bert-embeddings', action='store_true',
                       help='Output Bert embeddings (via mean pooling) from '
                       'model, rather than its binary head output or entire '
                       'hidden batch.')
    group.add_argument('--bert-embedder-type', default="megatron",
                       choices=["megatron", "huggingface"],
                       help='Select either Megatron or Huggingface as the '
                       'Bert embedder.')
    group.add_argument('--flash-decode', default=False, action="store_true",
                       help='Whether to use the flash decoding kernel.')
    group.add_argument('--enable-cuda-graph', default=False, action="store_true",
                       help='Use CUDA graph capture and replay.')
    group.add_argument("--cuda-graph-warmup-steps", type=int, default=3,
                       help="Number of CUDA graph warmup steps")
    group.add_argument('--external-cuda-graph', action='store_true',
                       help='Use CUDA graph capture and replay. The CUDA graphs are'
                       'manually captured in the training script.')
    group.add_argument('--cuda-graph-scope', type=str, default='full',
                       choices=['full', 'attn'],
                       help='Determines the CUDA graphs capturing scope. Valid values are '
                       '\"full\" and \"attn\". \"Full\" scope captures a whole '
                       'Transformer layer. \"Attn\" scope only captures operations in '
                       'TransformerLayer._forward_attention().')
    group.add_argument('--inference-max-requests', type=int, default=8,
                       help='Maximum number of requests for inference.',
                       dest='inference_max_batch_size')
    group.add_argument('--inference-max-seq-length', type=int, default=2560,
                       help='Maximum sequence length expected for inference (prefill + decode).',
                       dest='inference_max_seq_length')
    group.add_argument('--inference-dynamic-batching',
                       action='store_true', default=False,
                       help='Enable dynamic batching mode.')
    group.add_argument('--inference-dynamic-batching-buffer-size-gb',
                       type=float, default=40.,
                       help='Total buffer size (GB) allocated for the chunked KV '
                       'memory.')
    group.add_argument('--inference-dynamic-batching-buffer-guaranteed-fraction',
                       type=float, default=0.2,
                       help='Space is reserved within the inference context '
                       'memory buffer to guarantee that a minimum number of '
                       'active requests will always be able to run to '
                       'completion. This is to avoid the context being blocked '
                       'by paused requests.')
    group.add_argument('--inference-dynamic-batching-buffer-overflow-factor',
                       type=float, default=None,
                       help='Scaling factor over the memory buffer size for auto '
                       'computing `max_requests` and `max_tokens`. This scaling '
                       'factor is used for fitting more requests and tokens in '
                       'the memory buffer than it can safely hold, which in turn '
                       'increases throughput.')
    group.add_argument('--inference-dynamic-batching-max-requests-override',
                       type=int, default=None,
                       help='If set, this overrides the max requests as computed '
                       'from `--inference-dynamic-batching-buffer-overflow-factor`.')
    group.add_argument('--inference-dynamic-batching-max-tokens-override',
                       type=int, default=None,
                       help='If set, this overrides the max tokens as computed '
                       'from `--inference-dynamic-batching-buffer-overflow-factor`.')

    return parser


def _add_retro_args(parser):
    group = parser.add_argument_group(title='retro')

    group.add_argument('--retro-project-dir', default=None,
                       help='Retro project directory, which contains the '
                       'preprocessed data for pretraining. This directory '
                       'is built during preprocessing (see '
                       'tools/retro/README.md), and contains subdirectories '
                       'for the chunk database and pretraining neighbors.')
    group.add_argument('--retro-add-retriever',
                       action='store_true', default=False,
                       help='Add a retriever to the transformer, for use in '
                       'pretraining a Retro model.')
    group.add_argument('--retro-cyclic-train-iters', type=int, default=None,
                       help='Set number of training iterations for cyclic '
                       'Retro training.')
    group.add_argument('--retro-encoder-layers', type=int, default=2,
                       help='Number of layers to use for the retrieval '
                       'encoder.')
    group.add_argument('--retro-encoder-hidden-dropout',
                       type=float, default=0.1, help='Hidden dropout for '
                       'retrieval encoder.')
    group.add_argument('--retro-encoder-attention-dropout',
                       type=float, default=0.1, help='Attention dropout for '
                       'retrieval encoder.')
    group.add_argument("--retro-num-neighbors", type=int, default=2,
                       help='Number of neighbors to retrieve during '
                       'pretraining.')
    group.add_argument("--retro-num-retrieved-chunks", type=int, default=2,
                       help='Number of chunks to retrieve from the retrieval '
                       'database.')
    group.add_argument("--retro-attention-gate", type=float, default=1,
                       help="Gated cross attention.")
    group.add_argument("--retro-no-verify-neighbor-count", action="store_false",
                       dest="retro_verify_neighbor_count",
                       help="Skip verifying that len(GPT dataset) == len(saved "
                       "neighbors).")

    # Enforce argument naming convention.
    for action in group._group_actions:
        prefix = action.dest.split("_")[0]
        assert prefix == "retro", \
            "Retro args must be prefixed with '--retro-*', for consistent " \
            "styling. Please fix '%s'." % ", ".join(action.option_strings)

    return parser


def _add_network_size_args(parser):
    group = parser.add_argument_group(title='network size')

    group.add_argument('--num-layers', type=int, default=None,
                       help='Number of transformer layers.')
    group.add_argument('--encoder-num-layers', type=int, default=None,
                       help='Number of encoder transformer layers.')
    group.add_argument('--decoder-num-layers', type=int, default=None,
                       help='Number of decoder transformer layers.')
    group.add_argument('--hidden-size', type=int, default=None,
                       help='Tansformer hidden size.')
    group.add_argument('--ffn-hidden-size', type=int, default=None,
                       help='Transformer Feed-Forward Network hidden size. '
                       'This is set to 4*hidden-size if not provided')
    group.add_argument('--num-attention-heads', type=int, default=None,
                       help='Number of transformer attention heads.')
    group.add_argument('--attention-backend', type=lambda attn_backend: AttnBackend[attn_backend], default=AttnBackend.auto, choices = list(AttnBackend), help='Attention backend to use (flash,fused,unfused,local,auto). Defaults to auto')
    group.add_argument('--kv-channels', type=int, default=None,
                       help='Projection weights dimension in multi-head '
                       'attention. This is set to '
                       '   args.hidden_size // args.num_attention_heads '
                       'if not provided.')
    group.add_argument('--group-query-attention', action='store_true',
                          help='Use group-query attention.')
    group.add_argument('--num-query-groups', type=int, default=1)

    group.add_argument('--max-position-embeddings', type=int, default=None,
                       help='Maximum number of position embeddings to use. '
                       'This is the size of position embedding.')
    group.add_argument('--position-embedding-type', type=str, default='learned_absolute',
                        choices=['learned_absolute', 'rope', 'relative', 'none'],
                        help='Position embedding type.')
    group.add_argument('--relative-attention-num-buckets', type=int, default=32,
                        help='Number of buckets for relative position embeddings.')
    group.add_argument('--relative-attention-max-distance', type=int, default=128,
                        help='Maximum distance for relative position embeddings calculation.')
    group.add_argument('--use-rotary-position-embeddings', action='store_true',
                       help='Use rotary positional embeddings or not. '
                       'Deprecated: use --position-embedding-type')
    group.add_argument('--rotary-base', type=int, default=10000,
                       help='Base to use for rotary positional embeddings, default 10000')
    group.add_argument('--rotary-percent', type=float, default=1.0,
                       help='Percent of rotary dimension to use, default 100%%')
    group.add_argument('--rotary-interleaved', action='store_true',
                          help='Use interleaved rotary embedding.')
    group.add_argument('--rotary-seq-len-interpolation-factor', type=int, default=None,
                       help='Sequence length interpolation factor for rotary embeddings.')
    group.add_argument('--use-rope-scaling', action='store_true',
                       help='Apply rope scaling as used in llama3.x')
    group.add_argument('--rope-scaling-factor', type=float, default=8.0,
                       help='Rope scaling factor in llama3.x models')
    group.add_argument('--no-position-embedding',
                       action='store_false',
                       help='Disable position embedding. Deprecated: use --position-embedding-type',
                       dest='add_position_embedding')
    group.add_argument('--make-vocab-size-divisible-by', type=int, default=128,
                       help='Pad the vocab size to be divisible by this value.'
                       'This is added for computational efficieny reasons.')
    group.add_argument('--normalization', default='LayerNorm',
                       choices=['LayerNorm', 'RMSNorm'],
                       help='Which normalization technique to use.')
    group.add_argument('--norm-epsilon', type=float, default=1e-5,
                       help='Epsilon for layer norm and RMS norm.')
    group.add_argument('--apply-layernorm-1p', action='store_true',
                       help='Adjust LayerNorm weights such that they are centered '
                       'around zero. This improves numerical stability.')
    group.add_argument('--apply-residual-connection-post-layernorm',
                       action='store_true',
                       help='If set, use original BERT residula connection '
                       'ordering.')
    group.add_argument('--openai-gelu', action='store_true',
                       help='Use OpenAIs GeLU implementation. This option'
                       'should not be used unless for backward compatibility'
                       'reasons.')
    group.add_argument('--squared-relu', action='store_true',
                       help='Use squared relu activation instead of default gelu')
    group.add_argument('--xielu', action='store_true',
                       help='Use xielu activation instead of default gelu')
    group.add_argument('--xiprelu', action='store_true',
                       help='Use xiprelu activation instead of default gelu')
    group.add_argument('--xiprelup', action='store_true',
                       help='Use xiprelup activation instead of default gelu')
    group.add_argument('--swiglu', action='store_true',
                       help='Use gated linear units and SiLU activation instead of default gelu')
    group.add_argument('--onnx-safe', type=bool, required=False,
                       help='Use workarounds for known problems with '
                       'Torch ONNX exporter')
    group.add_argument('--bert-no-binary-head', action='store_false',
                       help='Disable BERT binary head.',
                       dest='bert_binary_head')
    group.add_argument('--untie-embeddings-and-output-weights', action='store_true',
                       help='Untie embeddings and output weights.')
    group.add_argument('--multi-latent-attention', action='store_true',
                       help='Use multi-latent attention for model.')

    # OP arguments
    group.add_argument('--no-attn-layernorm', action='store_false', dest='attn_layernorm',
                       help='Disable pre-attention layernorm')
    group.add_argument('--no-mlp-layernorm', action='store_false', dest='mlp_layernorm',
                       help='Disable pre-mlp layernorm')
    group.add_argument('--no-final-layernorm', action='store_false', dest='final_layernorm',
                       help='Disable final pre-lmhead layernorm')
    group.add_argument("--post-layer-norm", action="store_true",
                       help=("When set, apply layer normalization after the attention and mlp "
                             "instead of before. It is advise to also set --no-final-layernorm"))
    group.add_argument("--input-embeddings-multiplier", type=float, default=1.0,
                       help="Multiply input_embeddings by this value")
    group.add_argument("--layernorm-init", default=None, type=float,
                       help="Initialization value for layernorms")
    return parser


def _add_straggler_detector_args(parser):
    group = parser.add_argument_group(title='straggler')
    group.add_argument('--log-straggler', action='store_true',
                       help='If set, tracks and logs straggler per GPU.')
    group.add_argument('--disable-straggler-on-startup', action='store_true',
                       help='If set, StragglerDetector is disabled on startup.')
    group.add_argument('--straggler-ctrlr-port', type=int, default=65535,
                       help='Port number to toggle StragglerDetector on/off at runtime')
    group.add_argument('--straggler-minmax-count', type=int, default=1,
                       help='Number of ranks to report with high/low estimated throughput')
    return parser

def _add_workload_inspector_server_args(parser):
    group = parser.add_argument_group(title='workload inspector')
    group.add_argument('--run-workload-inspector-server', action='store_true',
                       help='If set, enables workload inspector server for on-demand profiling.')
    return parser

def _add_one_logger_args(parser):
    group = parser.add_argument_group(title='one logger')
    group.add_argument('--no-one-logger', action='store_false',
                       help='If set, disable using one_logger to track E2E metrics'
                       'Note that one_logger is an internal tool and not '
                       'available externally. For installation, please go to '
                       'https://confluence.nvidia.com/display/MLWFO/Package+Repositories'
                       'for more details',
                       dest='enable_one_logger')
    group.add_argument('--one-logger-project', type=str, default='megatron-lm',
                       help='The one-logger project name. Will ignore if '
                       '--no-one-logger is set')
    group.add_argument('--one-logger-run-name', type=str, default=None,
                       help='The one-logger run name displayed. Will ignore if '
                       '--no-one-logger is set')
    group.add_argument('--one-logger-async', action='store_true',
                       help='If set, forces one_logger to use async mode.')
    group.add_argument('--app-tag-run-name', type=str, default=None,
                       help='Jobs belonging to same training run, suppose to '
                       'have the same name. It will be used to track progress of '
                       'a training done over multiple different jobs')
    group.add_argument('--app-tag-run-version', type=str, default='0.0.0',
                       help='The version of the training of which current job is '
                       'part of. It will be used to track the changes in the '
                       'application side which might change the performance '
                       'baseline')
    return parser


def _add_ft_package_args(parser):
    group = parser.add_argument_group(title='ft_package')
    group.add_argument('--enable-ft-package', action='store_true',
                       help='If set, Fault Tolerance package is enabled. '
                       'Note: This feature is for Nvidia internal use only.')
    group.add_argument('--calc-ft-timeouts', action='store_true',
                       help='If set, FT package will try to automatically compute the timeouts. '
                       'Note: This feature is for Nvidia internal use only.')
    return parser


def _add_config_logger_args(parser):
    group = parser.add_argument_group(title='config logger')
    group.add_argument('--config-logger-dir', type=str, default='',
                       help='If set, will dump all configs to --config-logger-dir',
                       dest='config_logger_dir')
    return parser


def _add_logging_args(parser):
    group = parser.add_argument_group(title='logging')

    group.add_argument('--log-params-norm', action='store_true',
                       help='If set, calculate and log parameters norm.')
    group.add_argument('--log-params-norm-per-param', action='store_true',
                       help='If set, calculate and log norm for each parameter individually.')
    group.add_argument('--log-num-zeros-in-grad', action='store_true',
                       help='If set, calculate and log the number of zeros in gradient.')
    group.add_argument('--log-throughput', action='store_true',
                       help='If set, calculate and log throughput per GPU.')
    group.add_argument('--log-progress', action='store_true',
                       help='If set, log progress (in terms of number of processed tokens and '
                       'number of floating-point operations) to progress.txt file in checkpoint '
                       'directory.')
    group.add_argument('--timing-log-level', type=int,
                       default=0, choices=range(0,3),
                       help='Granularity level to measure and report timing. '
                       '   0: report only iteration time and make sure timing '
                       '      does not introduce extra overhead.'
                       '   1: report timing for operations that are executed '
                       '      very limited times (basically once) during '
                       '      each iteration (such as gradient all-reduce) '
                       '   2: report timing for operations that migh be '
                       '      executed numerous times during each iteration. '
                       'Note that setting the level to 1 or 2 might '
                       'cause increase in iteration time.')
    group.add_argument('--no-barrier-with-level-1-timing', action='store_false',
                       help='If not set, use barrier with level 1 time '
                       'measurements. Note that this is up to the user '
                       'to make sure calling barrier with their timers '
                       'will not result in hangs. This can happen if for '
                       'example the user adds a level 1 timer that is not '
                       'called by all ranks.',
                       dest='barrier_with_L1_time')
    group.add_argument('--timing-log-option', type=str, default='minmax',
                       choices=['max', 'minmax', 'all'],
                       help='Options for logging timing:'
                       '  max: report the max timing across all ranks'
                       '  minmax: report min and max timings across all ranks'
                       '  all: report timings of all ranks.')
    group.add_argument('--tensorboard-log-interval', type=int, default=1,
                       help='Report to tensorboard interval.')
    group.add_argument('--tensorboard-queue-size', type=int, default=1000,
                       help='Size of the tensorboard queue for pending events '
                       'and summaries before one of the ‘add’ calls forces a '
                       'flush to disk.')
    group.add_argument('--log-timers-to-tensorboard', action='store_true',
                       help='If set, write timers to tensorboard.')
    group.add_argument('--no-log-loss-scale-to-tensorboard',
                       action='store_false',
                       help='Disable loss-scale logging to tensorboard.',
                       dest='log_loss_scale_to_tensorboard')
    group.add_argument('--log-validation-ppl-to-tensorboard',
                       action='store_true',
                       help='If set, write validation perplexity to '
                       'tensorboard.')
    group.add_argument('--log-memory-to-tensorboard',
                       action='store_true',
                       help='Enable memory logging to tensorboard.')
    group.add_argument('--log-world-size-to-tensorboard',
                       action='store_true',
                       help='Enable world size logging to tensorboard.')
    group.add_argument('--wandb-project', type=str, default='',
                       help='The wandb project name. Ignore wandb by default.')
    group.add_argument('--wandb-exp-name', type=str, default='',
                       help='The wandb experiment name.')
    group.add_argument('--wandb-save-dir', type=str, default='',
                       help='Path to save the wandb results locally.')
    group.add_argument('--logging-level', type=int, default=None,
                       help='Set default logging level')
    return parser


def _add_regularization_args(parser):
    group = parser.add_argument_group(title='regularization')

    group.add_argument('--attention-dropout', type=float, default=0.1,
                       help='Post attention dropout probability.')
    group.add_argument('--hidden-dropout', type=float, default=0.1,
                       help='Dropout probability for hidden state transformer.')
    group.add_argument('--weight-decay', type=float, default=0.01,
                       help='Weight decay coefficient for L2 regularization.')
    group.add_argument('--start-weight-decay', type=float,
                       help='Initial weight decay coefficient for L2 regularization.')
    group.add_argument('--end-weight-decay', type=float,
                       help='End of run weight decay coefficient for L2 regularization.')
    group.add_argument('--weight-decay-incr-style', type=str, default='constant',
                       choices=['constant', 'linear', 'cosine'],
                       help='Weight decay increment function.')
    group.add_argument('--clip-grad', type=float, default=1.0,
                       help='Gradient clipping based on global L2 norm.')
    group.add_argument('--adam-beta1', type=float, default=0.9,
                       help='First coefficient for computing running averages '
                       'of gradient and its square')
    group.add_argument('--adam-beta2', type=float, default=0.999,
                       help='Second coefficient for computing running averages '
                       'of gradient and its square')
    group.add_argument('--ademamix-beta3', type=float, default=0.999,
                       help='AdEMAMix beta_3 parameter')
    group.add_argument('--ademamix-alpha', type=float, default=5,
                       help='AdEMAMix alpha parameter')
    group.add_argument('--ademamix-beta3-warmup', type=int, default=-1,
                       help='AdEMAMix warmup period for beta_3')
    group.add_argument('--ademamix-alpha-warmup', type=int, default=-1,
                       help='AdEMAMix warmup period for aplha')
    group.add_argument('--adam-eps', type=float, default=1e-08,
                       help='Term added to the denominator to improve'
                       'numerical stability')
    group.add_argument('--sgd-momentum', type=float, default=0.9,
                       help='Momentum factor for sgd')
    return parser


def _add_training_args(parser):
    group = parser.add_argument_group(title='training')

    group.add_argument('--micro-batch-size', type=int, default=None,
                       help='Batch size per model instance (local batch size). '
                       'Global batch size is local batch size times data '
                       'parallel size times number of micro batches.')
    group.add_argument('--batch-size', type=int, default=None,
                       help='Old batch size parameter, do not use. '
                       'Use --micro-batch-size instead')
    group.add_argument('--global-batch-size', type=int, default=None,
                       help='Training batch size. If set, it should be a '
                       'multiple of micro-batch-size times data-parallel-size. '
                       'If this value is None, then '
                       'use micro-batch-size * data-parallel-size as the '
                       'global batch size. This choice will result in 1 for '
                       'number of micro-batches.')
    group.add_argument('--rampup-batch-size', nargs='*', default=None,
                       help='Batch size ramp up with the following values:'
                       '  --rampup-batch-size <start batch size> '
                       '                      <batch size incerement> '
                       '                      <ramp-up samples> '
                       'For example:'
                       '   --rampup-batch-size 16 8 300000 \\ '
                       '   --global-batch-size 1024'
                       'will start with global batch size 16 and over '
                       ' (1024 - 16) / 8 = 126 intervals will increase'
                       'the batch size linearly to 1024. In each interval'
                       'we will use approximately 300000 / 126 = 2380 samples.')
    group.add_argument('--decrease-batch-size-if-needed', action='store_true', default=False,
                       help='If set, decrease batch size if microbatch_size * dp_size'
                       'does not divide batch_size. Useful for KSO (Keep Soldiering On)'
                       'to continue making progress if number of healthy GPUs (and'
                       'corresponding dp_size) does not support current batch_size.'
                       'Old batch_size will be restored if training is re-started with'
                       'dp_size that divides batch_size // microbatch_size.')
    group.add_argument('--recompute-activations', action='store_true',
                       help='recompute activation to allow for training '
                       'with larger models, sequences, and batch sizes.')
    group.add_argument('--recompute-granularity', type=str, default=None,
                       choices=['full', 'selective'],
                       help='Checkpoint activations to allow for training '
                       'with larger models, sequences, and batch sizes. '
                       'It is supported at two granularities 1) full: '
                       'whole transformer layer is recomputed, '
                       '2) selective: core attention part of the transformer '
                       'layer is recomputed.')
    group.add_argument('--no-check-for-nan-in-loss-and-grad', action='store_false',
                       help='Check for NaNs in loss and grad',
                       dest='check_for_nan_in_loss_and_grad')
    group.add_argument('--check-for-spiky-loss', action='store_true',
                       help='Check for spiky loss',
                       dest='check_for_spiky_loss')
    group.add_argument('--check-for-large-grads', action='store_true',
                       help='Check for unexpectedly large grads',
                       dest='check_for_large_grads')
    group.add_argument('--distribute-saved-activations',
                       action='store_true',
                       help='If set, distribute recomputed activations '
                       'across model parallel group.')
    group.add_argument('--recompute-method', type=str, default=None,
                       choices=['uniform', 'block'],
                       help='1) uniform: uniformly divide the total number of '
                       'Transformer layers and recompute the input activation of '
                       'each divided chunk at specified granularity, '
                       '2) recompute the input activations of only a set number of '
                       'individual Transformer layers per pipeline stage and do the '
                       'rest without any recomputing at specified granularity'
                       'default) do not apply activations recompute to any layers')
    group.add_argument('--recompute-num-layers', type=int, default=None,
                       help='1) uniform: the number of Transformer layers in each '
                       'uniformly divided recompute unit, '
                       '2) block: the number of individual Transformer layers '
                       'to recompute within each pipeline stage.')
    group.add_argument('--no-clone-scatter-output-in-embedding', action='store_false',
                       help='If not set, clone the output of the scatter in embedding layer to GC original tensor.',
                       dest='clone_scatter_output_in_embedding')
    group.add_argument('--profile', action='store_true',
                       help='Enable nsys profiling. When using this option, nsys '
                       'options should be specified in commandline. An example '
                       'nsys commandline is `nsys profile -s none -t nvtx,cuda '
                       '-o <path/to/output_file> --force-overwrite true '
                       '--capture-range=cudaProfilerApi '
                       '--capture-range-end=stop`.')
    group.add_argument('--profile-step-start', type=int, default=10,
                       help='Global step to start profiling.')
    group.add_argument('--profile-step-end', type=int, default=12,
                       help='Global step to stop profiling.')
    group.add_argument('--iterations-to-skip', nargs='+', type=int, default=[],
                       help='List of iterations to skip, empty by default.')
    group.add_argument('--result-rejected-tracker-filename', type=str, default=None,
                       help='Optional name of file tracking `result_rejected` events.')
    group.add_argument('--disable-gloo-process-groups', action='store_false',
                       dest='enable_gloo_process_groups',
                       help='Disables creation and usage of Gloo process groups.')
    group.add_argument('--use-pytorch-profiler', action='store_true',
                       help='Use the built-in pytorch profiler. '
                       'Useful if you wish to view profiles in tensorboard.',
                       dest='use_pytorch_profiler')
    group.add_argument('--profile-ranks', nargs='+', type=int, default=[0],
                       help='Global ranks to profile.')
    group.add_argument('--record-memory-history', action="store_true", default=False,
                       help='Record memory history in last rank.')
    group.add_argument('--memory-snapshot-path', type=str, default="snapshot.pickle",
                       help='Specifies where to dump the memory history pickle.')
    group.add_argument('--tp-comm-overlap', action='store_true', help='Enables the '
                       ' overlap of Tensor parallel communication and GEMM kernels.')
    group.add_argument('--tp-comm-overlap-cfg', type=str, default=None,
                       help='Config file when tp_comm_overlap is enabled.')
    group.add_argument('--disable-tp-comm-overlap-ag', action='store_false',
                       help=('Disables the All-Gather overlap with GEMM by '
                             'pipelining the GEMM and All-Gather.'),
                       dest='tp_comm_overlap_ag')
    group.add_argument('--disable-tp-comm-overlap-rs', action='store_false',
                       help=('Disables the Reduce-Scatter overlap with GEMM by '
                             'pipelining the GEMM and Reduce-Scatter.'),
                       dest='tp_comm_overlap_rs')
    group.add_argument('--tp-comm-overlap-rs-dgrad', action='store_true',
                       help = 'Enables the Reduce-Scatter overlap with dgrad GEMM.',
                       dest='tp_comm_overlap_rs_dgrad')
    group.add_argument('--disable-tp-comm-bulk-dgrad', action='store_false',
                       help='Disables the All-Gather overlap with bprop activation gradient GEMM.',
                       dest='tp_comm_bulk_dgrad')
    group.add_argument('--disable-tp-comm-bulk-wgrad', action='store_false',
                       help='Disables the Reduce-Scatter overlap with bprop weight gradient GEMM.',
                       dest='tp_comm_bulk_wgrad')
    group.add_argument('--tp-comm-bootstrap-backend', default='nccl', type=str,
                       choices=['nccl', 'mpi', 'gloo'],
                       help='Set the bootstrapping backend of Tensor parallel communications.')
    group.add_argument('--use-cpu-initialization', action='store_true',
                       default=None,
                       help='If set, initialize weights on the CPU. This eliminates init differences based on tensor parallelism.')
    group.add_argument('--empty-unused-memory-level', default=0, type=int,
                       choices=[0, 1, 2],
                       help='Call torch.cuda.empty_cache() each iteration '
                       '(training and eval), to reduce fragmentation.'
                       '0=off, 1=moderate, 2=aggressive.')
    group.add_argument('--deterministic-mode', action='store_true',
                       help='Choose code that has deterministic execution. This usually '
                       'means slower execution, but is good for debugging and testing.')
    group.add_argument('--check-weight-hash-across-dp-replicas-interval', type=int, default=None,
                       help='Interval to check weight hashes are same across DP replicas. If not specified, weight hashes not checked.')
    group.add_argument('--calculate-per-token-loss', action='store_true',
                       help=('Scale cross entropy loss by the number of non-padded tokens in the '
                             'global batch, versus the default behavior of assuming all tokens are non-padded.'))
    group.add_argument('--train-sync-interval', type=int, default=None,
                       help='Training CPU-GPU synchronization interval, to ensure that CPU is not running too far ahead of GPU.')

    # deprecated
    group.add_argument('--checkpoint-activations', action='store_true',
                       help='Checkpoint activation to allow for training '
                       'with larger models, sequences, and batch sizes.')
    group.add_argument('--train-iters', type=int, default=None,
                       help='Total number of iterations to train over all '
                       'training runs. Note that either train-iters or '
                       'train-samples should be provided.')
    group.add_argument('--train-samples', type=int, default=None,
                       help='Total number of samples to train over all '
                       'training runs. Note that either train-iters or '
                       'train-samples should be provided.')
    group.add_argument('--log-interval', type=int, default=100,
                       help='Report loss and timing interval.')
    group.add_argument('--exit-interval', type=int, default=None,
                       help='Exit the program after the iteration is divisible '
                       'by this value.')
    group.add_argument('--exit-duration-in-mins', type=int, default=None,
                       help='Exit the program after this many minutes.')
    group.add_argument('--exit-signal-handler', action='store_true',
                       help='Dynamically save the checkpoint and shutdown the '
                       'training if SIGUSR2 is received')
    group.add_argument('--trigger-path', type=str, default="/dev/null",
                       help = 'Path to check for exit & save triggers')
    group.add_argument('--tensorboard-dir', type=str, default=None,
                       help='Write TensorBoard logs to this directory.')
    group.add_argument('--no-masked-softmax-fusion',
                       action='store_false',
                       help='Disable fusion of query_key_value scaling, '
                       'masking, and softmax.',
                       dest='masked_softmax_fusion')
    group.add_argument('--no-bias-gelu-fusion', action='store_false',
                       help='Disable bias and gelu fusion.',
                       dest='bias_gelu_fusion')
    group.add_argument('--no-bias-swiglu-fusion', action='store_false',
                       help='Disable bias and swiglu fusion, the fusion is '
                       'available only when using megatron-core.',
                       dest='bias_swiglu_fusion')
    group.add_argument('--no-bias-dropout-fusion', action='store_false',
                       help='Disable bias and dropout fusion.',
                       dest='bias_dropout_fusion')
    group.add_argument('--no-rope-fusion', action='store_false',
                       help='Disable rope fusion, the fusion is available '
                       'only when using megatron-core.',
                       dest='apply_rope_fusion')
    group.add_argument('--cross-entropy-loss-fusion', action='store_true',
                       help='Enabled fusion of cross entropy loss calculation.',
                       dest='cross_entropy_loss_fusion')
    group.add_argument('--use-flash-attn', action='store_true',
                       help='use FlashAttention implementation of attention. '
                       'https://arxiv.org/abs/2205.14135')
    group.add_argument('--disable-bias-linear', action='store_false',
                       help='Disable bias in the linear layers',
                       dest='add_bias_linear')
    group.add_argument('--add-qkv-bias', action='store_true',
                       help='Enable bias only in the QKV linear layers',
                       dest='add_qkv_bias')
    group.add_argument('--optimizer', type=str, default='adam',
                       choices=['adam', 'sgd', 'ademamix'],
                       help='Optimizer function')
    group.add_argument('--optimizer-cpu-offload', action='store_true',
                       help='Offload optimizer state to CPU')
    group.add_argument('--optimizer-offload-fraction', type=float, default=1.0,
                          help='Ratio of optimizer state to offload to CPU')
    group.add_argument('--use-torch-optimizer-for-cpu-offload', action='store_true',
                       help="Use torch.optim.Optimizer instead of Megatron's optimizer in optimizer cpu offload mode.")
    group.add_argument('--overlap-cpu-optimizer-d2h-h2d', action='store_true', default=False,
                       help='Overlap CPU optimizer step, gradients D2H and updated parameters H2D.')
    group.add_argument('--no-pin-cpu-grads', action='store_false', dest='pin_cpu_grads',
                       help='Disable pinning of CPU memory for gradients.')
    group.add_argument('--no-pin-cpu-params', action='store_false', dest='pin_cpu_params',
                       help='Disable pinning of CPU memory for parameters.')
    group.add_argument('--dataloader-type', type=str, default=None,
                       choices=['single', 'cyclic', 'external'],
                       help='Single pass vs multiple pass data loader')
    group.add_argument('--no-async-tensor-model-parallel-allreduce',
                       action='store_false',
                       help='DEPRECATED. This flag is ignored.',
                       dest='async_tensor_model_parallel_allreduce')
    group.add_argument('--no-persist-layer-norm', action='store_true',
                       help='Disable using persistent fused layer norm kernel. '
                       'This kernel supports only a set of hidden sizes. Please '
                       'check persist_ln_hidden_sizes if your hidden '
                       'size is supported.')
    group.add_argument('--sequence-parallel', action='store_true',
                       help='Enable sequence parallel optimization.')
    group.add_argument('--no-gradient-accumulation-fusion',
                       action='store_false',
                       help='Disable fusing gradient accumulation to weight '
                       'gradient computation of linear layers',
                       dest='gradient_accumulation_fusion')
    group.add_argument('--use-mcore-models', action='store_true',
                       dest='deprecated_use_mcore_models',
                       help='DEPRECATED. Use the implementation from megatron core.'
                       'Now ignored and mcore models are the default, use '
                       '--use-legacy-models to not use core models.')
    group.add_argument('--use-legacy-models', action='store_true',
                       help='Use the legacy Megatron models, not Megatron-Core models.')
    group.add_argument('--manual-gc', action='store_true',
                       help='Disable the threshold-based default garbage '
                       'collector and trigger the garbage collection manually. '
                       'Manual garbage collection helps to align the timing of '
                       'the collection across ranks which mitigates the impact '
                       'of CPU-associated jitters. When the manual gc is enabled, '
                       'garbage collection is performed only at the start and the '
                       'end of the validation routine by default.')
    group.add_argument('--manual-gc-interval', type=int, default=0,
                       help='Training step interval to trigger manual garbage '
                       'collection. When the value is set to 0, garbage '
                       'collection is not triggered between training steps.')
    group.add_argument('--no-manual-gc-eval', action='store_false',
                       help='When using manual garbage collection, disable '
                       'garbage collection at the start and the end of each '
                       'evaluation run.', dest='manual_gc_eval')
    group.add_argument('--disable-tp-comm-split-ag', action='store_false',
                       help='Disables the All-Gather overlap with fprop GEMM.',
                       dest='tp_comm_split_ag')
    group.add_argument('--disable-tp-comm-split-rs', action='store_false',
                       help='Disables the Reduce-Scatter overlap with fprop GEMM.',
                       dest='tp_comm_split_rs')
    group.add_argument('--pipeline-model-parallel-comm-backend', type=str, default=None,
                       choices=['nccl', 'ucc'],
                       help='Select a communicator backend for pipeline parallel communication. '
                       'If None, the default backend will be used.')

    return parser


def _add_rerun_machine_args(parser):
    group = parser.add_argument_group(title='rerun engine')

    group.add_argument('--error-injection-rate', type=int, default=0,
                       help='Rate at which to inject unexpected results, '
                       'e.g. 1000 means once every 1000 result validations')
    group.add_argument('--error-injection-type', type=str, default='transient_error',
                       choices=['correct_result', 'transient_error', 'persistent_error'],
                       help='Type of error to inject. ')
    group.add_argument('--rerun-mode', type=str, default='disabled',
                       choices=['disabled', 'validate_results', 'report_stats'],
                       help='Use re-run engine to validate results (default) '
                       'or to emit stats on variability of computations due to '
                       'non-deterministic algorithms.')

    return parser


def _add_initialization_args(parser):
    group = parser.add_argument_group(title='initialization')

    group.add_argument('--seed', type=int, default=1234,
                       help='Random seed used for python, numpy, '
                       'pytorch, and cuda.')
    group.add_argument('--data-parallel-random-init', action='store_true',
                       help='Enable random initialization of params '
                       'across data parallel ranks')
    group.add_argument('--init-method-std', type=float, default=0.02,
                       help='Standard deviation of the zero mean normal '
                       'distribution used for weight initialization.')
    group.add_argument('--init-method-xavier-uniform', action='store_true',
                       help='Enable Xavier uniform parameter initialization')

    return parser


def _add_learning_rate_args(parser):
    group = parser.add_argument_group(title='learning rate')

    group.add_argument('--lr', type=float, default=None,
                       help='Initial learning rate. Depending on decay style '
                       'and initial warmup, the learning rate at each '
                       'iteration would be different.')
    group.add_argument('--lr-decay-style', type=str, default='linear',
                       choices=['constant', 'linear', 'cosine', 'inverse-square-root', 'WSD'],
                       help='Learning rate decay function.')
    group.add_argument('--lr-wsd-decay-style', type=str, default='1-sqrt',
                       choices=['exponential', 'linear', 'cosine', '1-sqrt'],
                       help='Decay style for the annealing phase of WSD'),
    group.add_argument('--lr-decay-iters', type=int, default=None,
                       help='number of iterations to decay learning rate over,'
                       ' If None defaults to `--train-iters`')
    group.add_argument('--lr-decay-samples', type=int, default=None,
                       help='number of samples to decay learning rate over,'
                       ' If None defaults to `--train-samples`')
    group.add_argument('--lr-wsd-decay-samples', type=int, default=None,
                       help='number of samples for the annealing phase in the wsd schedule')
    group.add_argument('--lr-wsd-decay-iters', type=int, default=None,
                       help='number of iterations for the annealing phase in the wsd schedule')
    group.add_argument('--lr-warmup-fraction', type=float, default=None,
                       help='fraction of lr-warmup-(iters/samples) to use '
                       'for warmup (as a float)')
    group.add_argument('--lr-warmup-iters', type=int, default=0,
                       help='number of iterations to linearly warmup '
                       'learning rate over.')
    group.add_argument('--lr-warmup-samples', type=int, default=0,
                       help='number of samples to linearly warmup '
                       'learning rate over.')
    group.add_argument('--lr-warmup-init', type=float, default=0.0,
                       help='Initial value for learning rate warmup. The '
                       'scheduler starts warmup from this value.')
    group.add_argument('--warmup', type=int, default=None,
                       help='Old lr warmup argument, do not use. Use one of the'
                       '--lr-warmup-* arguments above')
    group.add_argument('--min-lr', type=float, default=0.0,
                       help='Minimum value for learning rate. The scheduler'
                       'clip values below this threshold.')
    group.add_argument('--override-opt_param-scheduler', action='store_true',
                       help='Reset the values of the scheduler (learning rate,'
                       'warmup iterations, minimum learning rate, maximum '
                       'number of iterations, and decay style from input '
                       'arguments and ignore values from checkpoints. Note'
                       'that all the above values will be reset.')
    group.add_argument('--use-checkpoint-opt_param-scheduler', action='store_true',
                       help='Use checkpoint to set the values of the scheduler '
                       '(learning rate, warmup iterations, minimum learning '
                       'rate, maximum number of iterations, and decay style '
                       'from checkpoint and ignore input arguments.')
    group.add_argument('--decoupled-lr', type=float, default=None,
                       help='Separate learning rate for the input and output layer')
    group.add_argument('--decoupled-min-lr', type=float, default=None,
                       help='Minimum value for learning rate for the input and output layer. The scheduler'
                       'clip values below this threshold')

    return parser


def _add_checkpointing_args(parser):
    group = parser.add_argument_group(title='checkpointing')

    group.add_argument('--save', type=str, default=None,
                       help='Output directory to save checkpoints to.')
    group.add_argument('--save-interval', '--persistent-save-interval', type=int, default=None,
                       help='Number of iterations between persistent checkpoint saves.')
    group.add_argument('--no-save-optim', action='store_true', default=None,
                       help='Do not save current optimizer.')
    group.add_argument('--no-save-rng', action='store_true', default=None,
                       help='Do not save current rng state.')
    group.add_argument('--load', type=str, default=None,
                       help='Directory containing a model checkpoint.')
    group.add_argument('--no-load-optim', action='store_true', default=None,
                       help='Do not load optimizer when loading checkpoint.')
    group.add_argument('--no-load-rng', action='store_true', default=None,
                       help='Do not load rng state when loading checkpoint.')
    group.add_argument('--non-persistent-save-interval', type=int, default=None,
                       help='Number of iterations between non-persistent saves.')
    group.add_argument('--non-persistent-ckpt-type', type=str, default=None,
                       choices=['global', 'local', 'in_memory', None],
                       help='Type of non-persistent model checkpoints. '
                           '"global" - Saved as a standard checkpoint (e.g., on Lustre) with old checkpoints being removed. '
                           '"local" - Each rank saves a portion of the checkpoint locally (e.g., on SSD/ramdisk). '
                           'None - No non-persistent checkpointing (default option).')
    group.add_argument('--non-persistent-global-ckpt-dir', type=str, default=None,
                       help='Directory containing global non-persistent model checkpoints.')
    group.add_argument('--non-persistent-local-ckpt-dir', type=str, default=None,
                       help='Directory containing local non-persistent model checkpoints.')
    group.add_argument('--non-persistent-local-ckpt-algo', type=str, default='fully_parallel',
                       choices=['fully_parallel', 'atomic'],
                       help='Algorithm for local non-persistent checkpointing.')
    group.add_argument('--finetune', action='store_true',
                       help='Load model for finetuning. Do not load optimizer '
                       'or rng state from checkpoint and set iteration to 0. '
                       'Assumed when loading a release checkpoint.')
    group.add_argument('--pretrained-checkpoint', type=str, default=None,
                       help='Directory containing a pretrained model checkpoint for finetuning.')
    group.add_argument('--ckpt-step', type=int, default=None,
                       help='Checkpoint step to load model from.')
    group.add_argument('--no-initialization', action='store_false',
                       help='Do not perform initialization when building model, '
                       'can reduce startup time when definitely loading from a '
                       'checkpoint',
                       dest='perform_initialization')
    group.add_argument('--use-checkpoint-args', action='store_true',
                       help='Override model-related command-line arguments with arguments from checkpoint')
    group.add_argument('--use-mp-args-from-checkpoint-args', action='store_true',
                       help='Copy model parallelism command-line arguments from checkpoint')
    group.add_argument('--no-use-tokenizer-model-from-checkpoint-args', action='store_false',
                       dest='use_tokenizer_model_from_checkpoint_args',
                       help='If set, do not use tokenizer model path from checkpoint')
    group.add_argument('--exit-on-missing-checkpoint', action='store_true',
                       help="If '--load' is set, but checkpoint is not found "
                       "(e.g., path typo), then exit instead of random "
                       "initialization.")
    group.add_argument('--use-dist-ckpt', action='store_true',
                       dest='use_dist_ckpt_deprecated',
                       help='Deprecated: see --ckpt-format.')
    group.add_argument('--use-persistent-ckpt-worker', action='store_true',
                       help='Enables a persitent checkpoint worker for async save')

    group.add_argument('--auto-detect-ckpt-format', action='store_true',
                       help='Determine if the checkpoint format is in legacy or distributed format.'
                            ' If False, expects distributed checkpoint iff args.ckpt_format != "torch".'
                            ' Might slow down loading a bit (double rank0 ckpt load).')
    group.add_argument('--dist-ckpt-format',
                       dest='dist_ckpt_format_deprecated',
                       help='Deprecated: see --ckpt-format.')
    group.add_argument('--ckpt-format', default='torch_dist',
                       choices=['torch', 'torch_dist', 'zarr', 'torch_dcp'],
                       help='Checkpoint format to use. torch is the format used by torch.save/load.'
                       ' torch_dist is a megatron built-in distributed checkpointing format.'
                       ' torch_dcp is the torch.distributed.checkpoint format.')
    group.add_argument('--ckpt-convert-format', default=None,
                       choices=['torch', 'torch_dist', 'zarr'],
                       help='Checkpoint format for conversion.')
    group.add_argument('--ckpt-convert-save', default=None,
                       help='Save directory for converted checkpoint.')
    group.add_argument('--ckpt-convert-update-legacy-dist-opt-format', action='store_true',
                       help='When loading a checkpoint, update the legacy format '
                       'for the distributed optimizer, which previously used a '
                       'merged param/grad buffer and a different bucket mapping. '
                       'The legacy format was deprecated on Feb 13, 2024.')
    group.add_argument('--ckpt-fully-parallel-save', action='store_true',
                       dest='ckpt_fully_parallel_save_deprecated',
                       help='Deprecated: see --no-ckpt-fully-parallel-save.')
    group.add_argument('--no-ckpt-fully-parallel-save', action='store_false',
                       dest='ckpt_fully_parallel_save',
                       help='Disable applying full save parallelization across DP for'
                            ' distributed checkpoints. Depending on ckpt format'
                            ' might decrease the number of files in the checkpoint.'
                            ' Makes DistributedOptimizer checkpoint non-reshardable.')
    group.add_argument('--async-save', action='store_true', default=None,
                       help='Apply async checkpointing save. Currently works only with'
                            '`torch_dist` distributed checkpoint format.')
    group.add_argument('--ckpt-fully-parallel-load', action='store_true',
                       help='Apply full load parallelization across DP for'
                            ' distributed checkpoints.')
    group.add_argument('--ckpt-assume-constant-structure', action='store_true',
                       help='If the model and optimizer state dict structure is'
                            'constant throughout a *single training job*, it allows for'
                            'different checkpointing performance optimizations.')
    group.add_argument('--dist-ckpt-strictness', type=str, default='assume_ok_unexpected',
                       choices=[e.value for e in StrictHandling],
                       help='Determine handling of key mismatch during checkpoint load.'
                            ' Check StrictHandling docs for flags meaning.'
                            ' NOTE: This flag controls only distributed checkpoint'
                            ' load from storage, not loading state dict into the model.')
    return parser


def _add_mixed_precision_args(parser):
    group = parser.add_argument_group(title='mixed precision')

    group.add_argument('--fp16', action='store_true',
                       help='Run model in fp16 mode.')
    group.add_argument('--bf16', action='store_true',
                       help='Run model in bfloat16 mode.')
    group.add_argument('--grad-reduce-in-bf16', action='store_true',
                       help='Reduce gradients in bfloat16.')
    group.add_argument('--loss-scale', type=float, default=None,
                       help='Static loss scaling, positive power of 2 '
                       'values can improve fp16 convergence. If None, dynamic'
                       'loss scaling is used.')
    group.add_argument('--initial-loss-scale', type=float, default=2**32,
                       help='Initial loss-scale for dynamic loss scaling.')
    group.add_argument('--min-loss-scale', type=float, default=1.0,
                       help='Minimum loss scale for dynamic loss scaling.')
    group.add_argument('--loss-scale-window', type=float, default=1000,
                       help='Window over which to raise/lower dynamic scale.')
    group.add_argument('--hysteresis', type=int, default=2,
                       help='hysteresis for dynamic loss scaling')
    group.add_argument('--fp32-residual-connection', action='store_true',
                       help='Move residual connections to fp32.')
    group.add_argument('--apply-query-key-layer-scaling', action='store_true',
                       help='Scale Q * K^T by 1 / layer-number. '
                       'Useful for fp16 training. Also sets `attention_softmax_in_fp32` to True.')
    group.add_argument('--attention-softmax-in-fp32', action='store_true',
                       help='Run attention masking and softmax in fp32.')
    group.add_argument('--accumulate-allreduce-grads-in-fp32',
                       action='store_true',
                       help='Gradient accumulation and all-reduce in fp32.')
    group.add_argument('--fp16-lm-cross-entropy', action='store_true',
                       help='Move the cross entropy unreduced loss calculation'
                       'for lm head to fp16.')

    return parser


def _add_distributed_args(parser):
    group = parser.add_argument_group(title='distributed')

    group.add_argument('--tensor-model-parallel-size', type=int, default=1,
                       help='Degree of tensor model parallelism.')
    group.add_argument('--encoder-tensor-model-parallel-size', type=int, default=0,
                       help='Degree of tensor model parallelism for the encoder.')
    group.add_argument('--pipeline-model-parallel-size', type=int, default=1,
                       help='Degree of pipeline model parallelism.')
    group.add_argument('--encoder-pipeline-model-parallel-size', type=int, default=0,
                       help=('Degree of pipeline model parallelism in the encoder. This is '
                             'independent of the amount of pipeline in the decoder.'))
    group.add_argument('--pipeline-model-parallel-split-rank',
                       type=int, default=None,
                       help=('Rank where encoder and decoder should be split. '
                             'Deprecated; use --encoder-pipeline-model-parallel-size instead.'))
    group.add_argument('--decoder-first-pipeline-num-layers',
                       type=int, default=None,
                       help=('The number of transformer layers on the first pipeline stage of the decoder. '
                       'Default None is even split of transformer layers across all pipeline stages'))
    group.add_argument('--decoder-last-pipeline-num-layers',
                       type=int, default=None,
                       help=('The number of transformer layers on the last pipeline stage of the decoder. '
                       'Default None is even split of transformer layers across all pipeline stages'))
    group.add_argument('--model-parallel-size', type=int, default=None,
                       help='Old model parallel argument, do not use. Use '
                       '--tensor-model-parallel-size instead.')
    group.add_argument('--num-layers-per-virtual-pipeline-stage', type=int, default=None,
                       help='Number of layers per virtual pipeline stage')
    group.add_argument('--num-virtual-stages-per-pipeline-rank', type=int, default=None,
                       help='Number of virtual pipeline stages per pipeline parallelism rank')
    group.add_argument('--microbatch-group-size-per-virtual-pipeline-stage', type=int, default=None,
                       help='Number of contiguous microbatches per virtual pipeline stage',
                       dest='microbatch_group_size_per_vp_stage')
    group.add_argument('--no-overlap-p2p-communication', action='store_false',
                       help='overlap pipeline parallel communication with forward and backward chunks in 1F1B',
                       dest='overlap_p2p_comm')
    group.add_argument('--overlap-p2p-communication-warmup-flush', action='store_true',
                       default=False, help='if set, overlap pipeline parallel communication in warmup and flush',
                       dest='overlap_p2p_comm_warmup_flush')
    group.add_argument('--distributed-backend', default='nccl',
                       choices=['nccl', 'gloo'],
                       help='Which backend to use for distributed training.')
    group.add_argument('--distributed-timeout-minutes', type=int, default=10,
                       help='Timeout minutes for torch.distributed.')
    group.add_argument('--overlap-grad-reduce', action='store_true',
                       default=False, help='If set, overlap DDP grad reduce.')
    group.add_argument('--defer-embedding-wgrad-compute', action='store_true',
                       default=False, help='If set, defers the vocabulary projection linear layer weight'
                       'gradient compute to pipeline flush.', dest='defer_embedding_wgrad_compute')
    group.add_argument('--wgrad-deferral-limit', type=int, default=0, help='Number of micro-batches for which'
                       'weight gradient computation of vocabulary projection is deferred, defaults to 0 which'
                       'means all the micro-batches are deferred. Invalid if `defer-embedding-wgrad-compute`'
                       'is not set')
    group.add_argument('--no-align-grad-reduce', action='store_false',
                       help='If not set, all PP stages will launch gradient reduces simultaneously. '
                       'Otherwise, each PP stage will independently launch as needed.',
                       dest='align_grad_reduce')
    group.add_argument('--ddp-num-buckets', type=int, default=None,
                       help='Number of buckets for data-parallel communication')
    group.add_argument('--ddp-bucket-size', type=int, default=None,
                       help='Bucket size for data-parallel communication')
    group.add_argument('--ddp-pad-buckets-for-high-nccl-busbw', action='store_true',
                       default=False, help='If set, make sure the bucket size is divisible by a large power '
                       'of 2 (2^16) to ensure NCCL collectives have high bus bandwidth at large DP counts, '
                       'since NCCL message size (which for ring algorithms is bucket_size / dp_size) '
                       'apparently needs to be divisible by a power of 2 for high busbw.')
    group.add_argument('--ddp-average-in-collective', action='store_true',
                       default=False, help='If set, average directly in data-parallel communication collective.')
    group.add_argument('--overlap-param-gather', action='store_true',
                       default=False, help='If set, overlap param all-gather in distributed optimizer.')
    group.add_argument('--overlap-param-gather-with-optimizer-step', action='store_true',
                       default=False, help='If set, overlap param all-gather of first bucket with optimizer step.')
    group.add_argument('--no-align-param-gather', action='store_false',
                       help='If not set, all PP stages will launch param all-gathers simultaneously. '
                       'Otherwise, each PP stage will independently launch as needed.',
                       dest='align_param_gather')
    group.add_argument('--no-scatter-gather-tensors-in-pipeline', action='store_false',
                       help='If not set, use scatter/gather to optimize communication of tensors in pipeline.',
                       dest='scatter_gather_tensors_in_pipeline')
    group.add_argument('--use-ring-exchange-p2p', action='store_true',
                       default=False, help='If set, use custom-built ring exchange '
                       'for p2p communications. Note that this option will require '
                       'a custom built image that support ring-exchange p2p.')
    group.add_argument('--local-rank', type=int, default=int(os.getenv('LOCAL_RANK', '0')),
                       help='local rank passed from distributed launcher.')
    group.add_argument('--lazy-mpu-init', type=bool, required=False,
                       help='If set to True, initialize_megatron() '
                       'skips DDP initialization and returns function to '
                       'complete it instead. Also turns on '
                       '--use-cpu-initialization flag. This is for '
                       'external DDP manager.' )
    group.add_argument('--account-for-embedding-in-pipeline-split', action='store_true',
                       default=False, help='If set, *input* embedding layer will be treated as a standard transformer'
                       'layer in the context of partition and placement for pipeline parallelism.')
    group.add_argument('--account-for-loss-in-pipeline-split', action='store_true',
                       default=False, help='If set, loss layer will be treated as a standard transformer'
                       'layer in the context of partition and placement for pipeline parallelism.')
    group.add_argument('--use-distributed-optimizer', action='store_true',
                       help='Use distributed optimizer.')
    group.add_argument('--use-custom-fsdp', action='store_true',
                       help='Use the Megatron FSDP code path in DDP.')
    group.add_argument('--init-model-with-meta-device', action='store_true')
    group.add_argument('--data-parallel-sharding-strategy', type=str, default='no_shard',
                       choices=['no_shard', 'optim', 'optim_grads', 'optim_grads_params'],
                       help='Sharding strategy of data parallelism.')
    group.add_argument('--no-gradient-reduce-div-fusion', action='store_false', dest='gradient_reduce_div_fusion',
                       help='If not set, fuse the division in gradient reduce.')
    group.add_argument('--suggested-communication-unit-size', type=int, default=400_000_000,
                       help='When batch communication is needed across multiple buckets, '
                       'this environment variable guides the size of communication unit size.')
    group.add_argument('--keep-fp8-transpose-cache-when-using-custom-fsdp', action='store_true',
                       help='If set, keep the fp8 transpose cache when using custom FSDP.')
    group.add_argument('--num-distributed-optimizer-instances', type=int, default=1,
                       help='Number of Distributed Optimizer copies across Data Parallel domain.')
    group.add_argument('--use-torch-fsdp2', action='store_true',
                       help="Use the torch FSDP2 implementation. FSDP2 is not currently working with Pipeline Parallel."
                       "It is still not in a stable release stage, and may therefore contain bugs or other potential issues.")
    group.add_argument('--context-parallel-size', type=int, default=1,
                       help='Degree of context parallelism.')
    group.add_argument('--cp-comm-type', nargs='+', type=str, default=["p2p"],
                       help='Inter-gpu communication type for context parallelism: '
                       'p2p, a2a, allgather or a2a+p2p. If a single string is provided, '
                       'all layers will share the same communication type. Users can also '
                       'specify separated types for each layer like '
                       '--cp-comm-type p2p p2p a2a a2a a2a+p2p a2a+p2p')
    group.add_argument('--hierarchical-context-parallel-sizes', nargs='+', type=int, default=None,
                       help='Degrees of the hierarchical context parallelism. Users should '
                       'provide a list to specify the sizes for different levels. '
                       '--hierarchical-context-parallel-sizes 2 4 indicates every two adjacent gpus '
                       'forms the first level of cp groups and the cp ranks with the same odevity '
                       'forms the second level of cp groups.')
    group.add_argument('--nccl-communicator-config-path', type=str, default=None,
                       help='Path to the yaml file with NCCL communicator '
                       'configurations. The number of min/max thread groups and thread '
                       'group cluster size of each communicator can be configured by '
                       'setting `min_ctas`, `max_ctas`, and `cga_cluster_size`.')
    group.add_argument('--use-tp-pp-dp-mapping', action='store_true', default=False,
                        help='If set, distributed ranks initialize order is changed '
                        'from tp-cp-ep-dp-pp to tp-cp-ep-pp-dp.')
    group.add_argument('--replication', action='store_true', default=False,
                       help="If set, replication of local checkpoints is enabled. "
                       "Needs to be enabled on all ranks.")
    group.add_argument('--replication-jump', default=None, type=int,
                       help="Specifies `J`, the spacing between ranks storing replicas of a given rank's data. "
                       "Replicas for rank `n` may be on ranks `n+J`, `n+2J`, ..., or `n-J`, `n-2J`, etc. "
                       "This flag has an effect only if --replication is used. "
                       "and must be consistent across all ranks.")
    group.add_argument('--replication-factor', default=2, type=int,
                       help="Number of machines storing the replica of a given rank's data.")
    return parser


def _add_validation_args(parser):
    group = parser.add_argument_group(title='validation')

    group.add_argument('--eval-iters', type=int, default=100,
                       help='Number of iterations to run for evaluation'
                       'validation/test for.')
    group.add_argument('--eval-interval', type=int, default=1000,
                       help='Interval between running evaluation on '
                       'validation set.')
    group.add_argument("--test-mode", action="store_true", help='Run all real-time test alongside the experiment.')
    group.add_argument('--skip-train', action='store_true',
                       default=False, help='If set, bypass the training loop, '
                       'optionally do evaluation for validation/test, and exit.')

    return parser


def _add_tokenizer_args(parser):
    group = parser.add_argument_group(title='tokenizer')
    group.add_argument('--vocab-size', type=int, default=None,
                       help='Size of vocab before EOD or padding.')
    group.add_argument('--vocab-file', type=str, default=None,
                       help='Path to the vocab file.')
    group.add_argument('--merge-file', type=str, default=None,
                       help='Path to the BPE merge file.')
    group.add_argument('--vocab-extra-ids', type=int, default=0,
                       help='Number of additional vocabulary tokens. '
                            'They are used for span masking in the T5 model')
    group.add_argument('--tokenizer-type', type=str,
                       default=None,
                       choices=['BertWordPieceLowerCase',
                                'BertWordPieceCase',
                                'GPT2BPETokenizer',
                                'SentencePieceTokenizer',
                                'GPTSentencePieceTokenizer',
                                'HuggingFaceTokenizer',
                                'Llama2Tokenizer',
                                'TikTokenizer',
                                'MultimodalTokenizer',
                                'NullTokenizer',
                                'NullMultimodalTokenizer'],
                       help='What type of tokenizer to use.')
    group.add_argument('--tokenizer-model', type=str, default=None,
                       help='Sentencepiece tokenizer model.')
    group.add_argument('--tiktoken-pattern', type=str, default=None,
                       help='Which tiktoken pattern to use. Options: [v1, v2]')
    group.add_argument('--tiktoken-num-special-tokens', type=int, default=1000,
                       help='Number of special tokens in tiktoken tokenizer')
    group.add_argument('--tiktoken-special-tokens', type=str, nargs='+', default=None,
                       help='List of tiktoken special tokens, needs to have ["<unk>", "<s>", "</s>"]')
    return parser


def _add_data_args(parser):
    group = parser.add_argument_group(title='data and dataloader')

    group.add_argument('--data-path', nargs='*', default=None,
                       help='The weight and prefix list for a set of train, validation, and test'
                       'datasets which split according to --split. The accepted formats are: '
                       '(1) a single prefix, '
                       '(2) a list of weight prefix pairs e.g. weight1 prefix1 weight2 prefix2, '
                       '(3) a list of prefixes e.g. prefix1 prefix2. '
                       'For (3), weights are inferred from the lengths of the contributing datasets. '
                       'This argument is exclusive to the other independent --*-data-path arguments.')
    group.add_argument('--split', type=str, default=None,
                       help='Comma-separated list of proportions for training,'
                       ' validation, and test split. For example the split '
                       '`90,5,5` will use 90%% of data for training, 5%% for '
                       'validation and 5%% for test.')
    group.add_argument('--train-data-path', nargs='*', default=None,
                       help='The weight and prefix list for an independent train dataset. '
                       'Follows the same pattern rules as --data-path.')
    group.add_argument('--valid-data-path', nargs='*', default=None,
                       help='The weight and prefix list for an independent validation dataset. '
                       'Follows the same pattern rules as --data-path.')
    group.add_argument('--test-data-path', nargs='*', default=None,
                       help='The weight and prefix list for an independent test dataset. '
                       'Follows the same pattern rules as --data-path.')
    group.add_argument('--data-args-path', type=str, default=None,
                       help='Path to data-args. Instead of feeding `--data-path` '
                       'with weighted dataset, we pass in a file path from which '
                       'we read that argument. This is useful when the list of data is '
                       'too big.')
    group.add_argument('--per-split-data-args-path', type=str, default=None,
                       help='Path to per-split-data-args. Instead of feeding '
                       '`--(train|valid|test)-data-path` with weighted dataset, '
                       'we pass in a file path from which we read those arguments. '
                       'This is useful when the list of data is too big. Format is a '
                       'json file with `train`, `valid, `test` keys')
    group.add_argument('--data-cache-path', default=None,
                       help='Path to a directory to hold cached index files.')
    group.add_argument('--no-mmap-bin-files', action='store_false',
                       help='Disable mmap-ing of .bin files.',
                       dest='mmap_bin_files')
    group.add_argument('--mock-data', action='store_true',
                       help='Skip data loading and validation and opt for artificial '
                       'generation of mock data when an implementation is available.')
    group.add_argument('--seq-length', type=int, default=None,
                       help='Maximum sequence length to process.')
    group.add_argument('--encoder-seq-length', type=int, default=None,
                       help='Maximum encoder sequence length to process.'
                       'This should be exclusive of --seq-length')
    group.add_argument('--decoder-seq-length', type=int, default=None,
                       help="Maximum decoder sequence length to process.")
    group.add_argument('--retriever-seq-length', type=int, default=256,
                       help='Maximum sequence length for the biencoder model '
                       'for retriever')
    group.add_argument('--sample-rate', type=float, default=1.0,
                       help='sample rate for training data. Supposed to be 0 '
                            ' < sample_rate < 1')
    group.add_argument('--mask-prob', type=float, default=0.15,
                       help='Probability of replacing a token with mask.')
    group.add_argument('--short-seq-prob', type=float, default=0.1,
                       help='Probability of producing a short sequence.')
    group.add_argument('--num-workers', type=int, default=2,
                       help="Dataloader number of workers.")
    group.add_argument('--reset-position-ids', action='store_true',
                       help='Reset position ids after end-of-document token.')
    group.add_argument('--reset-attention-mask', action='store_true',
                       help='Reset self attention mask after '
                       'end-of-document token.')
    group.add_argument('--eod-mask-loss', action='store_true',
                       help='Mask loss for the end of document tokens.')
    group.add_argument('--goldfish-loss', action='store_true',
                       help='Enable goldfish loss during pretraining.')
    group.add_argument('--goldfish-k', type=int, default=50,
                       help='Dropout factor k for goldfish loss masking, where dropout probability is 1/k.')
    group.add_argument('--goldfish-h', type=int, default=50,                        
                        help='Context width for hashing in goldfish loss masking. Controls how many preceding tokens determine masking.')
    group.add_argument('--no-create-attention-mask-in-dataloader', action='store_false',
                       help='If set, do not create attention_masks in dataloader.',
                       dest='create_attention_mask_in_dataloader')
    group.add_argument('--num-dataset-builder-threads', type=int, default=1,
                       help='Number of parallel threads per rank for dataset builder')
    group.add_argument('--s3-cache-path', type=str, default=None,
                       help='Path to cache index files when using s3 dataloader')
    return parser


def _add_autoresume_args(parser):
    group = parser.add_argument_group(title='autoresume')

    group.add_argument('--adlr-autoresume', action='store_true',
                       help='Enable autoresume on adlr cluster.')
    group.add_argument('--adlr-autoresume-interval', type=int, default=1000,
                       help='Intervals over which check for autoresume'
                       'termination signal')

    return parser


def _add_biencoder_args(parser):
    group = parser.add_argument_group(title='biencoder')

    # network size
    group.add_argument('--ict-head-size', type=int, default=None,
                       help='Size of block embeddings to be used in ICT and '
                        'REALM (paper default: 128)')
    group.add_argument('--biencoder-projection-dim', type=int, default=0,
                       help='Size of projection head used in biencoder (paper'
                        ' default: 128)')
    group.add_argument('--biencoder-shared-query-context-model', action='store_true',
                        help='Whether to share the parameters of the query '
                        'and context models or not')

    # checkpointing
    group.add_argument('--ict-load', type=str, default=None,
                       help='Directory containing an ICTBertModel checkpoint')
    group.add_argument('--bert-load', type=str, default=None,
                       help='Directory containing an BertModel checkpoint '
                       '(needed to start ICT and REALM)')

    # data
    group.add_argument('--titles-data-path', type=str, default=None,
                       help='Path to titles dataset used for ICT')
    group.add_argument('--query-in-block-prob', type=float, default=0.1,
                       help='Probability of keeping query in block for '
                       'ICT dataset')
    group.add_argument('--use-one-sent-docs', action='store_true',
                       help='Whether to use one sentence documents in ICT')
    group.add_argument('--evidence-data-path', type=str, default=None,
                       help='Path to Wikipedia Evidence frm DPR paper')

    # training
    group.add_argument('--retriever-report-topk-accuracies', nargs='+', type=int,
                        default=[], help="Which top-k accuracies to report "
                        "(e.g. '1 5 20')")
    group.add_argument('--retriever-score-scaling', action='store_true',
                       help='Whether to scale retriever scores by inverse '
                        'square root of hidden size')

    # faiss index
    group.add_argument('--block-data-path', type=str, default=None,
                       help='Where to save/load BlockData to/from')
    group.add_argument('--embedding-path', type=str, default=None,
                       help='Where to save/load Open-Retrieval Embedding'
                        ' data to/from')

    # indexer
    group.add_argument('--indexer-batch-size', type=int, default=128,
                       help='How large of batches to use when doing indexing '
                       'jobs')
    group.add_argument('--indexer-log-interval', type=int, default=1000,
                       help='After how many batches should the indexer '
                       'report progress')
    return parser


def _add_vision_args(parser):
    group = parser.add_argument_group(title="vision")

    # general vision arguements
    group.add_argument('--num-classes', type=int, default=1000,
                       help='num of classes in vision classificaiton task')
    group.add_argument('--img-h', type=int, default=224,
                       help='Image height for vision classification task')
    group.add_argument('--img-w', type=int, default=224,
                       help='Image height for vision classification task')
    group.add_argument('--num-channels', type=int, default=3,
                       help='Number of channels in input image data')
    group.add_argument('--patch-dim', type=int, default=16,
                       help='patch dimension')
    group.add_argument('--classes-fraction', type=float, default=1.0,
                       help='training with fraction of classes.')
    group.add_argument('--data-per-class-fraction', type=float, default=1.0,
                       help='training with fraction of data per class.')
    group.add_argument('--no-data-sharding', action='store_false',
                       help='Disable data sharding.',
                       dest='data_sharding')
    group.add_argument('--head-lr-mult', type=float, default=1.0,
                       help='learning rate multiplier for head during finetuning')

    # pretraining type and backbone selection`
    group.add_argument('--vision-pretraining', action='store_true',
                       help='flag to indicate vision pretraining')
    group.add_argument('--vision-pretraining-type', type=str, default='classify',
                       choices=['classify', 'inpaint', 'dino'],
                       help='pretraining objectives')
    group.add_argument('--vision-backbone-type', type=str, default='vit',
                       choices=['vit', 'mit', 'swin'],
                       help='backbone types types')
    group.add_argument('--swin-backbone-type', type=str, default='tiny',
                       choices=['tiny', 'base', 'h3'],
                       help='pretraining objectives')
    # inpainting arguments
    group.add_argument('--mask-type', type=str, default='random',
                       choices=['random', 'row'],
                       help='mask types')
    group.add_argument('--mask-factor', type=float, default=1.0,
                       help='mask size scaling parameter')

    # dino arguments
    group.add_argument('--iter-per-epoch', type=int, default=1250,
                       help='iterations per epoch')
    group.add_argument('--dino-local-img-size', type=int, default=96,
                       help='Image size for vision classification task')
    group.add_argument('--dino-local-crops-number', type=int, default=10,
                       help='Number of local crops')
    group.add_argument('--dino-head-hidden-size', type=int, default=2048,
                       help='Hidden dimension size in dino head')
    group.add_argument('--dino-bottleneck-size', type=int, default=256,
                       help='Bottle neck dimension in dino head ')
    group.add_argument('--dino-freeze-last-layer', type=float, default=1,
                       help='Freezing last layer weights')
    group.add_argument('--dino-norm-last-layer', action='store_true',
                       help='Disable Norm in last layer.')
    group.add_argument('--dino-warmup-teacher-temp', type=float, default=0.04,
                       help='warump teacher temperature')
    group.add_argument('--dino-teacher-temp', type=float, default=0.07,
                       help='teacher temperature')
    group.add_argument('--dino-warmup-teacher-temp-epochs', type=int, default=30,
                       help='warmup teacher temperaure epochs')

    # regularization arguments
    group.add_argument('--qk-layernorm', action='store_true',
                       help='Whether to layer normalize the q and k attention embeddings.')
    group.add_argument('--qknorm-impl', default='te', choices={'te', 'torch', 'apex'},
                        help='QK layernorm implementation')

    return parser

def _add_moe_args(parser):
    group = parser.add_argument_group(title="moe")
    # General arguments
    group.add_argument('--expert-model-parallel-size', type=int, default=1,
                       help='Degree of expert model parallelism.')
    group.add_argument('--expert-tensor-parallel-size', type=int, default=None,
                       help='Degree of expert model parallelism. Default is None, which will be set to the value of --tensor-model-paralle-size.')
    group.add_argument('--num-experts', type=int, default=None,
                       help='Number of Experts in MoE (None means no MoE)')
    group.add_argument('--moe-layer-freq', type=moe_freq_type, default=1,
                       help='Frequency between MoE layers and Dense layers. Accepts either: '
                            '- An integer N: Represents a 1:N ratio, meaning one expert layer for every N-1 dense layers '
                            '- A string containing a Python list expression that defines a custom pattern, e.g.: '
                            '"([1]*3+[0]*1)*3" evaluates to [1,1,1,0,1,1,1,0,1,1,1,0] '
                            'where 1 indicates an expert layer and 0 indicates a dense layer. '
                            'Examples: "([0]+[1]*23)": 1 dense layer followed by 23 experts layers, '
                            '"([1]*3+[0]*2)*2": Three expert layers followed by two dense layers, repeated twice.')
    group.add_argument('--moe-ffn-hidden-size', type=int, default=None,
                       help='The hidden size of each expert\'s feed-forward network (ffn). '
                       'If not specified, defaults to the ffn_hidden_size.')
    group.add_argument('--moe-shared-expert-intermediate-size', type=int, default=None,
                       help='Shared expert total ffn hidden size. '
                       'It should be equal to "num_shared_experts * ffn_size_of_each_shared_expert" if there are multiple shared experts. '
                       'None means no shared expert.')
    group.add_argument('--moe-shared-expert-overlap', action='store_true',
                       help='Enable overlapping between shared expert computations and dispatcher communications. '
                       'Without this, the shared epxerts execute after the routed experts. '
                       'Only effective when moe-shared-expert-intermediate-size is set.')
    group.add_argument('--moe-grouped-gemm', action='store_true',
                       help='When there are multiple experts per rank, launch multiple local GEMM kernels in multiple streams to improve the utilization and performance with GroupedLinear in TransformerEngine.')
    # Router arguments
    group.add_argument('--moe-router-load-balancing-type', type=str,
                       choices=['aux_loss', 'seq_aux_loss', 'sinkhorn', 'none'],
                       default='aux_loss',
                       help='Determines the load balancing strategy for the router. "aux_loss" corresponds to the load balancing loss used in GShard and SwitchTransformer; "seq_aux_loss" corresponds to the load balancing loss used in DeepSeekV2, which computes the loss for each individual sample; "sinkhorn" corresponds to the balancing algorithm used in S-BASE, and "none" implies no load balancing. The default is "aux_loss".')
    group.add_argument('--moe-router-dtype', type=str, 
                       choices=['fp32', 'fp64'], 
                       default=None,
                       help='Data type for routing computation and expert output weighted averaging. '
                            'Fp32/fp64 enhances numerical stability, especially with numerous experts. '
                            'The perf impact should be negligible when used with permute fusion. '
                            'None means no changes for dtype.')
    group.add_argument('--moe-router-score-function', type=str,
                       choices=['softmax', 'sigmoid'],
                       default='softmax',
                       help='Score function for MoE TopK routing. Can be "softmax" or "sigmoid".')
    group.add_argument('--moe-router-topk', type=int, default=2,
                       help='Number of experts to route to for each token. The default is 2.')
    group.add_argument('--moe-router-pre-softmax', action='store_true',
                       help='Enable pre-softmax routing for MoE, which means softmax is before the top-k selection. By default, softmax is done after top-k.')
    group.add_argument('--moe-router-num-groups', type=int, default=None,
                       help='Number of groups to divide experts into for group-limited routing. When using group-limited routing: 1) Experts are divided into equal-sized groups, 2) For each token, a subset of groups are selected based on routing scores (sum of top-2 expert scores within each group), 3) From these selected groups, moe_router_topk experts are chosen.'
                       'Two common use cases: 1) Device-limited routing: Set equal to expert parallel size (EP) to limit each token to experts on a subset of devices (See DeepSeek-V2: https://arxiv.org/pdf/2405.04434) 2) Node-limited routing: Set equal to number of nodes in EP group to limit each token to experts on a subset of nodes (See DeepSeek-V3: https://arxiv.org/pdf/2412.19437)')
    group.add_argument('--moe-router-group-topk', type=int, default=None,
                       help='Number of selected groups for group-limited routing.')
    group.add_argument('--moe-router-topk-scaling-factor', type=float, default=None,
                       help='Scaling factor for routing score in top-k selection, only works when --moe-router-pre-softmax enabled. Defaults to None, which means no scaling.')
    group.add_argument('--moe-router-enable-expert-bias', action='store_true',
                       help='TopK routing with dynamic expert bias in the aux-loss-free load balancing strategy. '
                       'The routing decision is based on the sum of the routing scores and the expert bias. '
                       'See https://arxiv.org/abs/2408.15664 for details.')
    group.add_argument('--moe-router-bias-update-rate', type=float, default=1e-3,
                       help='Expert bias update rate in the aux-loss-free load balancing strategy. '
                       'The expert bias is updated based on the number of assigned tokens to each expert in a global batch, '
                       'where the bias is increased for the experts with less assigned tokens and decreased for the experts with more assigned tokens. '
                       'The default value 1e-3 is same as that used in DeepSeekV3.')
    group.add_argument('--moe-use-legacy-grouped-gemm', action='store_true',
                       help='Use legacy GroupedMLP rather than TEGroupedMLP. Note: The legacy one will be deprecated soon.')
    group.add_argument('--moe-aux-loss-coeff', type=float, default=0.0,
                       help='Scaling coefficient for the aux loss: a starting value of 1e-2 is recommended.')
    group.add_argument('--moe-z-loss-coeff', type=float, default=None,
                       help='Scaling coefficient for the z-loss: a starting value of 1e-3 is recommended.')
    group.add_argument('--moe-input-jitter-eps', type=float, default=None,
                       help='Add noise to the input tensor by applying jitter with a specified epsilon value.')
    group.add_argument('--moe-token-dispatcher-type', type=str,
                       choices=['allgather', 'alltoall', 'flex', 'alltoall_seq'],
                       default='allgather',
                       help="The type of token dispatcher to use. The default is 'allgather'. Options are 'allgather', 'alltoall' and 'alltoall_seq'. We recommend using 'alltoall' when applying expert parallelism. For more information, please refer to the documentation in core/moe/README.")
    group.add_argument('--moe-enable-deepep', action='store_true',
                       help='[Experimental] Enable DeepSeek/DeepEP for efficient token dispatching and combine in MoE models. Only works with flex token dispatcher by setting --moe-token-dispatcher-type=flex.')
    group.add_argument('--moe-per-layer-logging', action='store_true',
                       help='Enable per-layer logging for MoE, currently supports auxiliary loss and z loss.')
    # Token dropping arguments
    group.add_argument('--moe-expert-capacity-factor', type=float, default=None,
                       help='The capacity factor for each expert, None means no token will be dropped.')
    group.add_argument('--moe-pad-expert-input-to-capacity', action='store_true',
                       help='Pads the input for each expert to match the expert capacity length, effective only after the --moe-expert-capacity-factor is set.')
    group.add_argument('--moe-token-drop-policy', type=str, default='probs', choices=['probs', 'position'],
                       help='The policy to drop tokens. Can be either "probs" or "position". If "probs", the tokens with the lowest probabilities will be dropped. If "position", tokens at the end of each batch will be dropped.')
    group.add_argument('--moe-layer-recompute', action='store_true',
                       help='Enable checkpointing for moe_layer, should be used when memory is not sufficient.')
    group.add_argument('--moe-extended-tp', action='store_true',
                       help='Deprecated. Use --expert-tensor-parallel-size instead.')
    group.add_argument('--moe-use-upcycling', action='store_true',
                       help='Load a checkpoint of a dense model, convert it into an MoE model, and save the converted model to the path specified by --save. '
                       'Upcycling is implemented on the top of distributed checkpointing, so it supports parallel modes different from the dense model.')
    group.add_argument('--moe-permute-fusion', action='store_true',
                       help='Fuse token rearrangement ops during token dispatching.')

    return parser

def _add_mla_args(parser):
    group = parser.add_argument_group(title="mla")
    group.add_argument('--q-lora-rank', type=int, default=None,
                       help="Rank of Query tensor's low rank representation.")
    group.add_argument('--kv-lora-rank', type=int, default=32,
                       help="Rank of Key and Value tensors' low rank representation.")
    group.add_argument('--qk-head-dim', type=int, default=128,
                       help="Dimension of the head in the QK projection. q_head_dim = qk_head_dim + qk_pos_emb_head_dim")
    group.add_argument('--qk-pos-emb-head-dim', type=int, default=64,
                       help="Dimension of the position embedding in the QK projection.")
    group.add_argument('--v-head-dim', type=int, default=128,
                       help="Dimension of the head in the V projection.")
    group.add_argument('--rotary-scaling-factor', type=float, default=1.0,
                       help="Rotary scaling factor for the rotary embeddings.")
    group.add_argument('--mscale', type=float, default=1.0,
                       help="Mscale for YaRN RoPE in multi-latent attention.")
    group.add_argument('--mscale-all-dim', type=float, default=1.0,
                       help="Mscale all dimensions for YaRN RoPE in multi-latent attention.")

    return parser

def _add_experimental_args(parser):
    group = parser.add_argument_group(title='experimental')

    group.add_argument('--spec', type=str, default=None, nargs='*',
                       help='Specify the <module_location function_name> pair '
                       'that returns a spec to customize a model, transformer '
                       'block, or transformer layer, depending on the use case.'
                       'To use local spec specify local as the argument.'
                       'For more details, see the model class, '
                       '`transformer_block.py`, or `transformer_layer.py`')
    group.add_argument('--hybrid-attention-ratio', type=float, default=0.0,
                       help='Ratio of attention layers to total layers, in the '
                       'range [0.0, 1.0].')
    group.add_argument('--hybrid-mlp-ratio', type=float, default=0.0,
                       help='Ratio of mlp layers to total layers, in the '
                       'range [0.0, 1.0].')
    group.add_argument('--hybrid-override-pattern', type=str, default=None,
                       help='Force a specific hybrid layer pattern. The value'
                            'should be a string of characters chosen from'
                            'core.ssm.mamba_hybrid_layer_allocation.Symbols.'
                            'If a value greater than 0.0 is supplied to any of the '
                            'hybrid ratio arguments, then the number of each type'
                            'of layer in the override pattern must match number in'
                            'the overidden pattern')
    group.add_argument('--mamba-state-dim', type=int, default=128,
                       help='State dimension for Mamba layers.')
    group.add_argument('--mamba-head-dim', type=int, default=64,
                       help='Head dimension for Mamba layers.')
    group.add_argument('--mamba-num-groups', type=int, default=8,
                       help='Number of groups for Mamba layers.')
    group.add_argument('--is-hybrid-model', default=False, action="store_true",
                       help='Indicates whether the model is a hybrid model.')
    group.add_argument('--yaml-cfg', type=str, default=None,
                       help = 'Config file to add additional arguments')

    # Args of precision-aware optimizer
    group.add_argument('--use-precision-aware-optimizer', action='store_true',
                       help='Use the precision-aware optimizer in TransformerEngine, which allows '
                       'setting the main params and optimizer states to lower precision, such as '
                       'fp16 and fp8.')
    group.add_argument('--main-grads-dtype', default='fp32', choices=['fp32', 'bf16'],
                       help='Dtype of main grads when enabling precision-aware-optimizer')
    group.add_argument('--main-params-dtype', default='fp32', choices=['fp32', 'fp16'],
                       help='Dtype of main params when enabling precision-aware-optimizer')
    group.add_argument('--exp-avg-dtype', default='fp32', choices=['fp32', 'fp16', 'fp8'],
                       help='Dtype of exp_avg when enabling precision-aware-optimizer')
    group.add_argument('--exp-avg-sq-dtype', default='fp32', choices=['fp32', 'fp16', 'fp8'],
                       help='Dtype of exp_avg_sq when enabling precision-aware-optimizer')
    return parser<|MERGE_RESOLUTION|>--- conflicted
+++ resolved
@@ -21,18 +21,12 @@
 from megatron.core.rerun_state_machine import RerunStateMachine
 from megatron.core.transformer import TransformerConfig, MLATransformerConfig
 from megatron.core.transformer.enums import AttnBackend
-<<<<<<< HEAD
 from megatron.core.utils import (
     is_torch_min_version,
     get_torch_version,
 )
-from megatron.training.activations import squared_relu
 from megatron.training.utils import update_use_dist_ckpt, get_device_arch_version
-=======
-from megatron.core.utils import is_torch_min_version
 from megatron.training.activations import squared_relu, XIELU, XIPReLU, XIPReLUP
-from megatron.training.utils import update_use_dist_ckpt
->>>>>>> de14c22b
 
 
 def parse_args(extra_args_provider=None, ignore_unknown_args=False):
@@ -852,14 +846,13 @@
             args.no_load_rng = True
             print('Warning: disabling --no-load-rng for upcycling.')
 
-<<<<<<< HEAD
     # Optimizer CPU offload check
     if args.optimizer_cpu_offload:
         assert args.use_precision_aware_optimizer, (
             "The optimizer cpu offload must be used in conjunction with `--use-precision-aware-optimizer`, "
             "as the hybrid device optimizer reuses the code path of this flag."
         )
-=======
+
     # OP checks.
     if args.post_layer_norm:
         assert not args.add_bias_linear
@@ -875,7 +868,6 @@
             or args.post_layer_norm or args.layernorm_init is not None or args.qknorm_impl != "te":
         assert args.transformer_impl == "transformer_engine", "OP arguments are only checked with the TE transformer implementation"
         assert not args.multi_latent_attention, "OP arguments are not implemented with --multi-latent-attention"
->>>>>>> de14c22b
 
     # MoE loss and include embedding and loss layer check
     if args.num_experts is not None:
@@ -884,10 +876,6 @@
                 "Cannot support load balancing loss and z loss with --account-for-embedding-in-pipeline-split"
             assert not args.account_for_loss_in_pipeline_split, \
                 "Cannot support load balancing loss and z loss with --account-for-loss-in-pipeline-split"
-<<<<<<< HEAD
-
-=======
->>>>>>> de14c22b
 
     if args.non_persistent_ckpt_type == "local":
         assert args.non_persistent_local_ckpt_dir is not None, "Tried to use local checkpointing without specifying --local-ckpt-dir!"
