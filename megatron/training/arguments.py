# Copyright (c) 2025, NVIDIA CORPORATION. All rights reserved.

"""Megatron arguments."""

import argparse
import dataclasses
import json
import os
from pathlib import Path
import re
import types
import warnings

import torch
import torch.nn.functional as F
from packaging.version import Version as PkgVersion

from megatron.core.dist_checkpointing.validation import StrictHandling
from megatron.core.models.retro.utils import (
    get_config_path as get_retro_config_path,
    get_gpt_data_dir as get_retro_data_dir,
)
from megatron.core.rerun_state_machine import RerunStateMachine
from megatron.core.transformer import MLATransformerConfig, TransformerConfig
from megatron.core.transformer.enums import AttnBackend
from megatron.core.transformer.heterogeneous.heterogeneous_config import (
    HeterogeneousTransformerConfig,
    MLPConfig,
)
from megatron.core.utils import (
    get_torch_version,
    is_torch_min_version,
)
<<<<<<< HEAD
from megatron.training.utils import update_use_dist_ckpt, get_device_arch_version
from megatron.training.activations import squared_relu, XIELU, XIPReLU, XIPReLUP
=======
from megatron.training.activations import squared_relu
from megatron.training.utils import get_device_arch_version, update_use_dist_ckpt, print_rank_0
from megatron.core.msc_utils import MultiStorageClientFeature
>>>>>>> 13898cb1


def add_megatron_arguments(parser: argparse.ArgumentParser):
    """"Add Megatron-LM arguments to the given parser."""

    # Standard arguments.
    parser = _add_network_size_args(parser)
    parser = _add_regularization_args(parser)
    parser = _add_training_args(parser)
    parser = _add_initialization_args(parser)
    parser = _add_learning_rate_args(parser)
    parser = _add_checkpointing_args(parser)
    parser = _add_mixed_precision_args(parser)
    parser = _add_distributed_args(parser)
    parser = _add_validation_args(parser)
    parser = _add_data_args(parser)
    parser = _add_tokenizer_args(parser)
    parser = _add_autoresume_args(parser)
    parser = _add_biencoder_args(parser)
    parser = _add_vision_args(parser)
    parser = _add_moe_args(parser)
    parser = _add_mla_args(parser)
    parser = _add_heterogeneous_args(parser)
    parser = _add_logging_args(parser)
    parser = _add_straggler_detector_args(parser)
    parser = _add_workload_inspector_server_args(parser)
    parser = _add_inference_args(parser)
    parser = _add_transformer_engine_args(parser)
    parser = _add_retro_args(parser)
    parser = _add_experimental_args(parser)
    parser = _add_one_logger_args(parser)
    parser = _add_inprocess_restart_args(parser)
    parser = _add_ft_package_args(parser)
    parser = _add_config_logger_args(parser)
    parser = _add_rerun_machine_args(parser)
    parser = _add_msc_args(parser)

    return parser

def parse_args(extra_args_provider=None, ignore_unknown_args=False):
    """Parse all arguments."""
    parser = argparse.ArgumentParser(description='Megatron-LM Arguments',
                                     allow_abbrev=False)

    parser = add_megatron_arguments(parser)

    # Custom arguments.
    if extra_args_provider is not None:
        parser = extra_args_provider(parser)

    # Parse.
    if ignore_unknown_args:
        args, _ = parser.parse_known_args()
    else:
        args = parser.parse_args()

    # Experimental yaml
    if args.yaml_cfg is not None:
        from .yaml_arguments import load_yaml
        assert args.yaml_cfg and not args.use_legacy_models, \
            "Yaml config is not supported with legacy models."
        args = load_yaml(args.yaml_cfg)


    # Args from environment
    args.rank = int(os.getenv('RANK', '0'))
    args.world_size = int(os.getenv("WORLD_SIZE", '1'))

    # Args to disable MSC
    if not args.enable_msc:
        MultiStorageClientFeature.disable()
        assert MultiStorageClientFeature.is_enabled() is False
        print('WARNING: The MSC feature is disabled.')

    return args


def validate_model_config_args_from_heterogeneous_config(args):
    """Validate model config arguments from heterogeneous config.

    This function takes model arguments and validates them based on a heterogeneous layer configuration.
    The heterogeneous config can be provided either as a path to a JSON file or as an encoded JSON string.

    The function enforces certain model architecture choices like SiLU activation, RMSNorm, grouped query attention,
    and RoPE positional embeddings. It also sets model dimensions like number of layers, hidden size, and attention heads
    based on the heterogeneous config.

    Args:
        args: Model configuration arguments to be overridden. Expected to have attributes:
            - heterogeneous_layers_config_path (str): Path to JSON config file
            - heterogeneous_layers_config_encoded_json (str): Encoded JSON config string

    Returns:
        None
    """
    if (
        args.heterogeneous_layers_config_path is None
        and args.heterogeneous_layers_config_encoded_json is None
    ):
        return

    if args.heterogeneous_layers_config_encoded_json is None:
        args.heterogeneous_layers_config_encoded_json = Path(
            args.heterogeneous_layers_config_path
        ).read_text()

    hf_config_dict = types.SimpleNamespace(**json.loads(args.heterogeneous_layers_config_encoded_json))

    assert hf_config_dict.hidden_act == "silu", (
        f"hidden_act in heterogeneous config is {hf_config_dict.hidden_act}, should be silu"
    )

    n_kv_heads_in_group = [
        config["attention"]["n_heads_in_group"] for config in hf_config_dict.block_configs 
        if config["attention"]["n_heads_in_group"] is not None
    ]
    assert all(num == n_kv_heads_in_group[0] for num in n_kv_heads_in_group), "num query head must be consistent across all layers"

    args_to_validate = {
        "swiglu": True,
        "normalization": "RMSNorm",
        "group_query_attention": True,
        "position_embedding_type": "rope",
        "rotary_percent": 1.0,
        "use_rope_scaling": True,
        "use_rotary_position_embeddings": True,
        "num_layers": hf_config_dict.num_hidden_layers,
        "hidden_size": hf_config_dict.hidden_size,
        "num_attention_heads": hf_config_dict.num_attention_heads,
        "untie_embeddings_and_output_weights": not hf_config_dict.tie_word_embeddings,
        "rotary_base": hf_config_dict.rope_theta,
        "rope_scaling_factor": hf_config_dict.rope_scaling["factor"],
        "num_query_groups": hf_config_dict.num_attention_heads // n_kv_heads_in_group[0],
    }

    incompatible_args = {}
    for key, value in args_to_validate.items():
        provided_value = getattr(args, key, None)
        if provided_value != value:
            incompatible_args[key] = (provided_value, value)

    if incompatible_args:
        incompatible_args_str = ', '.join([
            f"{k}: {provided_value} (provided) != {value} (expected)"
            for k, (provided_value, value) in incompatible_args.items()
        ])
        raise ValueError(
            f"Arguments differ from heterogeneous config: {incompatible_args_str}"
        )


def load_retro_config(retro_project_dir):
    '''Load Retro's config.json.'''

    # Retro config path.
    retro_config_path = get_retro_config_path(retro_project_dir)
    assert os.path.exists(retro_config_path), \
        "Retro project dir missing config.json."

    # Load retro config.
    with open(retro_config_path) as f:
        retro_config = types.SimpleNamespace(**json.load(f))

    return retro_config


def load_retro_args(args):
    """Load predefined args from Retro config (if applicable).

    When using Retro (or GPT for comparison purposes), data arguments are
    overridden by the saved config.json within the Retro project directory. This
    is to ensure that the data used for pretraining is consistent with the data
    that was preprocessed using the Retro preprocessing pipeline (see
    `tools/retro/preprocess_data.py`).
    """

    # Return if no project directory is specified.
    if args.retro_project_dir is None:
        return

    # Load retro config.
    retro_config = load_retro_config(args.retro_project_dir)

    # Retro data path is relative to project dir (via hard or soft links).
    data_dir = get_retro_data_dir(args.retro_project_dir)
    data_path = list(retro_config.retro_gpt_data_path)
    if len(data_path) % 2 == 0:
        for i in range(len(data_path) - 1, -1, -2):
            data_path[i] = os.path.join(data_dir, data_path[i])
    else:
        assert len(data_path) == 1
        data_path[0] = os.path.join(data_dir, data_path[0])

    # Update args.
    args.data_cache_path = retro_config.retro_gpt_data_cache_path
    args.data_path = data_path if args.data_path is None else args.data_path
    args.eval_interval = retro_config.retro_gpt_eval_interval
    args.eval_iters = retro_config.retro_gpt_eval_iters
    args.global_batch_size = retro_config.retro_gpt_global_batch_size
    args.max_position_embeddings = retro_config.retro_gpt_seq_length
    args.merge_file = os.path.join(
        args.retro_project_dir,
        retro_config.retro_gpt_merge_file,
    ) if retro_config.retro_gpt_merge_file is not None else None
    args.seed = retro_config.retro_gpt_seed
    args.seq_length = retro_config.retro_gpt_seq_length
    args.tokenizer_model = os.path.join(
        args.retro_project_dir,
        retro_config.retro_gpt_tokenizer_model,
    ) if retro_config.retro_gpt_tokenizer_model is not None else None
    args.tokenizer_type = retro_config.retro_gpt_tokenizer_type
    args.train_samples = retro_config.retro_gpt_train_samples
    args.vocab_file = os.path.join(
        args.retro_project_dir,
        retro_config.retro_gpt_vocab_file,
    ) if retro_config.retro_gpt_vocab_file is not None else None

    # Retro-specific args.
    args.retro_block_size = retro_config.retro_block_size
    args.retro_chunk_length = retro_config.retro_gpt_chunk_length
    args.retro_neighbor_dirs = retro_config.retro_neighbor_dirs
    args.retro_split_preprocessing = retro_config.retro_gpt_split
    args.retro_bert_tokenizer_type = retro_config.retro_bert_tokenizer_type
    args.retro_bert_vocab_file = retro_config.retro_bert_vocab_file

def _eval_pattern(pattern):
    """ Validate and evaluate a string containing a Python list expression """
    assert isinstance(pattern, str)

    # validate input, only allow comma, digits, [, ], (, ), +, and *
    if bool(re.compile(r'[^,\d\[\]\(\)\+\*]').search(pattern)):
        raise ValueError(f"Invalid pattern: {pattern}")

    return eval(pattern)

def no_rope_freq_type(x):
    """ Controls which layers to skip performing Rotary Position Embedding.
    - An integer N: Represents a 1:N ratio, meaning RoPE is skipped every N-1 layers.
    - A string "N": Same as above, but provided as a string
    - A string containing a Python list expression that defines a custom pattern, e.g.:
      "([0]*3+[1]*1)*3" evaluates to [0,0,0,1,0,0,0,1,0,0,0,1]
      where 1 indicates rope is skipped on the layer.
      This allows defining arbitrary patterns of rope skipping.
      The pattern length must match the total number of transformer layers.
      Examples:
          "([1]+[0]*23)": Only first layer has rope skipped for a 24-layer network.
          "([0]*3+[1]*1)*2": Every 4 layers the rope is skipped on the last layer. Repeat twice.
    """
    if x is None or isinstance(x, int):
        return x
    assert isinstance(x, str)
    if '[' in x:
        # it's a custom pattern
        return _eval_pattern(x)
    else:
        # it's a single int but in str
        return int(x)

def moe_freq_type(x):
    """Frequency between MoE layers and Dense layers.

    Accepts either:
    - An integer N: Represents a 1:N ratio, meaning one expert layer for every N-1 dense layers
    - A string "N": Same as above, but provided as a string
    - A string containing a Python list expression that defines a custom pattern, e.g.:
      "([1]*3+[0]*1)*3" evaluates to [1,1,1,0,1,1,1,0,1,1,1,0]
      where 1 indicates an expert layer and 0 indicates a dense layer.
      This allows defining arbitrary patterns of expert and dense layers.
      The pattern length must match the total number of transformer layers.
      Examples:
          "([0]+[1]*23)": 1 dense layer followed by 23 experts layers
          "([1]*3+[0]*2)*2": Three expert layers followed by two dense layers, repeated twice.
    """
    if isinstance(x, int):
        return x
    assert isinstance(x, str)
    if '[' in x:
        # it's a custom pattern
        return _eval_pattern(x)
    else:
        # it's a single int but in str
        return int(x)


def validate_args(args, defaults={}):

    # Temporary
    assert args.non_persistent_ckpt_type in ['global', 'local', None], \
        'Currently only global and local checkpoints are supported'
    if args.non_persistent_ckpt_type == 'local':
        try:
            from nvidia_resiliency_ext.checkpointing.local.ckpt_managers.local_manager import \
                LocalCheckpointManager
        except ModuleNotFoundError as e:
            raise RuntimeError('nvidia_resiliency_ext is required for local checkpointing') from e
        
    # validate model config args from heterogeneous config (if provided).
    validate_model_config_args_from_heterogeneous_config(args)

    # Load saved args from Retro (if applicable).
    load_retro_args(args)

    # Set args.use_dist_ckpt from args.ckpt_format.
    if args.use_legacy_models:
        assert args.ckpt_format == "torch", \
            "legacy model format only supports the 'torch' checkpoint format."
    update_use_dist_ckpt(args)

    if args.encoder_pipeline_model_parallel_size == 0 and args.num_experts == 0:
        assert args.encoder_tensor_model_parallel_size == args.tensor_model_parallel_size,  "If non-MOE encoder shares first decoder pipeline rank it must have the same TP as the decoder."

    if args.encoder_tensor_model_parallel_size > 0:
        assert args.num_attention_heads % args.encoder_tensor_model_parallel_size == 0
        assert args.encoder_tensor_model_parallel_size <= args.tensor_model_parallel_size, "We do not support encoders with more TP than the decoder."

    if args.encoder_pipeline_model_parallel_size > 0 and args.encoder_tensor_model_parallel_size == 0:
        args.encoder_tensor_model_parallel_size = args.tensor_model_parallel_size

    encoder_model_size = args.encoder_tensor_model_parallel_size * args.encoder_pipeline_model_parallel_size * args.context_parallel_size
    decoder_model_size = args.tensor_model_parallel_size * args.pipeline_model_parallel_size * args.context_parallel_size
    total_model_size = encoder_model_size + decoder_model_size

    # Total model size.
    assert args.world_size % total_model_size == 0, (
        f"world size ({args.world_size}) is not divisible by total_model_size ({encoder_model_size=} + {decoder_model_size=})"
    )

    if args.attention_backend == AttnBackend.local:
        assert args.spec[0] == 'local' , '--attention-backend local is only supported with --spec local'

    # Pipeline model parallel size.
    args.transformer_pipeline_model_parallel_size = args.pipeline_model_parallel_size

    args.data_parallel_size = args.world_size // total_model_size

    if args.rank == 0:
        print('using world size: {}, data-parallel size: {}, '
              'context-parallel size: {}, '
              'hierarchical context-parallel sizes: {}'
              'tensor-model-parallel size: {}, '
              'encoder-tensor-model-parallel size: {}, '
              'pipeline-model-parallel size: {}, '
              'encoder-pipeline-model-parallel size: {}'.format(
                  args.world_size, args.data_parallel_size,
                  args.context_parallel_size,
                  args.hierarchical_context_parallel_sizes,
                  args.tensor_model_parallel_size,
                  args.encoder_tensor_model_parallel_size,
                  args.pipeline_model_parallel_size,
                  args.encoder_pipeline_model_parallel_size), flush=True)

    # Checks.

    # Backwards compatibility.
    if args.pipeline_model_parallel_split_rank is not None:
        args.encoder_pipeline_model_parallel_size = args.pipeline_model_parallel_split_rank
        args.pipeline_model_parallel_size -= args.encoder_pipeline_model_parallel_size
        assert args.pipeline_model_parallel_size > 0

    if args.hierarchical_context_parallel_sizes:
        from numpy import prod
        assert args.context_parallel_size == prod(args.hierarchical_context_parallel_sizes)
    if "a2a+p2p" in args.cp_comm_type:
        assert args.hierarchical_context_parallel_sizes is not None, \
        "--hierarchical-context-parallel-sizes must be set when a2a+p2p is used in cp comm"

    if args.expert_tensor_parallel_size is None:
        args.expert_tensor_parallel_size = args.tensor_model_parallel_size

    # Deprecated arguments.
    assert args.batch_size is None, '--batch-size argument is no longer ' \
        'valid, use --micro-batch-size instead'
    del args.batch_size
    assert args.warmup is None, '--warmup argument is no longer valid, use ' \
        '--lr-warmup-fraction instead'
    del args.warmup
    assert args.model_parallel_size is None, '--model-parallel-size is no ' \
        'longer valid, use --tensor-model-parallel-size instead'
    del args.model_parallel_size

    if args.checkpoint_activations:
        if args.rank == 0:
            print('--checkpoint-activations is no longer valid, use --recompute-activations, '
                  'or, for more control, --recompute-granularity and --recompute-method.')
        exit()
    del args.checkpoint_activations

    if args.recompute_activations:
        args.recompute_granularity = 'selective'
    del args.recompute_activations

    # Set input defaults.
    for key in defaults:
        # For default to be valid, it should not be provided in the
        # arguments that are passed to the program. We check this by
        # ensuring the arg is set to None.
        if getattr(args, key, None) is not None:
            if args.rank == 0:
                print('WARNING: overriding default arguments for {key}:{v} \
                       with {key}:{v2}'.format(key=key, v=defaults[key],
                                               v2=getattr(args, key)),
                                               flush=True)
        else:
            setattr(args, key, defaults[key])

    if args.data_path is not None and args.split is None:
        legacy_default_split_value = '969, 30, 1'
        if args.rank == 0:
            print('WARNING: Please specify --split when using --data-path. Using legacy default value '
                  f'of "{legacy_default_split_value}"')
        args.split = legacy_default_split_value

    use_data_path = (args.data_path is not None) or (args.data_args_path is not None)
    if use_data_path:
        # Exactly one of the two has to be None if we use it.
        assert (args.data_path is None) or (args.data_args_path is None)
    use_per_split_data_path = any(
        elt is not None
        for elt in [args.train_data_path, args.valid_data_path, args.test_data_path]) or \
            args.per_split_data_args_path is not None
    if use_per_split_data_path:
         # Exactly one of the two has to be None if we use it.
        assert any(elt is not None
                   for elt in [args.train_data_path, args.valid_data_path, args.test_data_path]) is False or \
            args.per_split_data_args_path is None

    # Batch size.
    assert args.micro_batch_size is not None
    assert args.micro_batch_size > 0
    if args.global_batch_size is None:
        args.global_batch_size = args.micro_batch_size * args.data_parallel_size
        if args.rank == 0:
            print('setting global batch size to {}'.format(
                args.global_batch_size), flush=True)
    assert args.global_batch_size > 0

    # Uneven virtual pipeline parallelism
    assert args.num_layers_per_virtual_pipeline_stage is None or args.num_virtual_stages_per_pipeline_rank is None, \
        '--num-layers-per-virtual-pipeline-stage and --num-virtual-stages-per-pipeline-rank cannot be set at the same time'

    if args.num_layers_per_virtual_pipeline_stage is not None or args.num_virtual_stages_per_pipeline_rank is not None:
        if args.overlap_p2p_comm:
            assert args.pipeline_model_parallel_size > 1, \
                'When interleaved schedule is used, pipeline-model-parallel size '\
                'should be greater than 1'
        else:
            assert args.pipeline_model_parallel_size > 2, \
                'When interleaved schedule is used and p2p communication overlap is disabled, '\
                'pipeline-model-parallel size should be greater than 2 to avoid having multiple '\
                'p2p sends and recvs between same 2 ranks per communication batch'

        if args.num_virtual_stages_per_pipeline_rank is None:
            assert args.decoder_first_pipeline_num_layers is None and args.decoder_last_pipeline_num_layers is None, \
                'please use --num-virtual-stages-per-pipeline-rank to specify virtual pipeline parallel degree when enable uneven pipeline parallelism'
            if args.num_layers is not None:
                num_layers = args.num_layers
            else:
                num_layers = args.decoder_num_layers

            if args.account_for_embedding_in_pipeline_split:
                num_layers += 1

            if args.account_for_loss_in_pipeline_split:
                num_layers += 1

            assert num_layers % args.transformer_pipeline_model_parallel_size == 0, \
                'number of layers of the model must be divisible pipeline model parallel size'
            num_layers_per_pipeline_stage = num_layers // args.transformer_pipeline_model_parallel_size

            assert num_layers_per_pipeline_stage % args.num_layers_per_virtual_pipeline_stage == 0, \
                'number of layers per pipeline stage must be divisible number of layers per virtual pipeline stage'
            args.virtual_pipeline_model_parallel_size = num_layers_per_pipeline_stage // \
                args.num_layers_per_virtual_pipeline_stage
        else:
            args.virtual_pipeline_model_parallel_size = args.num_virtual_stages_per_pipeline_rank
    else:
        args.virtual_pipeline_model_parallel_size = None
        # Overlap P2P communication is disabled if not using the interleaved schedule.
        args.overlap_p2p_comm = False
        args.align_param_gather = False
        # Only print warning if PP size > 1.
        if args.rank == 0 and args.pipeline_model_parallel_size > 1:
            print('WARNING: Setting args.overlap_p2p_comm and args.align_param_gather to False '
                  'since non-interleaved schedule does not support overlapping p2p communication '
                  'and aligned param AG')

        if args.decoder_first_pipeline_num_layers is None and args.decoder_last_pipeline_num_layers is None:
            # Divisibility check not applicable for T5 models which specify encoder_num_layers
            # and decoder_num_layers.
            if args.num_layers is not None:
                num_layers = args.num_layers

                if args.account_for_embedding_in_pipeline_split:
                    num_layers += 1

                if args.account_for_loss_in_pipeline_split:
                    num_layers += 1

                assert num_layers % args.transformer_pipeline_model_parallel_size == 0, \
                    'Number of layers should be divisible by the pipeline-model-parallel size'
    if args.rank == 0:
        print(f"Number of virtual stages per pipeline stage: {args.virtual_pipeline_model_parallel_size}")

    if args.data_parallel_sharding_strategy == "optim_grads_params":
        args.overlap_param_gather = True
        args.overlap_grad_reduce = True

    if args.data_parallel_sharding_strategy == "optim_grads":
        args.overlap_grad_reduce = True

    if args.overlap_param_gather:
        assert args.use_distributed_optimizer, \
            '--overlap-param-gather only supported with distributed optimizer'
        assert args.overlap_grad_reduce, \
            'Must use --overlap-param-gather with --overlap-grad-reduce'
        assert not args.use_legacy_models, \
            '--overlap-param-gather only supported with MCore models'

    if args.use_torch_fsdp2:
        assert is_torch_min_version("2.4.0"), \
            'FSDP2 requires PyTorch >= 2.4.0 with FSDP 2 support.'
        assert args.pipeline_model_parallel_size == 1, \
            '--use-torch-fsdp2 is not supported with pipeline parallelism'
        assert args.expert_model_parallel_size == 1, \
            '--use-torch-fsdp2 is not supported with expert parallelism'
        assert not args.use_distributed_optimizer, \
            "--use-torch-fsdp2 is not supported with MCore's distributed optimizer"
        assert not args.gradient_accumulation_fusion, \
            '--use-torch-fsdp2 is not supported with gradient accumulation fusion'
        assert args.ckpt_format in ('torch_dist', 'torch_dcp'), \
            '--use-torch-fsdp2 requires --ckpt-format torch_dist or torch_dcp'
        assert args.untie_embeddings_and_output_weights, \
            '--use-torch-fsdp2 requires --untie-embeddings-and-output-weights'
        assert not args.fp16, \
            '--use-torch-fsdp2 not supported with fp16 yet'
        assert os.environ.get('CUDA_DEVICE_MAX_CONNECTIONS') != "1", \
            'FSDP always requires CUDA_DEVICE_MAX_CONNECTIONS value large than one'

    if args.overlap_param_gather_with_optimizer_step:
        assert args.use_distributed_optimizer, \
            '--overlap-param-gather-with-optimizer-step only supported with distributed optimizer'
        assert args.overlap_param_gather, \
            'Must use --overlap-param-gather-with-optimizer-step with --overlap-param-gather'
        assert args.virtual_pipeline_model_parallel_size is not None, \
            '--overlap-param-gather-with-optimizer-step only supported with interleaved pipeline parallelism'
        assert not args.use_dist_ckpt, \
            '--overlap-param-gather-with-optimizer-step not supported with distributed checkpointing yet'

    dtype_map = {
        'fp32': torch.float32, 'bf16': torch.bfloat16, 'fp16': torch.float16, 'fp8': torch.uint8,
    }
    map_dtype = lambda d: d if isinstance(d, torch.dtype) else dtype_map[d]

    args.main_grads_dtype = map_dtype(args.main_grads_dtype)
    args.main_params_dtype = map_dtype(args.main_params_dtype)
    args.exp_avg_dtype = map_dtype(args.exp_avg_dtype)
    args.exp_avg_sq_dtype = map_dtype(args.exp_avg_sq_dtype)

    if args.fp8_param_gather:
        assert args.use_distributed_optimizer or args.use_torch_fsdp2, \
            '--fp8-param-gather only supported with distributed optimizer or torch fsdp2'

    if args.use_custom_fsdp:
        assert args.use_distributed_optimizer, \
            '--use-custom-fsdp only supported with distributed optimizer'

        if args.data_parallel_sharding_strategy in ["optim_grads_params", "optim_grads"]:
            warnings.warn('Please make sure your TransformerEngine support FSDP + gradient accumulation fusion')
            assert args.gradient_accumulation_fusion is False, \
                "optim_grads_params optim_grads are not supported with gradient accumulation fusion"

        if args.data_parallel_sharding_strategy == "optim_grads_params":
            assert args.check_weight_hash_across_dp_replicas_interval is None, \
                'check_weight_hash_across_dp_replicas_interval is not supported with optim_grads_params'

        assert os.environ.get('CUDA_DEVICE_MAX_CONNECTIONS') != "1", \
            'FSDP always requires CUDA_DEVICE_MAX_CONNECTIONS value large than one'

    # Parameters dtype.
    args.params_dtype = torch.float
    if args.fp16:
        assert not args.bf16
        args.params_dtype = torch.half
        # Turn off checking for NaNs in loss and grads if using dynamic loss scaling,
        # where NaNs in grads / loss are signal to the loss scaler.
        if not args.loss_scale:
            args.check_for_nan_in_loss_and_grad = False
            if args.rank == 0:
                print('WARNING: Setting args.check_for_nan_in_loss_and_grad to False since '
                      'dynamic loss scaling is being used')
    if args.bf16:
        assert not args.fp16
        args.params_dtype = torch.bfloat16
        # bfloat16 requires gradient accumulation and all-reduce to
        # be done in fp32.
        if args.accumulate_allreduce_grads_in_fp32:
            assert args.main_grads_dtype == torch.float32, \
                "--main-grads-dtype can only be fp32 when --accumulate-allreduce-grads-in-fp32 is set"

        if args.grad_reduce_in_bf16:
            args.accumulate_allreduce_grads_in_fp32 = False
        elif not args.accumulate_allreduce_grads_in_fp32 and args.main_grads_dtype == torch.float32:
            args.accumulate_allreduce_grads_in_fp32 = True
            if args.rank == 0:
                print('accumulate and all-reduce gradients in fp32 for '
                      'bfloat16 data type.', flush=True)

    if args.rank == 0:
        print('using {} for parameters ...'.format(args.params_dtype),
              flush=True)

    if args.dataloader_type is None:
        args.dataloader_type = 'single'

    # data
    assert args.num_dataset_builder_threads > 0

    # Consumed tokens.
    args.consumed_train_samples = 0
    args.skipped_train_samples = 0
    args.consumed_valid_samples = 0

    # Support for variable sequence lengths across batches/microbatches.
    # set it if the dataloader supports generation of variable sequence lengths
    # across batches/microbatches. Due to additional communication overhead
    # during pipeline parallelism, it should not be set if sequence length
    # is constant during training.
    args.variable_seq_lengths = False

    # Iteration-based training.
    if args.train_iters:
        # If we use iteration-based training, make sure the
        # sample-based options are off.
        assert args.train_samples is None, \
            'expected iteration-based training'
        assert args.lr_decay_samples is None, \
            'expected iteration-based learning rate decay'
        assert args.lr_warmup_samples == 0, \
            'expected iteration-based learning rate warmup'
        assert args.rampup_batch_size is None, \
            'expected no batch-size rampup for iteration-based training'
        if args.lr_warmup_fraction is not None:
            assert args.lr_warmup_iters == 0, \
                'can only specify one of lr-warmup-fraction and lr-warmup-iters'

    # Sample-based training.
    if args.train_samples:
        # If we use sample-based training, make sure the
        # iteration-based options are off.
        assert args.train_iters is None, \
            'expected sample-based training'
        assert args.lr_decay_iters is None, \
            'expected sample-based learning rate decay'
        assert args.lr_warmup_iters == 0, \
            'expected sample-based learnig rate warmup'
        if args.lr_warmup_fraction is not None:
            assert args.lr_warmup_samples == 0, \
                'can only specify one of lr-warmup-fraction ' \
                'and lr-warmup-samples'

    if args.num_layers is not None:
        assert args.encoder_num_layers is None, \
            'cannot have both num-layers and encoder-num-layers specified'
        args.encoder_num_layers = args.num_layers
    else:
        assert args.encoder_num_layers is not None, \
            'either num-layers or encoder-num-layers should be specified'
        args.num_layers = args.encoder_num_layers

    # Check required arguments.
    required_args = ['num_layers', 'hidden_size', 'num_attention_heads',
                     'max_position_embeddings', 'trigger_path']
    for req_arg in required_args:
        _check_arg_is_not_none(args, req_arg)

    # Checks.
    if args.ffn_hidden_size is None:
        if args.swiglu:
            # reduce the dimnesion for MLP since projections happens on
            # two linear layers. this keeps the number of paramters in
            # the same ballpark as the counterpart with 4*h size
            # we keep it a multiple of 64, which means the actual tensor size
            # will be a multiple of 64 / tp_size
            args.ffn_hidden_size = int((4 * args.hidden_size * 2 / 3) / 64) * 64
        else:
            args.ffn_hidden_size = 4 * args.hidden_size

    if args.kv_channels is None:
        assert args.hidden_size % args.num_attention_heads == 0
        args.kv_channels = args.hidden_size // args.num_attention_heads

    if args.seq_length is not None and args.context_parallel_size > 1:
        assert args.seq_length % (args.context_parallel_size * 2) == 0, \
            'seq-length should be a multiple of 2 * context-parallel-size ' \
            'if context-parallel-size > 1.'

    if args.seq_length is not None:
        assert args.encoder_seq_length is None
        args.encoder_seq_length = args.seq_length
    else:
        assert args.encoder_seq_length is not None
        args.seq_length = args.encoder_seq_length

    if args.seq_length is not None:
        assert args.max_position_embeddings >= args.seq_length, \
            f"max_position_embeddings ({args.max_position_embeddings}) must be greater than " \
            f"or equal to seq_length ({args.seq_length})."
    if args.decoder_seq_length is not None:
        assert args.max_position_embeddings >= args.decoder_seq_length
    if args.lr is not None:
        assert args.min_lr <= args.lr
    if args.save is not None:
        assert args.save_interval is not None
    # Mixed precision checks.
    if args.fp16_lm_cross_entropy:
        assert args.fp16, 'lm cross entropy in fp16 only support in fp16 mode.'
    if args.fp32_residual_connection:
        assert args.fp16 or args.bf16, \
            'residual connection in fp32 only supported when using fp16 or bf16.'

    if args.moe_grouped_gemm:
        assert args.bf16, 'Currently GroupedGEMM for MoE only supports bf16 dtype.'
        dc = torch.cuda.get_device_capability()
        assert dc[0] >= 8, "Unsupported compute capability for GroupedGEMM kernels."

    if args.weight_decay_incr_style == 'constant':
        assert args.start_weight_decay is None
        assert args.end_weight_decay is None
        args.start_weight_decay = args.weight_decay
        args.end_weight_decay = args.weight_decay
    else:
        assert args.start_weight_decay is not None
        assert args.end_weight_decay is not None

    # Persistent fused layer norm.
    if not is_torch_min_version("1.11.0a0"):
        args.no_persist_layer_norm = True
        if args.rank == 0:
            print('Persistent fused layer norm kernel is supported from '
                  'pytorch v1.11 (nvidia pytorch container paired with v1.11). '
                  'Defaulting to no_persist_layer_norm=True')

    # Activation recomputing.
    if args.distribute_saved_activations:
        assert args.tensor_model_parallel_size > 1, 'can distribute ' \
            'recomputed activations only across tensor model ' \
            'parallel groups'
        assert args.recompute_granularity == 'full', \
            'distributed recompute activations is only '\
            'application to full recompute granularity'
        assert args.recompute_method is not None, \
            'for distributed recompute activations to work you '\
            'need to use a recompute method '
        assert is_torch_min_version("1.10.0a0"), \
            'distributed recompute activations are supported for pytorch ' \
            'v1.10 and above (Nvidia Pytorch container >= 21.07). Current ' \
            f'pytorch version is v{get_torch_version()}.'

    if args.recompute_granularity == 'selective':
        assert args.recompute_method is None, \
            'recompute method is not yet supported for ' \
            'selective recomputing granularity'

    # disable sequence parallelism when tp=1
    # to avoid change in numerics when
    # sequence_parallelism is enabled.
    if args.tensor_model_parallel_size == 1:
        if args.sequence_parallel:
            warnings.warn("Disabling sequence parallelism because tensor model parallelism is disabled")
        args.sequence_parallel = False

    if args.tp_comm_overlap:
        assert args.sequence_parallel == True, 'Tensor parallel communication/GEMM overlap can happen only when sequence parallelism is enabled'

    # disable async_tensor_model_parallel_allreduce when
    # model parallel memory optimization is enabled
    if (args.tensor_model_parallel_size > 1 or args.context_parallel_size > 1) \
        and get_device_arch_version() < 10:
        # CUDA_DEVICE_MAX_CONNECTIONS requirement no longer exists since the Blackwell architecture
        if args.use_torch_fsdp2 or args.use_custom_fsdp:
            fsdp_impl = "Torch-FSDP2" if args.use_torch_fsdp2 else "Custom-FSDP"
            warnings.warn(
                f"Using tensor model parallelism or context parallelism with {fsdp_impl} together. "
                "Try not to using them together since they require different CUDA_MAX_CONNECTIONS "
                "settings for best performance. sequence parallelism requires setting the "
                f"environment variable CUDA_DEVICE_MAX_CONNECTIONS to 1 while {fsdp_impl} "
                "requires not setting CUDA_DEVICE_MAX_CONNECTIONS=1 for better parallelization.")
        else:
            assert os.environ.get('CUDA_DEVICE_MAX_CONNECTIONS') == "1", \
                "Using tensor model parallelism or context parallelism require setting the environment variable " \
                "CUDA_DEVICE_MAX_CONNECTIONS to 1"

    # Disable bias gelu fusion if we are disabling bias altogether
    if not args.add_bias_linear:
        args.bias_gelu_fusion = False

    # Keep the 'add bias' args in sync; add_qkv_bias is more targeted.
    if args.add_bias_linear:
        args.add_qkv_bias = True

    # Retro checks.
    if args.retro_add_retriever:

        # Train samples should be auto-loaded.
        assert args.train_samples is not None, \
            "args.train_samples should be auto-loaded from the retro config."

        # Sequence parallelism unsupported.
        assert not args.sequence_parallel, \
            "retro currently does not support sequence parallelism."

        # Pipeline parallelism unsupported.
        assert args.pipeline_model_parallel_size == 1, \
            "retro currently does not support pipeline parallelism."

    if args.decoupled_lr is not None or args.decoupled_min_lr is not None:
        assert not args.use_legacy_models, \
            '--decoupled-lr and --decoupled-min-lr is not supported in legacy models.'

    # Legacy RoPE arguments
    if args.use_rotary_position_embeddings:
        args.position_embedding_type = 'rope'
    if args.rotary_interleaved and args.apply_rope_fusion:
        raise RuntimeError('--rotary-interleaved does not work with rope_fusion.')
    if args.rotary_interleaved and args.use_legacy_models:
        raise RuntimeError('--rotary-interleaved is not supported in legacy models.')
    if args.position_embedding_type != 'rope':
        args.apply_rope_fusion = False

    # Would just need to add 'NoPE' as a position_embedding_type to support this, but for now
    # don't allow it to keep things simple
    if not args.add_position_embedding and args.position_embedding_type != 'rope':
        raise RuntimeError('--no-position-embedding is deprecated, use --position-embedding-type')

    # Relative position embeddings arguments
    if args.position_embedding_type == 'relative':
        assert (
            args.transformer_impl == "transformer_engine"
        ), 'Local transformer implementation currently does not support attention bias-based position embeddings.'

    # MultiModal rotary embeddings arguments
    if args.position_embedding_type == "mrope":
        assert args.mrope_section is not None, \
            '--mrope-section should be set when using --position-embedding-type mrope.'

    # MoE Spec check
    if args.num_experts == 0:
        args.num_experts = None
    if args.num_experts is not None:
        assert args.spec is None, "Model Spec must be None when using MoEs"
    if args.num_experts is not None and args.moe_ffn_hidden_size is None:
        args.moe_ffn_hidden_size = args.ffn_hidden_size
        print("Warning: moe_ffn_hidden_size is not set, using ffn_hidden_size for MoE instead.")

    # Context parallel
    if args.context_parallel_size > 1:
        assert not args.use_legacy_models, "Context parallelism is not supported in legacy models."

    # Expert parallelism check
    if args.expert_model_parallel_size  > 1:
        assert args.num_experts is not None, "num_experts must be non None to use expert model parallelism"
        assert args.num_experts % args.expert_model_parallel_size == 0, \
            "Number of experts should be a multiple of expert model parallel_size."
        assert not args.fp16, \
            "Expert parallelism is not supported with fp16 training."

    # Distributed checkpointing checks
    if args.use_dist_ckpt and args.use_legacy_models:
        raise RuntimeError('--use-dist-ckpt is not supported in legacy models.')

    # torch_dcp (torch.distributed.checkpoint) checkpointing format checks.
    if args.ckpt_format == "torch_dcp":
        assert args.use_torch_fsdp2, "--ckpt-format torch_dcp is only tested with FSDP."
        assert args.tensor_model_parallel_size <= 1 and args.encoder_tensor_model_parallel_size <= 1, \
            "--ckpt-format torch_dcp is not tested with megatron tensor parallelism."
        assert args.pipeline_model_parallel_size <= 1 and args.encoder_pipeline_model_parallel_size <= 1, \
            "--ckpt-format torch_dcp is not tested with megatron pipeline parallelism."

    # Data blend checks
    assert args.mock_data + \
           bool(args.data_path) + \
           any([args.train_data_path, args.valid_data_path, args.test_data_path]) \
           <= 1, "A single data source must be provided in training mode, else None"

    # Deterministic mode
    if args.deterministic_mode:
        assert not args.use_flash_attn, "Flash attention can not be used in deterministic mode."
        assert not args.cross_entropy_loss_fusion, "Cross Entropy Fusion is currently not deterministic."

        all_reduce_choices = ["Tree", "Ring", "CollnetDirect", "CollnetChain", "^NVLS"]
        assert os.getenv("NCCL_ALGO", -1) != -1 and os.getenv("NCCL_ALGO") in all_reduce_choices, \
            f"NCCL_ALGO must be one of {all_reduce_choices}."

        torch.use_deterministic_algorithms(True)

    # Update the printed args to reflect that `apply_query_key_layer_scaling` also controls `attention_softmax_in_fp32`
    if args.apply_query_key_layer_scaling:
        args.attention_softmax_in_fp32 = True

    if args.result_rejected_tracker_filename is not None:
        # Append to passed-in args.iterations_to_skip.
        iterations_to_skip_from_file = RerunStateMachine.get_skipped_iterations_from_tracker_file(
            args.result_rejected_tracker_filename
        )
        args.iterations_to_skip.extend(iterations_to_skip_from_file)

    # Make sure all functionality that requires Gloo process groups is disabled.
    if not args.enable_gloo_process_groups:
        if args.use_distributed_optimizer:
            # If using distributed optimizer, must use distributed checkpointing.
            # Legacy checkpointing uses Gloo process groups to collect full distributed
            # optimizer state in the CPU memory of DP rank 0.
            assert args.use_dist_ckpt

    # Checkpointing
    if args.ckpt_fully_parallel_save_deprecated and args.rank == 0:
        print('--ckpt-fully-parallel-save flag is deprecated and has no effect.'
              ' Use --no-ckpt-fully-parallel-save to disable parallel save.')
    if (
        args.use_dist_ckpt
        and not args.ckpt_fully_parallel_save
        and args.use_distributed_optimizer
        and args.rank == 0
    ):
        print('Warning: With non-parallel ckpt save and DistributedOptimizer,'
              ' it will be impossible to resume training with different parallelism.'
              ' Consider removing flag --no-ckpt-fully-parallel-save.')
    if args.use_dist_ckpt_deprecated and args.rank == 0:
        print('--use-dist-ckpt is deprecated and has no effect.'
              ' Use --ckpt-format to select the checkpoint format.')
    if args.dist_ckpt_format_deprecated and args.rank == 0:
        print('--dist-ckpt-format is deprecated and has no effect.'
              ' Use --ckpt-format to select the checkpoint format.')

    # Inference args
    if args.inference_batch_times_seqlen_threshold > -1:
        assert args.pipeline_model_parallel_size > 1, \
            "--inference-batch-times-seqlen-threshold requires setting --pipeline-model-parallel-size > 1."
        assert not args.enable_cuda_graph, "Pipeline-parallel microbatched inference is incompatible with CUDA graphs"

    if args.inference_dynamic_batching:
        assert args.inference_dynamic_batching_buffer_size_gb is not None
        assert args.inference_dynamic_batching_chunk_size % 256 == 0, "chunk size should be a multiple of 256"
        assert args.inference_dynamic_batching_buffer_guaranteed_fraction is not None

    # MoE upcycling check
    if args.moe_use_upcycling:
        assert args.save is not None, "When using upcycling, the --save option must be specified."
        if not args.no_load_optim:
            args.no_load_optim = True
            print('Warning: disabling --no-load-optim for upcycling.')
        if not args.no_load_rng:
            args.no_load_rng = True
            print('Warning: disabling --no-load-rng for upcycling.')

    # Optimizer CPU offload check
    if args.optimizer_cpu_offload:
        assert args.use_precision_aware_optimizer, (
            "The optimizer cpu offload must be used in conjunction with `--use-precision-aware-optimizer`, "
            "as the hybrid device optimizer reuses the code path of this flag."
        )

<<<<<<< HEAD
    # OP checks.
    if args.post_layer_norm:
        assert not args.add_bias_linear
        assert not args.num_experts, "post_layer_norm not supported when using experts"
    if args.layernorm_init is not None:
        assert args.post_layer_norm, "layernorm_init != None only implemented with --post-layer-norm"
        assert args.layernorm_init == 0.0 or not args.apply_layernorm_1p, "can't have --layernorm-init and --apply-layernorm-1p at the same time"
        assert args.normalization == "RMSNorm", "--layernorm-init only implemented with RMSNorm"
        assert args.transformer_impl == "transformer_engine", "--layernorm-init only implemented with TE"
        if args.qk_layernorm:
            assert args.qknorm_impl != "te", "Use --qknorm-impl=apex or --qknorm-impl=torch when --layernorm-init is specified"
    if not args.attn_layernorm or not args.mlp_layernorm or not args.final_layernorm \
            or args.post_layer_norm or args.layernorm_init is not None or args.qknorm_impl != "te":
        assert args.transformer_impl == "transformer_engine", "OP arguments are only checked with the TE transformer implementation"
        assert not args.multi_latent_attention, "OP arguments are not implemented with --multi-latent-attention"

    # MoE loss and include embedding and loss layer check
    if args.num_experts is not None:
        if args.moe_router_load_balancing_type != "none" or args.moe_z_loss_coeff is not None:
            assert not args.account_for_embedding_in_pipeline_split, \
                "Cannot support load balancing loss and z loss with --account-for-embedding-in-pipeline-split"
            assert not args.account_for_loss_in_pipeline_split, \
                "Cannot support load balancing loss and z loss with --account-for-loss-in-pipeline-split"
=======
    if args.fp8_recipe != "delayed":
        assert not (args.fp8_param_gather and args.use_precision_aware_optimizer), (
            "Currently only delayed scaling is supported to use precision-aware optimizer and fp8 "
            "params at the same time."
        )
>>>>>>> 13898cb1

    if args.non_persistent_ckpt_type == "local":
        assert args.non_persistent_local_ckpt_dir is not None, "Tried to use local checkpointing without specifying --local-ckpt-dir!"
    if args.replication:
        assert args.replication_jump is not None, "--replication requires the value of --replication-jump!"
        assert args.non_persistent_ckpt_type == "local", f"--replication requires args.non_persistent_ckpt_type == 'local', but got: {args.non_persistent_ckpt_type}"
    elif args.replication_jump:
        print("Warning: --replication-jump was specified despite not using replication. Ignoring.")
        args.replication_jump = None

<<<<<<< HEAD
    # Exit & Save triggers
    args.exit_trigger = os.path.join(args.trigger_path, "exit")
    args.save_trigger = os.path.join(args.trigger_path, "save")
    if args.rank == 0:
        print(f'Exit trigger setup! run `touch {args.exit_trigger}` to stop training')
        print(f'Save trigger setup! run `touch {args.save_trigger}` to save a checkpoint')
    
    if args.profile and args.exit_signal_handler:
        args.exit_signal_handler = False
        if args.rank == 0:
            print("WARNING: When using nsys profiling, the job will terminate upon receiving the SIGUSR2 signal. Disabling --exit-signal-handler`")

    # Goldfish loss
    if args.goldfish_loss:
        assert args.goldfish_k > 0, f"goldfish_k (frequency) must be a positive integer. ({args.goldfish_k})"
        assert args.goldfish_h > 0, f"goldfish_h (context width) must be a positive integer. ({args.goldfish_h})"
    
=======
    if args.mtp_num_layers:
        assert not args.use_legacy_models, "The legacy Megatron models does not support Multi-Token Prediction (MTP)."
        assert args.context_parallel_size == 1, "Multi-Token Prediction (MTP) is not supported with Context Parallelism."
        assert args.position_embedding_type == "rope" or args.position_embedding_type == "none", (
            f"Multi-Token Prediction (MTP) is not supported with {args.position_embedding_type} position embedding type."
            + f"The supported position embedding types are rope and none."
        )

>>>>>>> 13898cb1
    # Print arguments.
    _print_args("arguments", args)

    return args


def _print_args(title, args):
    """Print arguments."""
    if args.rank == 0:
        print(f'------------------------ {title} ------------------------',
              flush=True)
        str_list = []
        for arg in vars(args):
            dots = '.' * (48 - len(arg))
            str_list.append('  {} {} {}'.format(arg, dots, getattr(args, arg)))
        for arg in sorted(str_list, key=lambda x: x.lower()):
            print(arg, flush=True)
        print(f'-------------------- end of {title} ---------------------',
              flush=True)


def _check_arg_is_not_none(args, arg):
    assert getattr(args, arg) is not None, '{} argument is None'.format(arg)


def core_transformer_config_from_args(args, config_class=None):

    # Config class.
    config_class = config_class or TransformerConfig

    if args.multi_latent_attention:
        config_class = MLATransformerConfig
    
    if args.heterogeneous_layers_config_path is not None:
        assert not args.multi_latent_attention, "Multi latent attention with heterogeneous layers is not supported."
        config_class = HeterogeneousTransformerConfig

    # Translate args to core transformer configuration
    kw_args = {}
    for f in dataclasses.fields(config_class):
        if hasattr(args, f.name):
            kw_args[f.name] = getattr(args, f.name)
    kw_args['persist_layer_norm'] = not args.no_persist_layer_norm
    kw_args['layernorm_zero_centered_gamma'] = args.apply_layernorm_1p
    kw_args['layernorm_epsilon'] = args.norm_epsilon
    kw_args['deallocate_pipeline_outputs'] = True
    kw_args['pipeline_dtype'] = args.params_dtype
    kw_args['batch_p2p_comm'] = not args.overlap_p2p_comm
    kw_args['num_moe_experts'] = args.num_experts
    kw_args['rotary_interleaved'] = args.rotary_interleaved
    kw_args['num_layers_in_first_pipeline_stage']= args.decoder_first_pipeline_num_layers
    kw_args['num_layers_in_last_pipeline_stage']= args.decoder_last_pipeline_num_layers
<<<<<<< HEAD

    activation_flags = [args.swiglu, args.squared_relu, args.xielu, args.xiprelu, args.xiprelup]
    if sum(activation_flags) > 1:
        raise ValueError("Only one activation function can be selected at a time")
=======
    kw_args['fp8_param'] = args.fp8_param_gather
>>>>>>> 13898cb1
    if args.swiglu:
        kw_args['activation_func'] = F.silu
        kw_args['gated_linear_unit'] = True
        kw_args['bias_activation_fusion'] = args.bias_swiglu_fusion
    else:
        kw_args['bias_activation_fusion'] = args.bias_gelu_fusion
    if args.squared_relu:
        kw_args['activation_func'] = squared_relu
    if args.xielu:
        kw_args['activation_func'] = XIELU
    if args.xiprelu:
        kw_args['activation_func'] = XIPReLU
    if args.xiprelup:
        kw_args['activation_func'] = XIPReLUP
        
    if args.init_method_xavier_uniform:
        kw_args['init_method'] = torch.nn.init.xavier_uniform_
        kw_args['scaled_init_method'] = torch.nn.init.xavier_uniform_
    if args.group_query_attention:
        kw_args['num_query_groups'] = args.num_query_groups
    else:
        kw_args['num_query_groups'] = None
    kw_args['config_logger_dir'] = args.config_logger_dir

    if len(args.cp_comm_type) == 1:
        kw_args['cp_comm_type'] = args.cp_comm_type[0]
    if args.is_hybrid_model:
        kw_args['is_hybrid_model'] = args.is_hybrid_model

    # Return config.
    return config_class(**kw_args)


def _add_transformer_engine_args(parser):
    group = parser.add_argument_group(title='Transformer-Engine')

    group.add_argument('--fp8-format', default=None,
                       choices=['e4m3', 'hybrid'],
                       help='Which fp8 format scheme to use for FP8 tensors in the forward and backward pass',
                       dest='fp8')
    # per tensor current scaling recipe selection
    group.add_argument('--fp8-recipe', default='delayed',
                       choices=['tensorwise', 'delayed', 'mxfp8', 'blockwise'],
                       help='Which fp8 recipe to use for FP8 tensors in the forward and backward pass',
                       dest='fp8_recipe')
    # delayed scaling only configs
    group.add_argument('--fp8-margin', type=int, default=0,
                       help='Scaling margin for fp8',
                       dest='fp8_margin')
    group.add_argument('--fp8-interval', type=int, default=1,
                       help='DEPRECATED. This flag is ignored. Scaling update interval for fp8',
                       dest='fp8_interval')
    group.add_argument('--fp8-amax-history-len', type=int, default=1,
                       help='Number of steps for which amax history is recorded per tensor',
                       dest='fp8_amax_history_len')
    group.add_argument('--fp8-amax-compute-algo', default='most_recent',
                       choices=['most_recent', 'max'],
                       help='Algorithm for computing amax from history',
                       dest='fp8_amax_compute_algo')
    group.add_argument('--no-fp8-wgrad', action='store_false',
                       help='Execute wgrad in higher precision even for FP8 runs',
                       dest='fp8_wgrad')
    group.add_argument('--transformer-impl', default='transformer_engine',
                       choices=['local', 'transformer_engine'],
                       help='Which Transformer implementation to use.')
    group.add_argument('--fp8-param-gather', action='store_true',
                       help='Keep the compute param in fp8 (do not use any other intermediate '
                            'dtype) and perform the param all-gather in fp8.')
    group.add_argument("--fp8-dot-product-attention", action="store_true",
                       help="When set to True, use the FP8 implementation of Dot Product Attention.""")
    group.add_argument('--first-last-layers-bf16', action='store_true',
                       help='Construct first and last layers in bf16 when doing FP8 training.')
    group.add_argument('--num-layers-at-start-in-bf16', type=int, default=1,
                       help='Number of layers at start to construct in bf16 when --first-last-layers-bf16 is enabled.')
    group.add_argument('--num-layers-at-end-in-bf16', type=int, default=1,
                       help='Number of layers at end to construct in bf16 when --first-last-layers-bf16 is enabled.')
    group.add_argument('--te-rng-tracker', action='store_true', default=False,
                       help='Use the Transformer Engine version of the random number generator. '
                            'Required for CUDA graphs support.')
    group.add_argument('--inference-rng-tracker', action='store_true', default=False,
                       help='Use a random number generator configured for inference.')
    return parser

def _add_inference_args(parser):
    group = parser.add_argument_group(title='inference')

    group.add_argument('--inference-batch-times-seqlen-threshold',
                       type=int, default=-1,
                       help='If (batch-size * sequence-length) is smaller than this threshold'
                       'then batches will not be split up for pipelining.'
                       'Requires setting --pipeline-model-parallel-size > 1.'
                       'Setting this to -1 indicates that batch pipelining is not used.')
    group.add_argument('--max-tokens-to-oom',
                       type=int, default=12000,
                       help='Maximum number of tokens during inference'
                       'tokens here is # in prompt + # to generate'
                       'Allows us to throw an error before OOM crashes server')
    group.add_argument('--output-bert-embeddings', action='store_true',
                       help='Output Bert embeddings (via mean pooling) from '
                       'model, rather than its binary head output or entire '
                       'hidden batch.')
    group.add_argument('--bert-embedder-type', default="megatron",
                       choices=["megatron", "huggingface"],
                       help='Select either Megatron or Huggingface as the '
                       'Bert embedder.')
    group.add_argument('--flash-decode', default=False, action="store_true",
                       help='Whether to use the flash decoding kernel.')
    group.add_argument('--enable-cuda-graph', default=False, action="store_true",
                       help='Use CUDA graph capture and replay.')
    group.add_argument("--cuda-graph-warmup-steps", type=int, default=3,
                       help="Number of CUDA graph warmup steps")
    group.add_argument('--external-cuda-graph', action='store_true',
                       help='Use CUDA graph capture and replay. The CUDA graphs are'
                       'manually captured in the training script.')
    group.add_argument('--cuda-graph-scope', type=str, default='full',
                       choices=['full', 'attn'],
                       help='Determines the CUDA graphs capturing scope. Valid values are '
                       '\"full\" and \"attn\". \"Full\" scope captures a whole '
                       'Transformer layer. \"Attn\" scope only captures operations in '
                       'TransformerLayer._forward_attention().')
    group.add_argument('--inference-max-requests', type=int, default=8,
                       help='Maximum number of requests for inference.',
                       dest='inference_max_batch_size')
    group.add_argument('--inference-max-seq-length', type=int, default=2560,
                       help='Maximum sequence length expected for inference (prefill + decode).',
                       dest='inference_max_seq_length')
    group.add_argument('--inference-dynamic-batching',
                       action='store_true', default=False,
                       help='Enable dynamic batching mode.')
    group.add_argument('--inference-dynamic-batching-buffer-size-gb',
                       type=float, default=40.,
                       help='Total buffer size (GB) allocated for the chunked KV '
                       'memory.')
    group.add_argument('--inference-dynamic-batching-chunk-size',
                       type=int, default=256,
                       help='KV cache chunk size. '
                       'It should be a multiple of 256')
    group.add_argument('--inference-dynamic-batching-buffer-guaranteed-fraction',
                       type=float, default=0.2,
                       help='Space is reserved within the inference context '
                       'memory buffer to guarantee that a minimum number of '
                       'active requests will always be able to run to '
                       'completion. This is to avoid the context being blocked '
                       'by paused requests.')
    group.add_argument('--inference-dynamic-batching-buffer-overflow-factor',
                       type=float, default=None,
                       help='Scaling factor over the memory buffer size for auto '
                       'computing `max_requests` and `max_tokens`. This scaling '
                       'factor is used for fitting more requests and tokens in '
                       'the memory buffer than it can safely hold, which in turn '
                       'increases throughput.')
    group.add_argument('--inference-dynamic-batching-max-requests-override',
                       type=int, default=None,
                       help='If set, this overrides the max requests as computed '
                       'from `--inference-dynamic-batching-buffer-overflow-factor`.')
    group.add_argument('--inference-dynamic-batching-max-tokens-override',
                       type=int, default=None,
                       help='If set, this overrides the max tokens as computed '
                       'from `--inference-dynamic-batching-buffer-overflow-factor`.')
    group.add_argument('--symmetric-ar-type', type=str, default=None,
                       choices=['two_shot', "one_shot", "multimem_all_reduce", None],
                       help='What type of symmetric all reduce to use. The default is none which is no use of symetric memory')
    group.add_argument('--nccl-all-reduce-for-prefill',
                       action='store_true', default=False,
                       help='When using symmeric all reduce kernels this will use regular nccl kernels for prefill. This can be more effecient when prefill is large as the nccl kernels can be more bandwith optimized')
    group.add_argument('--mlp-chunks-for-prefill', type=int, default=1,
                       help='Number of chunks along sequence dimension for MLP '
                       'computation during prefill')

    return parser


def _add_retro_args(parser):
    group = parser.add_argument_group(title='retro')

    group.add_argument('--retro-project-dir', default=None,
                       help='Retro project directory, which contains the '
                       'preprocessed data for pretraining. This directory '
                       'is built during preprocessing (see '
                       'tools/retro/README.md), and contains subdirectories '
                       'for the chunk database and pretraining neighbors.')
    group.add_argument('--retro-add-retriever',
                       action='store_true', default=False,
                       help='Add a retriever to the transformer, for use in '
                       'pretraining a Retro model.')
    group.add_argument('--retro-cyclic-train-iters', type=int, default=None,
                       help='Set number of training iterations for cyclic '
                       'Retro training.')
    group.add_argument('--retro-encoder-layers', type=int, default=2,
                       help='Number of layers to use for the retrieval '
                       'encoder.')
    group.add_argument('--retro-encoder-hidden-dropout',
                       type=float, default=0.1, help='Hidden dropout for '
                       'retrieval encoder.')
    group.add_argument('--retro-encoder-attention-dropout',
                       type=float, default=0.1, help='Attention dropout for '
                       'retrieval encoder.')
    group.add_argument("--retro-num-neighbors", type=int, default=2,
                       help='Number of neighbors to retrieve during '
                       'pretraining.')
    group.add_argument("--retro-num-retrieved-chunks", type=int, default=2,
                       help='Number of chunks to retrieve from the retrieval '
                       'database.')
    group.add_argument("--retro-attention-gate", type=float, default=1,
                       help="Gated cross attention.")
    group.add_argument("--retro-no-verify-neighbor-count", action="store_false",
                       dest="retro_verify_neighbor_count",
                       help="Skip verifying that len(GPT dataset) == len(saved "
                       "neighbors).")

    # Enforce argument naming convention.
    for action in group._group_actions:
        prefix = action.dest.split("_")[0]
        assert prefix == "retro", \
            "Retro args must be prefixed with '--retro-*', for consistent " \
            "styling. Please fix '%s'." % ", ".join(action.option_strings)

    return parser


def _add_network_size_args(parser):
    group = parser.add_argument_group(title='network size')

    group.add_argument('--num-layers', type=int, default=None,
                       help='Number of transformer layers.')
    group.add_argument('--encoder-num-layers', type=int, default=None,
                       help='Number of encoder transformer layers.')
    group.add_argument('--decoder-num-layers', type=int, default=None,
                       help='Number of decoder transformer layers.')
    group.add_argument('--hidden-size', type=int, default=None,
                       help='Tansformer hidden size.')
    group.add_argument('--ffn-hidden-size', type=int, default=None,
                       help='Transformer Feed-Forward Network hidden size. '
                       'This is set to 4*hidden-size if not provided')
    group.add_argument('--num-attention-heads', type=int, default=None,
                       help='Number of transformer attention heads.')
    group.add_argument('--attention-backend', type=lambda attn_backend: AttnBackend[attn_backend], default=AttnBackend.auto, choices = list(AttnBackend), help='Attention backend to use (flash,fused,unfused,local,auto). Defaults to auto')
    group.add_argument('--kv-channels', type=int, default=None,
                       help='Projection weights dimension in multi-head '
                       'attention. This is set to '
                       '   args.hidden_size // args.num_attention_heads '
                       'if not provided.')
    group.add_argument('--group-query-attention', action='store_true',
                          help='Use group-query attention.')
    group.add_argument('--num-query-groups', type=int, default=1)

    group.add_argument('--max-position-embeddings', type=int, default=None,
                       help='Maximum number of position embeddings to use. '
                       'This is the size of position embedding.')
    group.add_argument('--position-embedding-type', type=str, default='learned_absolute',
                        choices=['learned_absolute', 'rope', 'mrope', 'relative', 'none'],
                        help='Position embedding type.')
    group.add_argument('--relative-attention-num-buckets', type=int, default=32,
                        help='Number of buckets for relative position embeddings.')
    group.add_argument('--relative-attention-max-distance', type=int, default=128,
                        help='Maximum distance for relative position embeddings calculation.')
    group.add_argument('--use-rotary-position-embeddings', action='store_true',
                       help='Use rotary positional embeddings or not. '
                       'Deprecated: use --position-embedding-type')
    group.add_argument('--rotary-base', type=int, default=10000,
                       help='Base to use for rotary positional embeddings, default 10000')
    group.add_argument('--rotary-percent', type=float, default=1.0,
                       help='Percent of rotary dimension to use, default 100%%')
    group.add_argument('--rotary-interleaved', action='store_true',
                          help='Use interleaved rotary embedding.')
    group.add_argument('--rotary-seq-len-interpolation-factor', type=int, default=None,
                       help='Sequence length interpolation factor for rotary embeddings.')
    group.add_argument('--use-rope-scaling', action='store_true',
                       help='Apply rope scaling as used in llama3.x')
    group.add_argument('--rope-scaling-factor', type=float, default=8.0,
                       help='Rope scaling factor in llama3.x models')
    group.add_argument('--no-rope-freq', type=no_rope_freq_type, default=None,
                       help='Controls which layers to skip performing Rotary Position Embedding. Accepts either: '
                            '- An integer N: Represents a 1:N ratio, meaning RoPE is skipped every N-1 layers. '
                            '- A string containing a Python list expression that defines a custom pattern, e.g.: '
                            '"([0]*3+[1]*1)*3" evaluates to [0,0,0,1,0,0,0,1,0,0,0,1] '
                            'where 1 indicates no-rope layer. This patten is equivalent to --no-rope-freq=4.'
                            'By default this is disabled and set to None, indicating RoPE will be performed'
                            'on every layer.'
                       )
    group.add_argument('--no-position-embedding',
                       action='store_false',
                       help='Disable position embedding. Deprecated: use --position-embedding-type',
                       dest='add_position_embedding')
    group.add_argument('--mrope-section', nargs='+', type=int, default=None,
                       help='Multimodal rope section is for channel dimension, empty by default.')
    group.add_argument('--make-vocab-size-divisible-by', type=int, default=128,
                       help='Pad the vocab size to be divisible by this value.'
                       'This is added for computational efficieny reasons.')
    group.add_argument('--normalization', default='LayerNorm',
                       choices=['LayerNorm', 'RMSNorm'],
                       help='Which normalization technique to use.')
    group.add_argument('--norm-epsilon', type=float, default=1e-5,
                       help='Epsilon for layer norm and RMS norm.')
    group.add_argument('--apply-layernorm-1p', action='store_true',
                       help='Adjust LayerNorm weights such that they are centered '
                       'around zero. This improves numerical stability.')
    group.add_argument('--apply-residual-connection-post-layernorm',
                       action='store_true',
                       help='If set, use original BERT residula connection '
                       'ordering.')
    group.add_argument('--openai-gelu', action='store_true',
                       help='Use OpenAIs GeLU implementation. This option'
                       'should not be used unless for backward compatibility'
                       'reasons.')
    group.add_argument('--squared-relu', action='store_true',
                       help='Use squared relu activation instead of default gelu')
    group.add_argument('--xielu', action='store_true',
                       help='Use xielu activation instead of default gelu')
    group.add_argument('--xiprelu', action='store_true',
                       help='Use xiprelu activation instead of default gelu')
    group.add_argument('--xiprelup', action='store_true',
                       help='Use xiprelup activation instead of default gelu')
    group.add_argument('--swiglu', action='store_true',
                       help='Use gated linear units and SiLU activation instead of default gelu')
    group.add_argument('--onnx-safe', type=bool, required=False,
                       help='Use workarounds for known problems with '
                       'Torch ONNX exporter')
    group.add_argument("--fix-old-xielu", action="store_true",
                       help=("When specified, assumes the checkpoint to be loaded uses the "
                             "old xielu commit and attempts to fixe the weights. Only needs "
                             "to be specified the first time after loading from old xielu "
                             "checkpoints. See: https://github.com/swiss-ai/Megatron-LM/commit/c079040c8137da7ff12f3a26a1b354fd8c908e64 "
                             "for more information on old xielu checkpoints."))
    group.add_argument('--bert-no-binary-head', action='store_false',
                       help='Disable BERT binary head.',
                       dest='bert_binary_head')
    group.add_argument('--untie-embeddings-and-output-weights', action='store_true',
                       help='Untie embeddings and output weights.')
    group.add_argument('--multi-latent-attention', action='store_true',
                       help='Use multi-latent attention for model.')
<<<<<<< HEAD

    # OP arguments
    group.add_argument('--no-attn-layernorm', action='store_false', dest='attn_layernorm',
                       help='Disable pre-attention layernorm')
    group.add_argument('--no-mlp-layernorm', action='store_false', dest='mlp_layernorm',
                       help='Disable pre-mlp layernorm')
    group.add_argument('--no-final-layernorm', action='store_false', dest='final_layernorm',
                       help='Disable final pre-lmhead layernorm')
    group.add_argument("--post-layer-norm", action="store_true",
                       help=("When set, apply layer normalization after the attention and mlp "
                             "instead of before. It is advise to also set --no-final-layernorm"))
    group.add_argument("--input-embeddings-multiplier", type=float, default=1.0,
                       help="Multiply input_embeddings by this value")
    group.add_argument("--layernorm-init", default=None, type=float,
                       help="Initialization value for layernorms")
=======
    group.add_argument('--mtp-num-layers', type=int, default=None,
                       help='Number of Multi-Token Prediction (MTP) Layers.'
                       'MTP extends the prediction scope to multiple future tokens at each position.'
                       'This MTP implementation sequentially predict additional tokens '
                       'by using D sequential modules to predict D additional tokens.')
    group.add_argument('--mtp-loss-scaling-factor', type=float, default=0.1,
                       help='Scaling factor of Multi-Token Prediction (MTP) loss. '
                       'We compute the average of the MTP losses across all depths, '
                       'and multiply it the scaling factor to obtain the overall MTP loss, '
                       'which serves as an additional training objective.')
>>>>>>> 13898cb1
    return parser


def _add_straggler_detector_args(parser):
    group = parser.add_argument_group(title='straggler')
    group.add_argument('--log-straggler', action='store_true',
                       help='If set, tracks and logs straggler per GPU.')
    group.add_argument('--disable-straggler-on-startup', action='store_true',
                       help='If set, StragglerDetector is disabled on startup.')
    group.add_argument('--straggler-ctrlr-port', type=int, default=65535,
                       help='Port number to toggle StragglerDetector on/off at runtime')
    group.add_argument('--straggler-minmax-count', type=int, default=1,
                       help='Number of ranks to report with high/low estimated throughput')
    return parser

def _add_workload_inspector_server_args(parser):
    group = parser.add_argument_group(title='workload inspector')
    group.add_argument('--run-workload-inspector-server', action='store_true',
                       help='If set, enables workload inspector server for on-demand profiling.')
    return parser

def _add_inprocess_restart_args(parser):
    group = parser.add_argument_group(title='In-process restart')

    group.add_argument('--inprocess-restart', action='store_true',
                       help='Enables in-process restart.')

    group.add_argument('--inprocess-max-iterations', default=None, type=int,
                       help='Maximum number of in-process restart iterations.')
    group.add_argument('--inprocess-monitor-thread-interval', default=1.0, type=float,
                       help='Monitoring interval (in seconds) for the monitoring thread.')
    group.add_argument('--inprocess-monitor-process-interval', default=1.0, type=float,
                       help='Monitoring interval (in seconds) for the monitoring process.')
    group.add_argument('--inprocess-progress-watchdog-interval', default=1.0, type=float,
                       help='Interval (in seconds) for automatic progress watchdog timestamp '
                       'updates.')
    group.add_argument('--inprocess-heartbeat-interval', default=30, type=float,
                       help='Monitoring interval (in seconds) for detecting unresponsive ranks.')

    group.add_argument('--inprocess-soft-timeout', default=60, type=float,
                       help='Soft progress timeout (in seconds).')
    group.add_argument('--inprocess-hard-timeout', default=90, type=float,
                       help='Hard progress timeout (in seconds).')
    group.add_argument('--inprocess-heartbeat-timeout', default=60, type=float,
                       help='Timeout (in seconds) for a missing rank detection heartbeat.')

    group.add_argument('--inprocess-barrier-timeout', default=120, type=float,
                       help='Timeout (in seconds) for internal distributed barrier')
    group.add_argument('--inprocess-completion-timeout', default=120, type=float,
                       help='Timeout (in seconds) for barrier on completion on all ranks')

    group.add_argument('--inprocess-last-call-wait', default=1, type=float,
                       help='Time interval (in seconds) for other ranks to report concurrent '
                       'terminal failures.')
    group.add_argument('--inprocess-termination-grace-time', default=1, type=float,
                       help='Interval (in seconds) between SIGTERM and SIGKILL issued on hard '
                       'timeout')

    group.add_argument('--inprocess-granularity', default='node', type=str,
                       choices=['node', 'rank'],
                       help='Granularity for in-process restart.')
    group.add_argument('--inprocess-active-world-size',
                       default=int(os.getenv('WORLD_SIZE', '1')), type=int,
                       help='The number of ranks initially executing the workload. '
                       'The remaining ranks from the allocation are set aside '
                       'as warm reserve.')
    group.add_argument('--inprocess-empty-cuda-cache', action='store_true',
                       help='Release all unoccupied cached GPU memory on every in-process restart.')
    return parser

def _add_one_logger_args(parser):
    group = parser.add_argument_group(title='one logger')
    group.add_argument('--no-one-logger', action='store_false',
                       help='If set, disable using one_logger to track E2E metrics'
                       'Note that one_logger is an internal tool and not '
                       'available externally. For installation, please go to '
                       'https://confluence.nvidia.com/display/MLWFO/Package+Repositories'
                       'for more details',
                       dest='enable_one_logger')
    group.add_argument('--one-logger-project', type=str, default='megatron-lm',
                       help='The one-logger project name. Will ignore if '
                       '--no-one-logger is set')
    group.add_argument('--one-logger-run-name', type=str, default=None,
                       help='The one-logger run name displayed. Will ignore if '
                       '--no-one-logger is set')
    group.add_argument('--one-logger-async', action='store_true',
                       help='If set, forces one_logger to use async mode.')
    group.add_argument('--app-tag-run-name', type=str, default=None,
                       help='Jobs belonging to same training run, suppose to '
                       'have the same name. It will be used to track progress of '
                       'a training done over multiple different jobs')
    group.add_argument('--app-tag-run-version', type=str, default='0.0.0',
                       help='The version of the training of which current job is '
                       'part of. It will be used to track the changes in the '
                       'application side which might change the performance '
                       'baseline')
    return parser


def _add_ft_package_args(parser):
    group = parser.add_argument_group(title='ft_package')
    group.add_argument('--enable-ft-package', action='store_true',
                       help='If set, Fault Tolerance package is enabled. '
                       'Note: This feature is for Nvidia internal use only.')
    group.add_argument('--calc-ft-timeouts', action='store_true',
                       help='If set, FT package will try to automatically compute the timeouts. '
                       'Note: This feature is for Nvidia internal use only.')
    return parser


def _add_config_logger_args(parser):
    group = parser.add_argument_group(title='config logger')
    group.add_argument('--config-logger-dir', type=str, default='',
                       help='If set, will dump all configs to --config-logger-dir',
                       dest='config_logger_dir')
    return parser


def _add_logging_args(parser):
    group = parser.add_argument_group(title='logging')

    group.add_argument('--log-params-norm', action='store_true',
                       help='If set, calculate and log parameters norm.')
    group.add_argument('--log-params-norm-per-param', action='store_true',
                       help='If set, calculate and log norm for each parameter individually.')
    group.add_argument('--log-intermediate-metrics', nargs='+', default=[], choices=["mean", "rms", "kurtosis", "underflow", "overflow"],
                       help='Log these metrics on all activations, qkv and mlp vectors')
    group.add_argument('--log-intermediate-metrics-interval', type=int, default=None,
                       help='Frequency to log the intermediate metrics (see `--log-intermediate-metrics`)')
    group.add_argument('--log-num-zeros-in-grad', action='store_true',
                       help='If set, calculate and log the number of zeros in gradient.')
    group.add_argument('--log-throughput', action='store_true',
                       help='If set, calculate and log throughput per GPU.')
    group.add_argument('--log-progress', action='store_true',
                       help='If set, log progress (in terms of number of processed tokens and '
                       'number of floating-point operations) to progress.txt file in checkpoint '
                       'directory.')
    group.add_argument('--timing-log-level', type=int,
                       default=0, choices=range(0,3),
                       help='Granularity level to measure and report timing. '
                       '   0: report only iteration time and make sure timing '
                       '      does not introduce extra overhead.'
                       '   1: report timing for operations that are executed '
                       '      very limited times (basically once) during '
                       '      each iteration (such as gradient all-reduce) '
                       '   2: report timing for operations that migh be '
                       '      executed numerous times during each iteration. '
                       'Note that setting the level to 1 or 2 might '
                       'cause increase in iteration time.')
    group.add_argument('--no-barrier-with-level-1-timing', action='store_false',
                       help='If not set, use barrier with level 1 time '
                       'measurements. Note that this is up to the user '
                       'to make sure calling barrier with their timers '
                       'will not result in hangs. This can happen if for '
                       'example the user adds a level 1 timer that is not '
                       'called by all ranks.',
                       dest='barrier_with_L1_time')
    group.add_argument('--timing-log-option', type=str, default='minmax',
                       choices=['max', 'minmax', 'all'],
                       help='Options for logging timing:'
                       '  max: report the max timing across all ranks'
                       '  minmax: report min and max timings across all ranks'
                       '  all: report timings of all ranks.')
    group.add_argument('--tensorboard-log-interval', type=int, default=1,
                       help='Report to tensorboard interval.')
    group.add_argument('--tensorboard-queue-size', type=int, default=1000,
                       help='Size of the tensorboard queue for pending events '
                       'and summaries before one of the ‘add’ calls forces a '
                       'flush to disk.')
    group.add_argument('--log-timers-to-tensorboard', action='store_true',
                       help='If set, write timers to tensorboard.')
    group.add_argument('--no-log-loss-scale-to-tensorboard',
                       action='store_false',
                       help='Disable loss-scale logging to tensorboard.',
                       dest='log_loss_scale_to_tensorboard')
    group.add_argument('--log-validation-ppl-to-tensorboard',
                       action='store_true',
                       help='If set, write validation perplexity to '
                       'tensorboard.')
    group.add_argument('--log-memory-to-tensorboard',
                       action='store_true',
                       help='Enable memory logging to tensorboard.')
    group.add_argument('--log-world-size-to-tensorboard',
                       action='store_true',
                       help='Enable world size logging to tensorboard.')
    group.add_argument('--wandb-project', type=str, default='',
                       help='The wandb project name. Ignore wandb by default.')
    group.add_argument('--wandb-exp-name', type=str, default='',
                       help='The wandb experiment name.')
    group.add_argument('--wandb-save-dir', type=str, default='',
                       help='Path to save the wandb results locally.')
    group.add_argument('--logging-level', type=int, default=None,
                       help='Set default logging level')
    return parser


def _add_regularization_args(parser):
    group = parser.add_argument_group(title='regularization')

    group.add_argument('--attention-dropout', type=float, default=0.1,
                       help='Post attention dropout probability.')
    group.add_argument('--hidden-dropout', type=float, default=0.1,
                       help='Dropout probability for hidden state transformer.')
    group.add_argument('--weight-decay', type=float, default=0.01,
                       help='Weight decay coefficient for L2 regularization.')
    group.add_argument('--start-weight-decay', type=float,
                       help='Initial weight decay coefficient for L2 regularization.')
    group.add_argument('--end-weight-decay', type=float,
                       help='End of run weight decay coefficient for L2 regularization.')
    group.add_argument('--weight-decay-incr-style', type=str, default='constant',
                       choices=['constant', 'linear', 'cosine'],
                       help='Weight decay increment function.')
    group.add_argument('--clip-grad', type=float, default=1.0,
                       help='Gradient clipping based on global L2 norm.')
    group.add_argument('--adam-beta1', type=float, default=0.9,
                       help='First coefficient for computing running averages '
                       'of gradient and its square')
    group.add_argument('--adam-beta2', type=float, default=0.999,
                       help='Second coefficient for computing running averages '
                       'of gradient and its square')
    group.add_argument('--ademamix-beta3', type=float, default=0.999,
                       help='AdEMAMix beta_3 parameter')
    group.add_argument('--ademamix-alpha', type=float, default=5,
                       help='AdEMAMix alpha parameter')
    group.add_argument('--ademamix-beta3-warmup', type=int, default=-1,
                       help='AdEMAMix warmup period for beta_3')
    group.add_argument('--ademamix-alpha-warmup', type=int, default=-1,
                       help='AdEMAMix warmup period for aplha')
    group.add_argument('--adam-eps', type=float, default=1e-08,
                       help='Term added to the denominator to improve'
                       'numerical stability')
    group.add_argument('--sgd-momentum', type=float, default=0.9,
                       help='Momentum factor for sgd')
    return parser


def _add_training_args(parser):
    group = parser.add_argument_group(title='training')

    group.add_argument('--micro-batch-size', type=int, default=None,
                       help='Batch size per model instance (local batch size). '
                       'Global batch size is local batch size times data '
                       'parallel size times number of micro batches.')
    group.add_argument('--batch-size', type=int, default=None,
                       help='Old batch size parameter, do not use. '
                       'Use --micro-batch-size instead')
    group.add_argument('--global-batch-size', type=int, default=None,
                       help='Training batch size. If set, it should be a '
                       'multiple of micro-batch-size times data-parallel-size. '
                       'If this value is None, then '
                       'use micro-batch-size * data-parallel-size as the '
                       'global batch size. This choice will result in 1 for '
                       'number of micro-batches.')
    group.add_argument('--rampup-batch-size', nargs='*', default=None,
                       help='Batch size ramp up with the following values:'
                       '  --rampup-batch-size <start batch size> '
                       '                      <batch size incerement> '
                       '                      <ramp-up samples> '
                       'For example:'
                       '   --rampup-batch-size 16 8 300000 \\ '
                       '   --global-batch-size 1024'
                       'will start with global batch size 16 and over '
                       ' (1024 - 16) / 8 = 126 intervals will increase'
                       'the batch size linearly to 1024. In each interval'
                       'we will use approximately 300000 / 126 = 2380 samples.')
    group.add_argument('--decrease-batch-size-if-needed', action='store_true', default=False,
                       help='If set, decrease batch size if microbatch_size * dp_size'
                       'does not divide batch_size. Useful for KSO (Keep Soldiering On)'
                       'to continue making progress if number of healthy GPUs (and'
                       'corresponding dp_size) does not support current batch_size.'
                       'Old batch_size will be restored if training is re-started with'
                       'dp_size that divides batch_size // microbatch_size.')
    group.add_argument('--recompute-activations', action='store_true',
                       help='recompute activation to allow for training '
                       'with larger models, sequences, and batch sizes.')
    group.add_argument('--recompute-granularity', type=str, default=None,
                       choices=['full', 'selective'],
                       help='Checkpoint activations to allow for training '
                       'with larger models, sequences, and batch sizes. '
                       'It is supported at two granularities 1) full: '
                       'whole transformer layer is recomputed, '
                       '2) selective: submodules set in --recompute-modules '
                       'are recomputed, default is core_attn.')
    group.add_argument('--no-check-for-nan-in-loss-and-grad', action='store_false',
                       help='Check for NaNs in loss and grad',
                       dest='check_for_nan_in_loss_and_grad')
    group.add_argument('--check-for-spiky-loss', action='store_true',
                       help='Check for spiky loss',
                       dest='check_for_spiky_loss')
    group.add_argument('--check-for-large-grads', action='store_true',
                       help='Check for unexpectedly large grads',
                       dest='check_for_large_grads')
    group.add_argument('--distribute-saved-activations',
                       action='store_true',
                       help='If set, distribute recomputed activations '
                       'across model parallel group.')
    group.add_argument('--recompute-method', type=str, default=None,
                       choices=['uniform', 'block'],
                       help='1) uniform: uniformly divide the total number of '
                       'Transformer layers and recompute the input activation of '
                       'each divided chunk at specified granularity, '
                       '2) recompute the input activations of only a set number of '
                       'individual Transformer layers per pipeline stage and do the '
                       'rest without any recomputing at specified granularity'
                       'default) do not apply activations recompute to any layers')
    group.add_argument('--recompute-num-layers', type=int, default=None,
                       help='1) uniform: the number of Transformer layers in each '
                       'uniformly divided recompute unit, '
                       '2) block: the number of individual Transformer layers '
                       'to recompute within each pipeline stage.')
    group.add_argument('--recompute-modules', nargs='*', type=str, default=None,
                       help='The submodules to recompute. '
                       'choices: "core_attn", "moe_act", "layernorm", "mla_up_proj", "mlp", "moe". '
                       'default: ["core_attn"].'
                       '"core_attn": recompute the core attention part of the transformer layer. '
                       '"moe_act": recompute the MoE MLP activation function. '
                       '"layernorm": recompute the input_layernorm and pre_mlp_layernorm. '
                       '"mla_up_proj": recompute the MLA up projection and RoPE applying parts.'
                       '"mlp": recompute the dense MLP layer.'
                       '"moe": recompute the MoE layer.'
                       '"moe_act", "layernorm", and "mla_up_proj" use output-discarding checkpointing, '
                       '"core_attn", "mlp", and "moe" uses normal checkpointing.')
    group.add_argument('--no-clone-scatter-output-in-embedding', action='store_false',
                       help='If not set, clone the output of the scatter in embedding layer to GC original tensor.',
                       dest='clone_scatter_output_in_embedding')
    group.add_argument('--profile', action='store_true',
                       help='Enable nsys profiling. When using this option, nsys '
                       'options should be specified in commandline. An example '
                       'nsys commandline is `nsys profile -s none -t nvtx,cuda '
                       '-o <path/to/output_file> --force-overwrite true '
                       '--capture-range=cudaProfilerApi '
                       '--capture-range-end=stop`.')
    group.add_argument('--profile-step-start', type=int, default=10,
                       help='Global step to start profiling.')
    group.add_argument('--profile-step-end', type=int, default=12,
                       help='Global step to stop profiling.')
    group.add_argument('--iterations-to-skip', nargs='+', type=int, default=[],
                       help='List of iterations to skip, empty by default.')
    group.add_argument('--result-rejected-tracker-filename', type=str, default=None,
                       help='Optional name of file tracking `result_rejected` events.')
    group.add_argument('--disable-gloo-process-groups', action='store_false',
                       dest='enable_gloo_process_groups',
                       help='Disables creation and usage of Gloo process groups.')
    group.add_argument('--use-pytorch-profiler', action='store_true',
                       help='Use the built-in pytorch profiler. '
                       'Useful if you wish to view profiles in tensorboard.',
                       dest='use_pytorch_profiler')
    group.add_argument('--profile-ranks', nargs='+', type=int, default=[0],
                       help='Global ranks to profile.')
    group.add_argument('--record-memory-history', action="store_true", default=False,
                       help='Record memory history in last rank.')
    group.add_argument('--memory-snapshot-path', type=str, default="snapshot.pickle",
                       help='Specifies where to dump the memory history pickle.')
    group.add_argument('--tp-comm-overlap', action='store_true', help='Enables the '
                       ' overlap of Tensor parallel communication and GEMM kernels.')
    group.add_argument('--tp-comm-overlap-cfg', type=str, default=None,
                       help='Config file when tp_comm_overlap is enabled.')
    group.add_argument('--disable-tp-comm-overlap-ag', action='store_false',
                       help=('Disables the All-Gather overlap with GEMM by '
                             'pipelining the GEMM and All-Gather.'),
                       dest='tp_comm_overlap_ag')
    group.add_argument('--disable-tp-comm-overlap-rs', action='store_false',
                       help=('Disables the Reduce-Scatter overlap with GEMM by '
                             'pipelining the GEMM and Reduce-Scatter.'),
                       dest='tp_comm_overlap_rs')
    group.add_argument('--tp-comm-overlap-rs-dgrad', action='store_true',
                       help = 'Enables the Reduce-Scatter overlap with dgrad GEMM.',
                       dest='tp_comm_overlap_rs_dgrad')
    group.add_argument('--disable-tp-comm-bulk-dgrad', action='store_false',
                       help='Disables the All-Gather overlap with bprop activation gradient GEMM.',
                       dest='tp_comm_bulk_dgrad')
    group.add_argument('--disable-tp-comm-bulk-wgrad', action='store_false',
                       help='Disables the Reduce-Scatter overlap with bprop weight gradient GEMM.',
                       dest='tp_comm_bulk_wgrad')
    group.add_argument('--tp-comm-bootstrap-backend', default='nccl', type=str,
                       choices=['nccl', 'mpi', 'gloo'],
                       help='Set the bootstrapping backend of Tensor parallel communications.')
    group.add_argument('--use-cpu-initialization', action='store_true',
                       default=None,
                       help='If set, initialize weights on the CPU. This eliminates init differences based on tensor parallelism.')
    group.add_argument('--empty-unused-memory-level', default=0, type=int,
                       choices=[0, 1, 2],
                       help='Call torch.cuda.empty_cache() each iteration '
                       '(training and eval), to reduce fragmentation.'
                       '0=off, 1=moderate, 2=aggressive.')
    group.add_argument('--deterministic-mode', action='store_true',
                       help='Choose code that has deterministic execution. This usually '
                       'means slower execution, but is good for debugging and testing.')
    group.add_argument('--check-weight-hash-across-dp-replicas-interval', type=int, default=None,
                       help='Interval to check weight hashes are same across DP replicas. If not specified, weight hashes not checked.')
    group.add_argument('--calculate-per-token-loss', action='store_true',
                       help=('Scale cross entropy loss by the number of non-padded tokens in the '
                             'global batch, versus the default behavior of assuming all tokens are non-padded.'))
    group.add_argument('--train-sync-interval', type=int, default=None,
                       help='Training CPU-GPU synchronization interval, to ensure that CPU is not running too far ahead of GPU.')

    # deprecated
    group.add_argument('--checkpoint-activations', action='store_true',
                       help='Checkpoint activation to allow for training '
                       'with larger models, sequences, and batch sizes.')
    group.add_argument('--train-iters', type=int, default=None,
                       help='Total number of iterations to train over all '
                       'training runs. Note that either train-iters or '
                       'train-samples should be provided.')
    group.add_argument('--train-samples', type=int, default=None,
                       help='Total number of samples to train over all '
                       'training runs. Note that either train-iters or '
                       'train-samples should be provided.')
    group.add_argument('--log-interval', type=int, default=100,
                       help='Report loss and timing interval.')
    group.add_argument('--exit-interval', type=int, default=None,
                       help='Exit the program after the iteration is divisible '
                       'by this value.')
    group.add_argument('--exit-duration-in-mins', type=int, default=None,
                       help='Exit the program after this many minutes.')
    group.add_argument('--exit-signal-handler', action='store_true',
                       help='Dynamically save the checkpoint and shutdown the '
                       'training if SIGUSR2 is received')
    group.add_argument('--trigger-path', type=str, default="/dev/null",
                       help = 'Path to check for exit & save triggers')
    group.add_argument('--tensorboard-dir', type=str, default=None,
                       help='Write TensorBoard logs to this directory.')
    group.add_argument('--no-masked-softmax-fusion',
                       action='store_false',
                       help='Disable fusion of query_key_value scaling, '
                       'masking, and softmax.',
                       dest='masked_softmax_fusion')
    group.add_argument('--no-bias-gelu-fusion', action='store_false',
                       help='Disable bias and gelu fusion.',
                       dest='bias_gelu_fusion')
    group.add_argument('--no-bias-swiglu-fusion', action='store_false',
                       help='Disable bias and swiglu fusion, the fusion is '
                       'available only when using megatron-core.',
                       dest='bias_swiglu_fusion')
    group.add_argument('--no-bias-dropout-fusion', action='store_false',
                       help='Disable bias and dropout fusion.',
                       dest='bias_dropout_fusion')
    group.add_argument('--no-rope-fusion', action='store_false',
                       help='Disable rope fusion, the fusion is available '
                       'only when using megatron-core.',
                       dest='apply_rope_fusion')
    group.add_argument('--cross-entropy-loss-fusion', action='store_true',
                       help='Enabled fusion of cross entropy loss calculation.',
                       dest='cross_entropy_loss_fusion')
    group.add_argument('--cross-entropy-fusion-impl', type=str, default='native',
                       choices=['native', 'te'],
                       help='Implementation of cross entropy loss calculation.')
    group.add_argument('--use-flash-attn', action='store_true',
                       help='use FlashAttention implementation of attention. '
                       'https://arxiv.org/abs/2205.14135')
    group.add_argument('--disable-bias-linear', action='store_false',
                       help='Disable bias in the linear layers',
                       dest='add_bias_linear')
    group.add_argument('--add-qkv-bias', action='store_true',
                       help='Enable bias only in the QKV linear layers',
                       dest='add_qkv_bias')
    group.add_argument('--optimizer', type=str, default='adam',
                       choices=['adam', 'sgd', 'ademamix'],
                       help='Optimizer function')
    group.add_argument('--optimizer-cpu-offload', action='store_true',
                       help='Offload optimizer state to CPU')
    group.add_argument('--optimizer-offload-fraction', type=float, default=1.0,
                          help='Ratio of optimizer state to offload to CPU')
    group.add_argument('--use-torch-optimizer-for-cpu-offload', action='store_true',
                       help="Use torch.optim.Optimizer instead of Megatron's optimizer in optimizer cpu offload mode.")
    group.add_argument('--overlap-cpu-optimizer-d2h-h2d', action='store_true', default=False,
                       help='Overlap CPU optimizer step, gradients D2H and updated parameters H2D.')
    group.add_argument('--no-pin-cpu-grads', action='store_false', dest='pin_cpu_grads',
                       help='Disable pinning of CPU memory for gradients.')
    group.add_argument('--no-pin-cpu-params', action='store_false', dest='pin_cpu_params',
                       help='Disable pinning of CPU memory for parameters.')
    group.add_argument('--dataloader-type', type=str, default=None,
                       choices=['single', 'cyclic', 'external'],
                       help='Single pass vs multiple pass data loader')
    group.add_argument('--no-async-tensor-model-parallel-allreduce',
                       action='store_false',
                       help='DEPRECATED. This flag is ignored.',
                       dest='async_tensor_model_parallel_allreduce')
    group.add_argument('--no-persist-layer-norm', action='store_true',
                       help='Disable using persistent fused layer norm kernel. '
                       'This kernel supports only a set of hidden sizes. Please '
                       'check persist_ln_hidden_sizes if your hidden '
                       'size is supported.')
    group.add_argument('--sequence-parallel', action='store_true',
                       help='Enable sequence parallel optimization.')
    group.add_argument('--no-gradient-accumulation-fusion',
                       action='store_false',
                       help='Disable fusing gradient accumulation to weight '
                       'gradient computation of linear layers',
                       dest='gradient_accumulation_fusion')
    group.add_argument('--use-mcore-models', action='store_true',
                       dest='deprecated_use_mcore_models',
                       help='DEPRECATED. Use the implementation from megatron core.'
                       'Now ignored and mcore models are the default, use '
                       '--use-legacy-models to not use core models.')
    group.add_argument('--use-legacy-models', action='store_true',
                       help='Use the legacy Megatron models, not Megatron-Core models.')
    group.add_argument('--manual-gc', action='store_true',
                       help='Disable the threshold-based default garbage '
                       'collector and trigger the garbage collection manually. '
                       'Manual garbage collection helps to align the timing of '
                       'the collection across ranks which mitigates the impact '
                       'of CPU-associated jitters. When the manual gc is enabled, '
                       'garbage collection is performed only at the start and the '
                       'end of the validation routine by default.')
    group.add_argument('--manual-gc-interval', type=int, default=0,
                       help='Training step interval to trigger manual garbage '
                       'collection. When the value is set to 0, garbage '
                       'collection is not triggered between training steps.')
    group.add_argument('--no-manual-gc-eval', action='store_false',
                       help='When using manual garbage collection, disable '
                       'garbage collection at the start and the end of each '
                       'evaluation run.', dest='manual_gc_eval')
    group.add_argument('--disable-tp-comm-split-ag', action='store_false',
                       help='Disables the All-Gather overlap with fprop GEMM.',
                       dest='tp_comm_split_ag')
    group.add_argument('--disable-tp-comm-split-rs', action='store_false',
                       help='Disables the Reduce-Scatter overlap with fprop GEMM.',
                       dest='tp_comm_split_rs')
    group.add_argument('--pipeline-model-parallel-comm-backend', type=str, default=None,
                       choices=['nccl', 'ucc'],
                       help='Select a communicator backend for pipeline parallel communication. '
                       'If None, the default backend will be used.')

    return parser


def _add_rerun_machine_args(parser):
    group = parser.add_argument_group(title='rerun engine')

    group.add_argument('--error-injection-rate', type=int, default=0,
                       help='Rate at which to inject unexpected results, '
                       'e.g. 1000 means once every 1000 result validations')
    group.add_argument('--error-injection-type', type=str, default='transient_error',
                       choices=['correct_result', 'transient_error', 'persistent_error'],
                       help='Type of error to inject. ')
    group.add_argument('--rerun-mode', type=str, default='disabled',
                       choices=['disabled', 'validate_results', 'report_stats'],
                       help='Use re-run engine to validate results (default) '
                       'or to emit stats on variability of computations due to '
                       'non-deterministic algorithms.')

    return parser


def _add_initialization_args(parser):
    group = parser.add_argument_group(title='initialization')

    group.add_argument('--seed', type=int, default=1234,
                       help='Random seed used for python, numpy, '
                       'pytorch, and cuda.')
    group.add_argument('--data-parallel-random-init', action='store_true',
                       help='Enable random initialization of params '
                       'across data parallel ranks')
    group.add_argument('--init-method-std', type=float, default=0.02,
                       help='Standard deviation of the zero mean normal '
                       'distribution used for weight initialization.')
    group.add_argument('--init-method-xavier-uniform', action='store_true',
                       help='Enable Xavier uniform parameter initialization')

    return parser


def _add_learning_rate_args(parser):
    group = parser.add_argument_group(title='learning rate')

    group.add_argument('--lr', type=float, default=None,
                       help='Initial learning rate. Depending on decay style '
                       'and initial warmup, the learning rate at each '
                       'iteration would be different.')
    group.add_argument('--lr-decay-style', type=str, default='linear',
                       choices=['constant', 'linear', 'cosine', 'inverse-square-root', 'WSD'],
                       help='Learning rate decay function.')
<<<<<<< HEAD
    group.add_argument('--lr-wsd-decay-style', type=str, default='1-sqrt',
                       choices=['exponential', 'linear', 'cosine', '1-sqrt'],
=======
    group.add_argument('--lr-wsd-decay-style', type=str, default='exponential',
                       choices=['exponential', 'linear', 'cosine', 'minus_sqrt'],
>>>>>>> 13898cb1
                       help='Decay style for the annealing phase of WSD'),
    group.add_argument('--lr-decay-iters', type=int, default=None,
                       help='number of iterations to decay learning rate over,'
                       ' If None defaults to `--train-iters`')
    group.add_argument('--lr-decay-samples', type=int, default=None,
                       help='number of samples to decay learning rate over,'
                       ' If None defaults to `--train-samples`')
    group.add_argument('--lr-wsd-decay-samples', type=int, default=None,
                       help='number of samples for the annealing phase in the wsd schedule')
    group.add_argument('--lr-wsd-decay-iters', type=int, default=None,
                       help='number of iterations for the annealing phase in the wsd schedule')
    group.add_argument('--lr-warmup-fraction', type=float, default=None,
                       help='fraction of lr-warmup-(iters/samples) to use '
                       'for warmup (as a float)')
    group.add_argument('--lr-warmup-iters', type=int, default=0,
                       help='number of iterations to linearly warmup '
                       'learning rate over.')
    group.add_argument('--lr-warmup-samples', type=int, default=0,
                       help='number of samples to linearly warmup '
                       'learning rate over.')
    group.add_argument('--lr-warmup-init', type=float, default=0.0,
                       help='Initial value for learning rate warmup. The '
                       'scheduler starts warmup from this value.')
    group.add_argument('--warmup', type=int, default=None,
                       help='Old lr warmup argument, do not use. Use one of the'
                       '--lr-warmup-* arguments above')
    group.add_argument('--min-lr', type=float, default=0.0,
                       help='Minimum value for learning rate. The scheduler'
                       'clip values below this threshold.')
    group.add_argument('--override-opt_param-scheduler', action='store_true',
                       help='Reset the values of the scheduler (learning rate,'
                       'warmup iterations, minimum learning rate, maximum '
                       'number of iterations, and decay style from input '
                       'arguments and ignore values from checkpoints. Note'
                       'that all the above values will be reset.')
    group.add_argument('--use-checkpoint-opt_param-scheduler', action='store_true',
                       help='Use checkpoint to set the values of the scheduler '
                       '(learning rate, warmup iterations, minimum learning '
                       'rate, maximum number of iterations, and decay style '
                       'from checkpoint and ignore input arguments.')
    group.add_argument('--decoupled-lr', type=float, default=None,
                       help='Separate learning rate for the input and output layer')
    group.add_argument('--decoupled-min-lr', type=float, default=None,
                       help='Minimum value for learning rate for the input and output layer. The scheduler'
                       'clip values below this threshold')

    return parser


def _add_checkpointing_args(parser):
    group = parser.add_argument_group(title='checkpointing')

    group.add_argument('--save', type=str, default=None,
                       help='Output directory to save checkpoints to.')
    group.add_argument('--save-interval', '--persistent-save-interval', type=int, default=None,
                       help='Number of iterations between persistent checkpoint saves.')
    group.add_argument('--no-save-optim', action='store_true', default=None,
                       help='Do not save current optimizer.')
    group.add_argument('--no-save-rng', action='store_true', default=None,
                       help='Do not save current rng state.')
    group.add_argument('--load', type=str, default=None,
                       help='Directory containing a model checkpoint.')
    group.add_argument('--no-load-optim', action='store_true', default=None,
                       help='Do not load optimizer when loading checkpoint.')
    group.add_argument('--no-load-rng', action='store_true', default=None,
                       help='Do not load rng state when loading checkpoint.')
    group.add_argument('--non-persistent-save-interval', type=int, default=None,
                       help='Number of iterations between non-persistent saves.')
    group.add_argument('--non-persistent-ckpt-type', type=str, default=None,
                       choices=['global', 'local', 'in_memory', None],
                       help='Type of non-persistent model checkpoints. '
                           '"global" - Saved as a standard checkpoint (e.g., on Lustre) with old checkpoints being removed. '
                           '"local" - Each rank saves a portion of the checkpoint locally (e.g., on SSD/ramdisk). '
                           'None - No non-persistent checkpointing (default option).')
    group.add_argument('--non-persistent-global-ckpt-dir', type=str, default=None,
                       help='Directory containing global non-persistent model checkpoints.')
    group.add_argument('--non-persistent-local-ckpt-dir', type=str, default=None,
                       help='Directory containing local non-persistent model checkpoints.')
    group.add_argument('--non-persistent-local-ckpt-algo', type=str, default='fully_parallel',
                       choices=['fully_parallel', 'atomic'],
                       help='Algorithm for local non-persistent checkpointing.')
    group.add_argument('--finetune', action='store_true',
                       help='Load model for finetuning. Do not load optimizer '
                       'or rng state from checkpoint and set iteration to 0. '
                       'Assumed when loading a release checkpoint.')
    group.add_argument('--pretrained-checkpoint', type=str, default=None,
                       help='Directory containing a pretrained model checkpoint for finetuning.')
    group.add_argument('--ckpt-step', type=int, default=None,
                       help='Checkpoint step to load model from.')
    group.add_argument('--no-initialization', action='store_false',
                       help='Do not perform initialization when building model, '
                       'can reduce startup time when definitely loading from a '
                       'checkpoint',
                       dest='perform_initialization')
    group.add_argument('--use-checkpoint-args', action='store_true',
                       help='Override model-related command-line arguments with arguments from checkpoint')
    group.add_argument('--use-mp-args-from-checkpoint-args', action='store_true',
                       help='Copy model parallelism command-line arguments from checkpoint')
    group.add_argument('--no-use-tokenizer-model-from-checkpoint-args', action='store_false',
                       dest='use_tokenizer_model_from_checkpoint_args',
                       help='If set, do not use tokenizer model path from checkpoint')
    group.add_argument('--exit-on-missing-checkpoint', action='store_true',
                       help="If '--load' is set, but checkpoint is not found "
                       "(e.g., path typo), then exit instead of random "
                       "initialization.")
    group.add_argument('--use-dist-ckpt', action='store_true',
                       dest='use_dist_ckpt_deprecated',
                       help='Deprecated: see --ckpt-format.')
    group.add_argument('--use-persistent-ckpt-worker', action='store_true',
                       help='Enables a persitent checkpoint worker for async save')

    group.add_argument('--auto-detect-ckpt-format', action='store_true',
                       help='Determine if the checkpoint format is in legacy or distributed format.'
                            ' If False, expects distributed checkpoint iff args.ckpt_format != "torch".'
                            ' Might slow down loading a bit (double rank0 ckpt load).')
    group.add_argument('--dist-ckpt-format',
                       dest='dist_ckpt_format_deprecated',
                       help='Deprecated: see --ckpt-format.')
    group.add_argument('--ckpt-format', default='torch_dist',
                       choices=['torch', 'torch_dist', 'zarr', 'torch_dcp'],
                       help='Checkpoint format to use. torch is the format used by torch.save/load.'
                       ' torch_dist is a megatron built-in distributed checkpointing format.'
                       ' torch_dcp is the torch.distributed.checkpoint format.')
    group.add_argument('--ckpt-convert-format', default=None,
                       choices=['torch', 'torch_dist', 'zarr'],
                       help='Checkpoint format for conversion.')
    group.add_argument('--ckpt-convert-save', default=None,
                       help='Save directory for converted checkpoint.')
    group.add_argument('--ckpt-convert-update-legacy-dist-opt-format', action='store_true',
                       help='When loading a checkpoint, update the legacy format '
                       'for the distributed optimizer, which previously used a '
                       'merged param/grad buffer and a different bucket mapping. '
                       'The legacy format was deprecated on Feb 13, 2024.')
    group.add_argument('--ckpt-fully-parallel-save', action='store_true',
                       dest='ckpt_fully_parallel_save_deprecated',
                       help='Deprecated: see --no-ckpt-fully-parallel-save.')
    group.add_argument('--no-ckpt-fully-parallel-save', action='store_false',
                       dest='ckpt_fully_parallel_save',
                       help='Disable applying full save parallelization across DP for'
                            ' distributed checkpoints. Depending on ckpt format'
                            ' might decrease the number of files in the checkpoint.'
                            ' Makes DistributedOptimizer checkpoint non-reshardable.')
    group.add_argument('--async-save', action='store_true', default=None,
                       help='Apply async checkpointing save. Currently works only with'
                            '`torch_dist` distributed checkpoint format.')
    group.add_argument('--ckpt-fully-parallel-load', action='store_true',
                       help='Apply full load parallelization across DP for'
                            ' distributed checkpoints.')
    group.add_argument('--ckpt-assume-constant-structure', action='store_true',
                       help='If the model and optimizer state dict structure is'
                            'constant throughout a *single training job*, it allows for'
                            'different checkpointing performance optimizations.')
    group.add_argument('--dist-ckpt-strictness', type=str, default='assume_ok_unexpected',
                       choices=[e.value for e in StrictHandling],
                       help='Determine handling of key mismatch during checkpoint load.'
                            ' Check StrictHandling docs for flags meaning.'
                            ' NOTE: This flag controls only distributed checkpoint'
                            ' load from storage, not loading state dict into the model.')
    return parser


def _add_mixed_precision_args(parser):
    group = parser.add_argument_group(title='mixed precision')

    group.add_argument('--fp16', action='store_true',
                       help='Run model in fp16 mode.')
    group.add_argument('--bf16', action='store_true',
                       help='Run model in bfloat16 mode.')
    group.add_argument('--grad-reduce-in-bf16', action='store_true',
                       help='Reduce gradients in bfloat16.')
    group.add_argument('--loss-scale', type=float, default=None,
                       help='Static loss scaling, positive power of 2 '
                       'values can improve fp16 convergence. If None, dynamic'
                       'loss scaling is used.')
    group.add_argument('--initial-loss-scale', type=float, default=2**32,
                       help='Initial loss-scale for dynamic loss scaling.')
    group.add_argument('--min-loss-scale', type=float, default=1.0,
                       help='Minimum loss scale for dynamic loss scaling.')
    group.add_argument('--loss-scale-window', type=float, default=1000,
                       help='Window over which to raise/lower dynamic scale.')
    group.add_argument('--hysteresis', type=int, default=2,
                       help='hysteresis for dynamic loss scaling')
    group.add_argument('--fp32-residual-connection', action='store_true',
                       help='Move residual connections to fp32.')
    group.add_argument('--apply-query-key-layer-scaling', action='store_true',
                       help='Scale Q * K^T by 1 / layer-number. '
                       'Useful for fp16 training. Also sets `attention_softmax_in_fp32` to True.')
    group.add_argument('--attention-softmax-in-fp32', action='store_true',
                       help='Run attention masking and softmax in fp32.')
    group.add_argument('--accumulate-allreduce-grads-in-fp32',
                       action='store_true',
                       help='Gradient accumulation and all-reduce in fp32.')
    group.add_argument('--fp16-lm-cross-entropy', action='store_true',
                       help='Move the cross entropy unreduced loss calculation'
                       'for lm head to fp16.')
    group.add_argument('--disable-bf16-reduced-precision-matmul', action='store_true',
                       help='If True, sets torch.backends.cuda.matmul.allow_bf16_reduced_precision_reduction=False to '
                       'prevent matmul from using reduced precision accumulation when using BF16.')

    return parser


def _add_distributed_args(parser):
    group = parser.add_argument_group(title='distributed')

    group.add_argument('--tensor-model-parallel-size', type=int, default=1,
                       help='Degree of tensor model parallelism.')
    group.add_argument('--encoder-tensor-model-parallel-size', type=int, default=0,
                       help='Degree of tensor model parallelism for the encoder.')
    group.add_argument('--pipeline-model-parallel-size', type=int, default=1,
                       help='Degree of pipeline model parallelism.')
    group.add_argument('--encoder-pipeline-model-parallel-size', type=int, default=0,
                       help=('Degree of pipeline model parallelism in the encoder. This is '
                             'independent of the amount of pipeline in the decoder.'))
    group.add_argument('--pipeline-model-parallel-split-rank',
                       type=int, default=None,
                       help=('Rank where encoder and decoder should be split. '
                             'Deprecated; use --encoder-pipeline-model-parallel-size instead.'))
    group.add_argument('--decoder-first-pipeline-num-layers',
                       type=int, default=None,
                       help=('The number of transformer layers on the first pipeline stage of the decoder. '
                       'Default None is even split of transformer layers across all pipeline stages'))
    group.add_argument('--decoder-last-pipeline-num-layers',
                       type=int, default=None,
                       help=('The number of transformer layers on the last pipeline stage of the decoder. '
                       'Default None is even split of transformer layers across all pipeline stages'))
    group.add_argument('--model-parallel-size', type=int, default=None,
                       help='Old model parallel argument, do not use. Use '
                       '--tensor-model-parallel-size instead.')
    group.add_argument('--num-layers-per-virtual-pipeline-stage', type=int, default=None,
                       help='Number of layers per virtual pipeline stage')
    group.add_argument('--num-virtual-stages-per-pipeline-rank', type=int, default=None,
                       help='Number of virtual pipeline stages per pipeline parallelism rank')
    group.add_argument('--microbatch-group-size-per-virtual-pipeline-stage', type=int, default=None,
                       help='Number of contiguous microbatches per virtual pipeline stage',
                       dest='microbatch_group_size_per_vp_stage')
    group.add_argument('--no-overlap-p2p-communication', action='store_false',
                       help='overlap pipeline parallel communication with forward and backward chunks in 1F1B',
                       dest='overlap_p2p_comm')
    group.add_argument('--overlap-p2p-communication-warmup-flush', action='store_true',
                       default=False, help='if set, overlap pipeline parallel communication in warmup and flush',
                       dest='overlap_p2p_comm_warmup_flush')
    group.add_argument('--distributed-backend', default='nccl',
                       choices=['nccl', 'gloo'],
                       help='Which backend to use for distributed training.')
    group.add_argument('--distributed-timeout-minutes', type=int, default=10,
                       help='Timeout minutes for torch.distributed.')
    group.add_argument('--overlap-grad-reduce', action='store_true',
                       default=False, help='If set, overlap DDP grad reduce.')
    group.add_argument('--defer-embedding-wgrad-compute', action='store_true',
                       default=False, help='If set, defers the vocabulary projection linear layer weight'
                       'gradient compute to pipeline flush.', dest='defer_embedding_wgrad_compute')
    group.add_argument('--wgrad-deferral-limit', type=int, default=0, help='Number of micro-batches for which'
                       'weight gradient computation of vocabulary projection is deferred, defaults to 0 which'
                       'means all the micro-batches are deferred. Invalid if `defer-embedding-wgrad-compute`'
                       'is not set')
    group.add_argument('--no-align-grad-reduce', action='store_false',
                       help='If not set, all PP stages will launch gradient reduces simultaneously. '
                       'Otherwise, each PP stage will independently launch as needed.',
                       dest='align_grad_reduce')
    group.add_argument('--ddp-num-buckets', type=int, default=None,
                       help='Number of buckets for data-parallel communication')
    group.add_argument('--ddp-bucket-size', type=int, default=None,
                       help='Bucket size for data-parallel communication')
    group.add_argument('--ddp-pad-buckets-for-high-nccl-busbw', action='store_true',
                       default=False, help='If set, make sure the bucket size is divisible by a large power '
                       'of 2 (2^16) to ensure NCCL collectives have high bus bandwidth at large DP counts, '
                       'since NCCL message size (which for ring algorithms is bucket_size / dp_size) '
                       'apparently needs to be divisible by a power of 2 for high busbw.')
    group.add_argument('--ddp-average-in-collective', action='store_true',
                       default=False, help='If set, average directly in data-parallel communication collective.')
    group.add_argument('--overlap-param-gather', action='store_true',
                       default=False, help='If set, overlap param all-gather in distributed optimizer.')
    group.add_argument('--overlap-param-gather-with-optimizer-step', action='store_true',
                       default=False, help='If set, overlap param all-gather of first bucket with optimizer step.')
    group.add_argument('--no-align-param-gather', action='store_false',
                       help='If not set, all PP stages will launch param all-gathers simultaneously. '
                       'Otherwise, each PP stage will independently launch as needed.',
                       dest='align_param_gather')
    group.add_argument('--no-scatter-gather-tensors-in-pipeline', action='store_false',
                       help='If not set, use scatter/gather to optimize communication of tensors in pipeline.',
                       dest='scatter_gather_tensors_in_pipeline')
    group.add_argument('--use-ring-exchange-p2p', action='store_true',
                       default=False, help='If set, use custom-built ring exchange '
                       'for p2p communications. Note that this option will require '
                       'a custom built image that support ring-exchange p2p.')
    group.add_argument('--local-rank', type=int, default=int(os.getenv('LOCAL_RANK', '0')),
                       help='local rank passed from distributed launcher.')
    group.add_argument('--lazy-mpu-init', type=bool, required=False,
                       help='If set to True, initialize_megatron() '
                       'skips DDP initialization and returns function to '
                       'complete it instead. Also turns on '
                       '--use-cpu-initialization flag. This is for '
                       'external DDP manager.' )
    group.add_argument('--account-for-embedding-in-pipeline-split', action='store_true',
                       default=False, help='If set, *input* embedding layer will be treated as a standard transformer'
                       'layer in the context of partition and placement for pipeline parallelism.')
    group.add_argument('--account-for-loss-in-pipeline-split', action='store_true',
                       default=False, help='If set, loss layer will be treated as a standard transformer'
                       'layer in the context of partition and placement for pipeline parallelism.')
    group.add_argument('--use-distributed-optimizer', action='store_true',
                       help='Use distributed optimizer.')
    group.add_argument('--use-nccl-ub', action='store_true', dest='nccl_ub', 
                       help='Use the userbuffer registration for DP/FSDP communication buffers.'
                       'This option will reduce GPU SM usage for the DP/FSDP communication,'
                       'which is improving the performance of the overlapped computation.')
    group.add_argument('--use-sharp', action='store_true', 
                       help='Required to enable SHARP communication.')
    group.add_argument('--use-custom-fsdp', action='store_true',
                       help='Use the Megatron FSDP code path in DDP.')
    group.add_argument('--init-model-with-meta-device', action='store_true')
    group.add_argument('--data-parallel-sharding-strategy', type=str, default='no_shard',
                       choices=['no_shard', 'optim', 'optim_grads', 'optim_grads_params'],
                       help='Sharding strategy of data parallelism.')
    group.add_argument('--no-gradient-reduce-div-fusion', action='store_false', dest='gradient_reduce_div_fusion',
                       help='If not set, fuse the division in gradient reduce.')
    group.add_argument('--fsdp-double-buffer', action='store_true',
                       help="Enable double buffering for temporary memory needed for custom FSDP communications. "
                        "Double-buffering the communication memory improves memory management efficiency by "
                        "reusing previously allocated buffers, rather than creating new buffers for each FSDP communication. "
                        "This is required for user buffer registration and is enabled by default when using NCCL user buffers.")
    group.add_argument('--suggested-communication-unit-size', type=int, default=None,
                   help='Specifies the number of elements to communicate at once during FSDP (Fully Sharded Data Parallel) operations. '
                        'This flag also affects FSDP all-gather prefetch behavior. Setting a larger value increases the communication buffer size, '
                        'while a smaller value disables prefetching and may degrade performance. Adjust this value based on your system\'s memory '
                        'and performance requirements.')
    group.add_argument('--keep-fp8-transpose-cache-when-using-custom-fsdp', action='store_true',
                       help='If set, keep the fp8 transpose cache when using custom FSDP.')
    group.add_argument('--num-distributed-optimizer-instances', type=int, default=1,
                       help='Number of Distributed Optimizer copies across Data Parallel domain.')
    group.add_argument('--use-torch-fsdp2', action='store_true',
                       help='Use the torch FSDP2 implementation. FSDP2 has not been tested with pipeline parallelism, '
                       'and may contain bugs.')
    group.add_argument('--torch-fsdp2-no-reshard-after-forward', action='store_false', dest='torch_fsdp2_reshard_after_forward',
                       help='Whether to reshard weights after forward pass when using PyTorch FSDP2. '
                       'Set to enable FSDP ZeRO-2.')
    group.add_argument('--context-parallel-size', type=int, default=1,
                       help='Degree of context parallelism.')
    group.add_argument('--cp-comm-type', nargs='+', type=str, default=["p2p"],
                       help='Inter-gpu communication type for context parallelism: '
                       'p2p, a2a, allgather or a2a+p2p. If a single string is provided, '
                       'all layers will share the same communication type. Users can also '
                       'specify separated types for each layer like '
                       '--cp-comm-type p2p p2p a2a a2a a2a+p2p a2a+p2p')
    group.add_argument('--hierarchical-context-parallel-sizes', nargs='+', type=int, default=None,
                       help='Degrees of the hierarchical context parallelism. Users should '
                       'provide a list to specify the sizes for different levels. '
                       '--hierarchical-context-parallel-sizes 2 4 indicates every two adjacent gpus '
                       'forms the first level of cp groups and the cp ranks with the same odevity '
                       'forms the second level of cp groups.')
    group.add_argument('--nccl-communicator-config-path', type=str, default=None,
                       help='Path to the yaml file with NCCL communicator '
                       'configurations. The number of min/max thread groups and thread '
                       'group cluster size of each communicator can be configured by '
                       'setting `min_ctas`, `max_ctas`, and `cga_cluster_size`.')
    group.add_argument('--use-tp-pp-dp-mapping', action='store_true', default=False,
                        help='If set, distributed ranks initialize order is changed '
                        'from tp-cp-ep-dp-pp to tp-cp-ep-pp-dp.')
    group.add_argument('--replication', action='store_true', default=False,
                       help="If set, replication of local checkpoints is enabled. "
                       "Needs to be enabled on all ranks.")
    group.add_argument('--replication-jump', default=None, type=int,
                       help="Specifies `J`, the spacing between ranks storing replicas of a given rank's data. "
                       "Replicas for rank `n` may be on ranks `n+J`, `n+2J`, ..., or `n-J`, `n-2J`, etc. "
                       "This flag has an effect only if --replication is used. "
                       "and must be consistent across all ranks.")
    group.add_argument('--replication-factor', default=2, type=int,
                       help="Number of machines storing the replica of a given rank's data.")
    return parser


def _add_validation_args(parser):
    group = parser.add_argument_group(title='validation')

    group.add_argument('--eval-iters', type=int, default=100,
                       help='Number of iterations to run for evaluation'
                       'validation/test for.')
    group.add_argument('--eval-interval', type=int, default=1000,
                       help='Interval between running evaluation on '
                       'validation set.')
    group.add_argument("--test-mode", action="store_true", help='Run all real-time test alongside the experiment.')
    group.add_argument('--skip-train', action='store_true',
                       default=False, help='If set, bypass the training loop, '
                       'optionally do evaluation for validation/test, and exit.')

    return parser


def _add_tokenizer_args(parser):
    group = parser.add_argument_group(title='tokenizer')
    group.add_argument('--vocab-size', type=int, default=None,
                       help='Size of vocab before EOD or padding.')
    group.add_argument('--vocab-file', type=str, default=None,
                       help='Path to the vocab file.')
    group.add_argument('--merge-file', type=str, default=None,
                       help='Path to the BPE merge file.')
    group.add_argument('--vocab-extra-ids', type=int, default=0,
                       help='Number of additional vocabulary tokens. '
                            'They are used for span masking in the T5 model')
    group.add_argument('--tokenizer-type', type=str,
                       default=None,
                       choices=['BertWordPieceLowerCase',
                                'BertWordPieceCase',
                                'GPT2BPETokenizer',
                                'SentencePieceTokenizer',
                                'GPTSentencePieceTokenizer',
                                'HuggingFaceTokenizer',
                                'Llama2Tokenizer',
                                'TikTokenizer',
                                'MultimodalTokenizer',
                                'NullTokenizer',
                                'NullMultimodalTokenizer'],
                       help='What type of tokenizer to use.')
    group.add_argument('--tokenizer-model', type=str, default=None,
                       help='Sentencepiece tokenizer model.')
    group.add_argument('--tiktoken-pattern', type=str, default=None,
                       help='Which tiktoken pattern to use. Options: [v1, v2]')
    group.add_argument('--tiktoken-num-special-tokens', type=int, default=1000,
                       help='Number of special tokens in tiktoken tokenizer')
    group.add_argument('--tiktoken-special-tokens', type=str, nargs='+', default=None,
                       help='List of tiktoken special tokens, needs to have ["<unk>", "<s>", "</s>"]')
    return parser


def _add_data_args(parser):
    group = parser.add_argument_group(title='data and dataloader')

    group.add_argument('--data-path', nargs='*', default=None,
                       help='The weight and prefix list for a set of train, validation, and test'
                       'datasets which split according to --split. The accepted formats are: '
                       '(1) a single prefix, '
                       '(2) a list of weight prefix pairs e.g. weight1 prefix1 weight2 prefix2, '
                       '(3) a list of prefixes e.g. prefix1 prefix2. '
                       'For (3), weights are inferred from the lengths of the contributing datasets. '
                       'This argument is exclusive to the other independent --*-data-path arguments.')
    group.add_argument('--split', type=str, default=None,
                       help='Comma-separated list of proportions for training,'
                       ' validation, and test split. For example the split '
                       '`90,5,5` will use 90%% of data for training, 5%% for '
                       'validation and 5%% for test.')
    group.add_argument('--train-data-path', nargs='*', default=None,
                       help='The weight and prefix list for an independent train dataset. '
                       'Follows the same pattern rules as --data-path.')
    group.add_argument('--valid-data-path', nargs='*', default=None,
                       help='The weight and prefix list for an independent validation dataset. '
                       'Follows the same pattern rules as --data-path.')
    group.add_argument('--test-data-path', nargs='*', default=None,
                       help='The weight and prefix list for an independent test dataset. '
                       'Follows the same pattern rules as --data-path.')
    group.add_argument('--data-args-path', type=str, default=None,
                       help='Path to data-args. Instead of feeding `--data-path` '
                       'with weighted dataset, we pass in a file path from which '
                       'we read that argument. This is useful when the list of data is '
                       'too big.')
    group.add_argument('--per-split-data-args-path', type=str, default=None,
                       help='Path to per-split-data-args. Instead of feeding '
                       '`--(train|valid|test)-data-path` with weighted dataset, '
                       'we pass in a file path from which we read those arguments. '
                       'This is useful when the list of data is too big. Format is a '
                       'json file with `train`, `valid, `test` keys')
    group.add_argument('--data-cache-path', default=None,
                       help='Path to a directory to hold cached index files.')
    group.add_argument('--no-mmap-bin-files', action='store_false',
                       help='Disable mmap-ing of .bin files.',
                       dest='mmap_bin_files')
    group.add_argument('--mock-data', action='store_true',
                       help='Skip data loading and validation and opt for artificial '
                       'generation of mock data when an implementation is available.')
    group.add_argument('--seq-length', type=int, default=None,
                       help='Maximum sequence length to process.')
    group.add_argument('--encoder-seq-length', type=int, default=None,
                       help='Maximum encoder sequence length to process.'
                       'This should be exclusive of --seq-length')
    group.add_argument('--decoder-seq-length', type=int, default=None,
                       help="Maximum decoder sequence length to process.")
    group.add_argument('--retriever-seq-length', type=int, default=256,
                       help='Maximum sequence length for the biencoder model '
                       'for retriever')
    group.add_argument('--sample-rate', type=float, default=1.0,
                       help='sample rate for training data. Supposed to be 0 '
                            ' < sample_rate < 1')
    group.add_argument('--mask-prob', type=float, default=0.15,
                       help='Probability of replacing a token with mask.')
    group.add_argument('--short-seq-prob', type=float, default=0.1,
                       help='Probability of producing a short sequence.')
    group.add_argument('--num-workers', type=int, default=2,
                       help="Dataloader number of workers.")
    group.add_argument('--reset-position-ids', action='store_true',
                       help='Reset position ids after end-of-document token.')
    group.add_argument('--reset-attention-mask', action='store_true',
                       help='Reset self attention mask after '
                       'end-of-document token.')
    group.add_argument('--eod-mask-loss', action='store_true',
                       help='Mask loss for the end of document tokens.')
    group.add_argument('--goldfish-loss', action='store_true',
                       help='Enable goldfish loss during pretraining.')
    group.add_argument('--goldfish-k', type=int, default=50,
                       help='Dropout factor k for goldfish loss masking, where dropout probability is 1/k.')
    group.add_argument('--goldfish-h', type=int, default=50,                        
                        help='Context width for hashing in goldfish loss masking. Controls how many preceding tokens determine masking.')
    group.add_argument('--no-create-attention-mask-in-dataloader', action='store_false',
                       help='If set, do not create attention_masks in dataloader.',
                       dest='create_attention_mask_in_dataloader')
    group.add_argument('--num-dataset-builder-threads', type=int, default=1,
                       help='Number of parallel threads per rank for dataset builder')
    group.add_argument('--object-storage-cache-path', type=str, default=None,
                       help='Path to cache index files when using s3 or msc dataloader')
    group.add_argument('--mid-level-dataset-surplus', type=float, default=0.005,
                       help='The sample surplus to build for the mid-level datasets(s)')
    return parser


def _add_autoresume_args(parser):
    group = parser.add_argument_group(title='autoresume')

    group.add_argument('--adlr-autoresume', action='store_true',
                       help='Enable autoresume on adlr cluster.')
    group.add_argument('--adlr-autoresume-interval', type=int, default=1000,
                       help='Intervals over which check for autoresume'
                       'termination signal')

    return parser


def _add_biencoder_args(parser):
    group = parser.add_argument_group(title='biencoder')

    # network size
    group.add_argument('--ict-head-size', type=int, default=None,
                       help='Size of block embeddings to be used in ICT and '
                        'REALM (paper default: 128)')
    group.add_argument('--biencoder-projection-dim', type=int, default=0,
                       help='Size of projection head used in biencoder (paper'
                        ' default: 128)')
    group.add_argument('--biencoder-shared-query-context-model', action='store_true',
                        help='Whether to share the parameters of the query '
                        'and context models or not')

    # checkpointing
    group.add_argument('--ict-load', type=str, default=None,
                       help='Directory containing an ICTBertModel checkpoint')
    group.add_argument('--bert-load', type=str, default=None,
                       help='Directory containing an BertModel checkpoint '
                       '(needed to start ICT and REALM)')

    # data
    group.add_argument('--titles-data-path', type=str, default=None,
                       help='Path to titles dataset used for ICT')
    group.add_argument('--query-in-block-prob', type=float, default=0.1,
                       help='Probability of keeping query in block for '
                       'ICT dataset')
    group.add_argument('--use-one-sent-docs', action='store_true',
                       help='Whether to use one sentence documents in ICT')
    group.add_argument('--evidence-data-path', type=str, default=None,
                       help='Path to Wikipedia Evidence frm DPR paper')

    # training
    group.add_argument('--retriever-report-topk-accuracies', nargs='+', type=int,
                        default=[], help="Which top-k accuracies to report "
                        "(e.g. '1 5 20')")
    group.add_argument('--retriever-score-scaling', action='store_true',
                       help='Whether to scale retriever scores by inverse '
                        'square root of hidden size')

    # faiss index
    group.add_argument('--block-data-path', type=str, default=None,
                       help='Where to save/load BlockData to/from')
    group.add_argument('--embedding-path', type=str, default=None,
                       help='Where to save/load Open-Retrieval Embedding'
                        ' data to/from')

    # indexer
    group.add_argument('--indexer-batch-size', type=int, default=128,
                       help='How large of batches to use when doing indexing '
                       'jobs')
    group.add_argument('--indexer-log-interval', type=int, default=1000,
                       help='After how many batches should the indexer '
                       'report progress')
    return parser


def _add_vision_args(parser):
    group = parser.add_argument_group(title="vision")

    # general vision arguements
    group.add_argument('--num-classes', type=int, default=1000,
                       help='num of classes in vision classificaiton task')
    group.add_argument('--img-h', type=int, default=224,
                       help='Image height for vision classification task')
    group.add_argument('--img-w', type=int, default=224,
                       help='Image height for vision classification task')
    group.add_argument('--num-channels', type=int, default=3,
                       help='Number of channels in input image data')
    group.add_argument('--patch-dim', type=int, default=16,
                       help='patch dimension')
    group.add_argument('--classes-fraction', type=float, default=1.0,
                       help='training with fraction of classes.')
    group.add_argument('--data-per-class-fraction', type=float, default=1.0,
                       help='training with fraction of data per class.')
    group.add_argument('--no-data-sharding', action='store_false',
                       help='Disable data sharding.',
                       dest='data_sharding')
    group.add_argument('--head-lr-mult', type=float, default=1.0,
                       help='learning rate multiplier for head during finetuning')

    # pretraining type and backbone selection`
    group.add_argument('--vision-pretraining', action='store_true',
                       help='flag to indicate vision pretraining')
    group.add_argument('--vision-pretraining-type', type=str, default='classify',
                       choices=['classify', 'inpaint', 'dino'],
                       help='pretraining objectives')
    group.add_argument('--vision-backbone-type', type=str, default='vit',
                       choices=['vit', 'mit', 'swin'],
                       help='backbone types types')
    group.add_argument('--swin-backbone-type', type=str, default='tiny',
                       choices=['tiny', 'base', 'h3'],
                       help='pretraining objectives')
    # inpainting arguments
    group.add_argument('--mask-type', type=str, default='random',
                       choices=['random', 'row'],
                       help='mask types')
    group.add_argument('--mask-factor', type=float, default=1.0,
                       help='mask size scaling parameter')

    # dino arguments
    group.add_argument('--iter-per-epoch', type=int, default=1250,
                       help='iterations per epoch')
    group.add_argument('--dino-local-img-size', type=int, default=96,
                       help='Image size for vision classification task')
    group.add_argument('--dino-local-crops-number', type=int, default=10,
                       help='Number of local crops')
    group.add_argument('--dino-head-hidden-size', type=int, default=2048,
                       help='Hidden dimension size in dino head')
    group.add_argument('--dino-bottleneck-size', type=int, default=256,
                       help='Bottle neck dimension in dino head ')
    group.add_argument('--dino-freeze-last-layer', type=float, default=1,
                       help='Freezing last layer weights')
    group.add_argument('--dino-norm-last-layer', action='store_true',
                       help='Disable Norm in last layer.')
    group.add_argument('--dino-warmup-teacher-temp', type=float, default=0.04,
                       help='warump teacher temperature')
    group.add_argument('--dino-teacher-temp', type=float, default=0.07,
                       help='teacher temperature')
    group.add_argument('--dino-warmup-teacher-temp-epochs', type=int, default=30,
                       help='warmup teacher temperaure epochs')

    # regularization arguments
    group.add_argument('--qk-layernorm', action='store_true',
                       help='Whether to layer normalize the q and k attention embeddings.')
    group.add_argument('--qknorm-impl', default='te', choices={'te', 'torch', 'apex'},
                        help='QK layernorm implementation')

    return parser

def _add_moe_args(parser):
    group = parser.add_argument_group(title="moe")
    # General arguments
    group.add_argument('--expert-model-parallel-size', type=int, default=1,
                       help='Degree of expert model parallelism.')
    group.add_argument('--expert-tensor-parallel-size', type=int, default=None,
                       help='Degree of expert model parallelism. Default is None, which will be set to the value of --tensor-model-paralle-size.')
    group.add_argument('--num-experts', type=int, default=None,
                       help='Number of Experts in MoE (None means no MoE)')
    group.add_argument('--moe-layer-freq', type=moe_freq_type, default=1,
                       help='Frequency between MoE layers and Dense layers. Accepts either: '
                            '- An integer N: Represents a 1:N ratio, meaning one expert layer for every N-1 dense layers '
                            '- A string containing a Python list expression that defines a custom pattern, e.g.: '
                            '"([1]*3+[0]*1)*3" evaluates to [1,1,1,0,1,1,1,0,1,1,1,0] '
                            'where 1 indicates an expert layer and 0 indicates a dense layer. '
                            'Examples: "([0]+[1]*23)": 1 dense layer followed by 23 experts layers, '
                            '"([1]*3+[0]*2)*2": Three expert layers followed by two dense layers, repeated twice.')
    group.add_argument('--moe-ffn-hidden-size', type=int, default=None,
                       help='The hidden size of each expert\'s feed-forward network (ffn). '
                       'If not specified, defaults to the ffn_hidden_size.')
    group.add_argument('--moe-shared-expert-intermediate-size', type=int, default=None,
                       help='Shared expert total ffn hidden size. '
                       'It should be equal to "num_shared_experts * ffn_size_of_each_shared_expert" if there are multiple shared experts. '
                       'None means no shared expert.')
    group.add_argument('--moe-shared-expert-overlap', action='store_true',
                       help='Enable overlapping between shared expert computations and dispatcher communications. '
                       'Without this, the shared epxerts execute after the routed experts. '
                       'Only effective when moe-shared-expert-intermediate-size is set.')
    group.add_argument('--moe-grouped-gemm', action='store_true',
                       help='When there are multiple experts per rank, launch multiple local GEMM kernels in multiple streams to improve the utilization and performance with GroupedLinear in TransformerEngine.')
    group.add_argument('--moe-use-legacy-grouped-gemm', action='store_true',
                       help='Use legacy GroupedMLP rather than TEGroupedMLP. Note: The legacy one will be deprecated soon.')
    group.add_argument('--moe-layer-recompute', action='store_true',
                       help='Enable checkpointing for moe_layer, should be used when memory is not sufficient. '
                       'Deprecated. Use "--recompute-granularity selective --recompute-modules moe" instead.')
    group.add_argument('--moe-extended-tp', action='store_true',
                       help='Deprecated. Use --expert-tensor-parallel-size instead.')
    group.add_argument('--moe-use-upcycling', action='store_true',
                       help='Load a checkpoint of a dense model, convert it into an MoE model, and save the converted model to the path specified by --save. '
                       'Upcycling is implemented on the top of distributed checkpointing, so it supports parallel modes different from the dense model.')
    # Router arguments
    group.add_argument('--moe-router-load-balancing-type', type=str,
                       choices=['aux_loss', 'seq_aux_loss', 'sinkhorn', 'none'],
                       default='aux_loss',
                       help='Determines the load balancing strategy for the router. "aux_loss" corresponds to the load balancing loss used in GShard and SwitchTransformer; "seq_aux_loss" corresponds to the load balancing loss used in DeepSeekV2, which computes the loss for each individual sample; "sinkhorn" corresponds to the balancing algorithm used in S-BASE, and "none" implies no load balancing. The default is "aux_loss".')
    group.add_argument('--moe-router-dtype', type=str,
                       choices=['fp32', 'fp64'],
                       default=None,
                       help='Data type for routing computation and expert output weighted averaging. '
                            'Fp32/fp64 enhances numerical stability, especially with numerous experts. '
                            'The perf impact should be negligible when used with permute fusion. '
                            'None means no changes for dtype.')
    group.add_argument('--moe-router-score-function', type=str,
                       choices=['softmax', 'sigmoid'],
                       default='softmax',
                       help='Score function for MoE TopK routing. Can be "softmax" or "sigmoid".')
    group.add_argument('--moe-router-topk', type=int, default=2,
                       help='Number of experts to route to for each token. The default is 2.')
    group.add_argument('--moe-router-pre-softmax', action='store_true',
                       help='Enable pre-softmax routing for MoE, which means softmax is before the top-k selection. By default, softmax is done after top-k.')
    group.add_argument('--moe-router-num-groups', type=int, default=None,
                       help='Number of groups to divide experts into for group-limited routing. When using group-limited routing: 1) Experts are divided into equal-sized groups, 2) For each token, a subset of groups are selected based on routing scores (sum of top-2 expert scores within each group), 3) From these selected groups, moe_router_topk experts are chosen.'
                       'Two common use cases: 1) Device-limited routing: Set equal to expert parallel size (EP) to limit each token to experts on a subset of devices (See DeepSeek-V2: https://arxiv.org/pdf/2405.04434) 2) Node-limited routing: Set equal to number of nodes in EP group to limit each token to experts on a subset of nodes (See DeepSeek-V3: https://arxiv.org/pdf/2412.19437)')
    group.add_argument('--moe-router-group-topk', type=int, default=None,
                       help='Number of selected groups for group-limited routing.')
    group.add_argument('--moe-router-topk-scaling-factor', type=float, default=None,
                       help='Scaling factor for routing score in top-k selection, only works when --moe-router-pre-softmax enabled. Defaults to None, which means no scaling.')
    group.add_argument('--moe-router-enable-expert-bias', action='store_true',
                       help='TopK routing with dynamic expert bias in the aux-loss-free load balancing strategy. '
                       'The routing decision is based on the sum of the routing scores and the expert bias. '
                       'See https://arxiv.org/abs/2408.15664 for details.')
    group.add_argument('--moe-router-bias-update-rate', type=float, default=1e-3,
                       help='Expert bias update rate in the aux-loss-free load balancing strategy. '
                       'The expert bias is updated based on the number of assigned tokens to each expert in a global batch, '
                       'where the bias is increased for the experts with less assigned tokens and decreased for the experts with more assigned tokens. '
                       'The default value 1e-3 is same as that used in DeepSeekV3.')
    group.add_argument('--moe-router-force-load-balancing', action='store_true',
                       help='[Experimental] Force override routing to balance token distribution using random logits for MoE routers, supporting naive top-k and group-limited top-k. This experimental feature is for benchmarking purposes only!')
    group.add_argument('--moe-aux-loss-coeff', type=float, default=0.0,
                       help='Scaling coefficient for the aux loss: a starting value of 1e-2 is recommended.')
    group.add_argument('--moe-z-loss-coeff', type=float, default=None,
                       help='Scaling coefficient for the z-loss: a starting value of 1e-3 is recommended.')
    group.add_argument('--moe-input-jitter-eps', type=float, default=None,
                       help='Add noise to the input tensor by applying jitter with a specified epsilon value.')
    group.add_argument('--moe-per-layer-logging', action='store_true',
                       help='Enable per-layer logging for MoE, currently supports auxiliary loss and z loss.')
    # Token dispatcher arguments
    group.add_argument('--moe-token-dispatcher-type', type=str,
                       choices=['allgather', 'alltoall', 'flex', 'alltoall_seq'],
                       default='allgather',
                       help="The type of token dispatcher to use. The default is 'allgather'. Options are 'allgather', 'alltoall' and 'alltoall_seq'. We recommend using 'alltoall' when applying expert parallelism. For more information, please refer to the documentation in core/moe/README.")
    group.add_argument('--moe-enable-deepep', action='store_true',
                       help='[Experimental] Enable DeepSeek/DeepEP for efficient token dispatching and combine in MoE models. Only works with flex token dispatcher by setting --moe-token-dispatcher-type=flex.')
    group.add_argument('--moe-permute-fusion', action='store_true',
                       help='Fuse token rearrangement ops during token dispatching.')
    # Token dropping arguments
    group.add_argument('--moe-expert-capacity-factor', type=float, default=None,
                       help='The capacity factor for each expert, None means no token will be dropped.')
    group.add_argument('--moe-pad-expert-input-to-capacity', action='store_true',
                       help='Pads the input for each expert to match the expert capacity length, effective only after the --moe-expert-capacity-factor is set.')
    group.add_argument('--moe-token-drop-policy', type=str, default='probs', choices=['probs', 'position'],
                       help='The policy to drop tokens. Can be either "probs" or "position". If "probs", the tokens with the lowest probabilities will be dropped. If "position", tokens at the end of each batch will be dropped.')

    return parser

def _add_mla_args(parser):
    group = parser.add_argument_group(title="mla")
    group.add_argument('--q-lora-rank', type=int, default=None,
                       help="Rank of Query tensor's low rank representation.")
    group.add_argument('--kv-lora-rank', type=int, default=32,
                       help="Rank of Key and Value tensors' low rank representation.")
    group.add_argument('--qk-head-dim', type=int, default=128,
                       help="Dimension of the head in the QK projection. q_head_dim = qk_head_dim + qk_pos_emb_head_dim")
    group.add_argument('--qk-pos-emb-head-dim', type=int, default=64,
                       help="Dimension of the position embedding in the QK projection.")
    group.add_argument('--v-head-dim', type=int, default=128,
                       help="Dimension of the head in the V projection.")
    group.add_argument('--rotary-scaling-factor', type=float, default=1.0,
                       help="Rotary scaling factor for the rotary embeddings.")
    group.add_argument('--mscale', type=float, default=1.0,
                       help="Mscale for YaRN RoPE in multi-latent attention.")
    group.add_argument('--mscale-all-dim', type=float, default=1.0,
                       help="Mscale all dimensions for YaRN RoPE in multi-latent attention.")

    return parser

def _add_heterogeneous_args(parser):
    """
    Heterogeneous models refer to transformer architectures where individual layers can differ 
    in configuration. Specifically:
        - Attention or MLP layers can be replaced with either a linear layer or a no-op 
        - MLP intermediate dimensions can vary between layers
    We use the format of the HuggingFace config files in llama nemotron models to define the architecture.
    For example, https://huggingface.co/nvidia/Llama-3_3-Nemotron-Super-49B-v1/resolve/main/config.json

    Most notably, the "block_config" maps to a list of attention and mlp configurations for each layer.
    For example, the "block_config" for a 2 layer model is:
     "block_configs": [
        {
            "attention": {
                "n_heads_in_group": 8,
                "no_op": false,
                "replace_with_linear": false,
            },
            "ffn": {
                "ffn_mult": 2.625,
                "no_op": false,
                "replace_with_linear": false,
            }
        },
        {
            "attention": {
                "n_heads_in_group": null,
                "no_op": true,
                "replace_with_linear": false,
            },
            "ffn": {
                "ffn_mult": 2.625,
                "no_op": false,
                "replace_with_linear": false,
            }
        }
    ]
    """
    group = parser.add_argument_group(title="heterogeneous architecture")
    group.add_argument('--heterogeneous-layers-config-path', type=str, default=None,
                       help='Path to json file containing heterogeneous model configuration. '
                       'Use the format of the HuggingFace config files in llama nemotron '
                       'models, e.g. https://huggingface.co/nvidia/Llama-3_3-Nemotron-Super-49B-v1/resolve/main/config.json.')
    group.add_argument('--heterogeneous-layers-config-encoded-json', type=str, default=None,
                       help='This is encoded json string of the heterogeneous model configuration. Used to keep the content '
                       'of the heterogeneous model specification in args when the model is loaded from a checkpoint. '
                       'Use the format of the HuggingFace config files in llama nemotron '
                       'models, e.g. https://huggingface.co/nvidia/Llama-3_3-Nemotron-Super-49B-v1/resolve/main/config.json.')
    return parser

def _add_experimental_args(parser):
    group = parser.add_argument_group(title='experimental')

    group.add_argument('--spec', type=str, default=None, nargs='*',
                       help='Specify the <module_location function_name> pair '
                       'that returns a spec to customize a model, transformer '
                       'block, or transformer layer, depending on the use case.'
                       'To use local spec specify local as the argument.'
                       'For more details, see the model class, '
                       '`transformer_block.py`, or `transformer_layer.py`')
    group.add_argument('--hybrid-attention-ratio', type=float, default=0.0,
                       help='Ratio of attention layers to total layers, in the '
                       'range [0.0, 1.0].')
    group.add_argument('--hybrid-mlp-ratio', type=float, default=0.0,
                       help='Ratio of mlp layers to total layers, in the '
                       'range [0.0, 1.0].')
    group.add_argument('--hybrid-override-pattern', type=str, default=None,
                       help='Force a specific hybrid layer pattern. The value'
                            'should be a string of characters chosen from'
                            'core.ssm.mamba_hybrid_layer_allocation.Symbols.'
                            'If a value greater than 0.0 is supplied to any of the '
                            'hybrid ratio arguments, then the number of each type'
                            'of layer in the override pattern must match number in'
                            'the overidden pattern')
    group.add_argument('--mamba-state-dim', type=int, default=128,
                       help='State dimension for Mamba layers.')
    group.add_argument('--mamba-head-dim', type=int, default=64,
                       help='Head dimension for Mamba layers.')
    group.add_argument('--mamba-num-groups', type=int, default=8,
                       help='Number of groups for Mamba layers.')
    group.add_argument('--mamba-num-heads', type=int, default=None,
                       help='Number of heads for Mamba layers.'
                       'If not set, then the number of heads will be '
                       '--hidden-size * expand // --mamba-head-dim')
    group.add_argument('--is-hybrid-model', default=False, action="store_true",
                       help='Indicates whether the model is a hybrid model.')
    group.add_argument('--disable-mamba-mem-eff-path', default=False, action="store_true",
                       help='Disable Mamba efficient path.')
    group.add_argument('--yaml-cfg', type=str, default=None,
                       help = 'Config file to add additional arguments')

    # Args of precision-aware optimizer
    group.add_argument('--use-precision-aware-optimizer', action='store_true',
                       help='Use the precision-aware optimizer in TransformerEngine, which allows '
                       'setting the main params and optimizer states to lower precision, such as '
                       'fp16 and fp8.')
    group.add_argument('--main-grads-dtype', default='fp32', choices=['fp32', 'bf16'],
                       help='Dtype of main grads when enabling precision-aware-optimizer')
    group.add_argument('--main-params-dtype', default='fp32', choices=['fp32', 'fp16'],
                       help='Dtype of main params when enabling precision-aware-optimizer')
    group.add_argument('--exp-avg-dtype', default='fp32', choices=['fp32', 'fp16', 'fp8'],
                       help='Dtype of exp_avg when enabling precision-aware-optimizer')
    group.add_argument('--exp-avg-sq-dtype', default='fp32', choices=['fp32', 'fp16', 'fp8'],
                       help='Dtype of exp_avg_sq when enabling precision-aware-optimizer')
    return parser


def _add_msc_args(parser):
    group = parser.add_argument_group(title="msc")
    group.add_argument('--disable-msc', default=True, action='store_false', dest='enable_msc',
                       help='Disable the usage of Multi-Storage Client (MSC) in Megatron Core.')
    return parser<|MERGE_RESOLUTION|>--- conflicted
+++ resolved
@@ -7,7 +7,6 @@
 import json
 import os
 from pathlib import Path
-import re
 import types
 import warnings
 
@@ -31,18 +30,14 @@
     get_torch_version,
     is_torch_min_version,
 )
-<<<<<<< HEAD
 from megatron.training.utils import update_use_dist_ckpt, get_device_arch_version
 from megatron.training.activations import squared_relu, XIELU, XIPReLU, XIPReLUP
-=======
-from megatron.training.activations import squared_relu
-from megatron.training.utils import get_device_arch_version, update_use_dist_ckpt, print_rank_0
-from megatron.core.msc_utils import MultiStorageClientFeature
->>>>>>> 13898cb1
-
-
-def add_megatron_arguments(parser: argparse.ArgumentParser):
-    """"Add Megatron-LM arguments to the given parser."""
+
+
+def parse_args(extra_args_provider=None, ignore_unknown_args=False):
+    """Parse all arguments."""
+    parser = argparse.ArgumentParser(description='Megatron-LM Arguments',
+                                     allow_abbrev=False)
 
     # Standard arguments.
     parser = _add_network_size_args(parser)
@@ -70,7 +65,6 @@
     parser = _add_retro_args(parser)
     parser = _add_experimental_args(parser)
     parser = _add_one_logger_args(parser)
-    parser = _add_inprocess_restart_args(parser)
     parser = _add_ft_package_args(parser)
     parser = _add_config_logger_args(parser)
     parser = _add_rerun_machine_args(parser)
@@ -264,39 +258,6 @@
     args.retro_bert_tokenizer_type = retro_config.retro_bert_tokenizer_type
     args.retro_bert_vocab_file = retro_config.retro_bert_vocab_file
 
-def _eval_pattern(pattern):
-    """ Validate and evaluate a string containing a Python list expression """
-    assert isinstance(pattern, str)
-
-    # validate input, only allow comma, digits, [, ], (, ), +, and *
-    if bool(re.compile(r'[^,\d\[\]\(\)\+\*]').search(pattern)):
-        raise ValueError(f"Invalid pattern: {pattern}")
-
-    return eval(pattern)
-
-def no_rope_freq_type(x):
-    """ Controls which layers to skip performing Rotary Position Embedding.
-    - An integer N: Represents a 1:N ratio, meaning RoPE is skipped every N-1 layers.
-    - A string "N": Same as above, but provided as a string
-    - A string containing a Python list expression that defines a custom pattern, e.g.:
-      "([0]*3+[1]*1)*3" evaluates to [0,0,0,1,0,0,0,1,0,0,0,1]
-      where 1 indicates rope is skipped on the layer.
-      This allows defining arbitrary patterns of rope skipping.
-      The pattern length must match the total number of transformer layers.
-      Examples:
-          "([1]+[0]*23)": Only first layer has rope skipped for a 24-layer network.
-          "([0]*3+[1]*1)*2": Every 4 layers the rope is skipped on the last layer. Repeat twice.
-    """
-    if x is None or isinstance(x, int):
-        return x
-    assert isinstance(x, str)
-    if '[' in x:
-        # it's a custom pattern
-        return _eval_pattern(x)
-    else:
-        # it's a single int but in str
-        return int(x)
-
 def moe_freq_type(x):
     """Frequency between MoE layers and Dense layers.
 
@@ -317,7 +278,8 @@
     assert isinstance(x, str)
     if '[' in x:
         # it's a custom pattern
-        return _eval_pattern(x)
+        pattern = eval(x)
+        return pattern
     else:
         # it's a single int but in str
         return int(x)
@@ -497,7 +459,7 @@
                 num_layers = args.num_layers
             else:
                 num_layers = args.decoder_num_layers
-
+            
             if args.account_for_embedding_in_pipeline_split:
                 num_layers += 1
 
@@ -815,8 +777,7 @@
 
     # disable async_tensor_model_parallel_allreduce when
     # model parallel memory optimization is enabled
-    if (args.tensor_model_parallel_size > 1 or args.context_parallel_size > 1) \
-        and get_device_arch_version() < 10:
+    if args.tensor_model_parallel_size > 1 or args.context_parallel_size > 1 and get_device_arch_version() < 10:
         # CUDA_DEVICE_MAX_CONNECTIONS requirement no longer exists since the Blackwell architecture
         if args.use_torch_fsdp2 or args.use_custom_fsdp:
             fsdp_impl = "Torch-FSDP2" if args.use_torch_fsdp2 else "Custom-FSDP"
@@ -977,7 +938,6 @@
     if args.inference_batch_times_seqlen_threshold > -1:
         assert args.pipeline_model_parallel_size > 1, \
             "--inference-batch-times-seqlen-threshold requires setting --pipeline-model-parallel-size > 1."
-        assert not args.enable_cuda_graph, "Pipeline-parallel microbatched inference is incompatible with CUDA graphs"
 
     if args.inference_dynamic_batching:
         assert args.inference_dynamic_batching_buffer_size_gb is not None
@@ -1001,7 +961,6 @@
             "as the hybrid device optimizer reuses the code path of this flag."
         )
 
-<<<<<<< HEAD
     # OP checks.
     if args.post_layer_norm:
         assert not args.add_bias_linear
@@ -1025,13 +984,6 @@
                 "Cannot support load balancing loss and z loss with --account-for-embedding-in-pipeline-split"
             assert not args.account_for_loss_in_pipeline_split, \
                 "Cannot support load balancing loss and z loss with --account-for-loss-in-pipeline-split"
-=======
-    if args.fp8_recipe != "delayed":
-        assert not (args.fp8_param_gather and args.use_precision_aware_optimizer), (
-            "Currently only delayed scaling is supported to use precision-aware optimizer and fp8 "
-            "params at the same time."
-        )
->>>>>>> 13898cb1
 
     if args.non_persistent_ckpt_type == "local":
         assert args.non_persistent_local_ckpt_dir is not None, "Tried to use local checkpointing without specifying --local-ckpt-dir!"
@@ -1042,7 +994,6 @@
         print("Warning: --replication-jump was specified despite not using replication. Ignoring.")
         args.replication_jump = None
 
-<<<<<<< HEAD
     # Exit & Save triggers
     args.exit_trigger = os.path.join(args.trigger_path, "exit")
     args.save_trigger = os.path.join(args.trigger_path, "save")
@@ -1060,16 +1011,6 @@
         assert args.goldfish_k > 0, f"goldfish_k (frequency) must be a positive integer. ({args.goldfish_k})"
         assert args.goldfish_h > 0, f"goldfish_h (context width) must be a positive integer. ({args.goldfish_h})"
     
-=======
-    if args.mtp_num_layers:
-        assert not args.use_legacy_models, "The legacy Megatron models does not support Multi-Token Prediction (MTP)."
-        assert args.context_parallel_size == 1, "Multi-Token Prediction (MTP) is not supported with Context Parallelism."
-        assert args.position_embedding_type == "rope" or args.position_embedding_type == "none", (
-            f"Multi-Token Prediction (MTP) is not supported with {args.position_embedding_type} position embedding type."
-            + f"The supported position embedding types are rope and none."
-        )
-
->>>>>>> 13898cb1
     # Print arguments.
     _print_args("arguments", args)
 
@@ -1122,14 +1063,10 @@
     kw_args['rotary_interleaved'] = args.rotary_interleaved
     kw_args['num_layers_in_first_pipeline_stage']= args.decoder_first_pipeline_num_layers
     kw_args['num_layers_in_last_pipeline_stage']= args.decoder_last_pipeline_num_layers
-<<<<<<< HEAD
 
     activation_flags = [args.swiglu, args.squared_relu, args.xielu, args.xiprelu, args.xiprelup]
     if sum(activation_flags) > 1:
         raise ValueError("Only one activation function can be selected at a time")
-=======
-    kw_args['fp8_param'] = args.fp8_param_gather
->>>>>>> 13898cb1
     if args.swiglu:
         kw_args['activation_func'] = F.silu
         kw_args['gated_linear_unit'] = True
@@ -1289,12 +1226,6 @@
                        type=int, default=None,
                        help='If set, this overrides the max tokens as computed '
                        'from `--inference-dynamic-batching-buffer-overflow-factor`.')
-    group.add_argument('--symmetric-ar-type', type=str, default=None,
-                       choices=['two_shot', "one_shot", "multimem_all_reduce", None],
-                       help='What type of symmetric all reduce to use. The default is none which is no use of symetric memory')
-    group.add_argument('--nccl-all-reduce-for-prefill',
-                       action='store_true', default=False,
-                       help='When using symmeric all reduce kernels this will use regular nccl kernels for prefill. This can be more effecient when prefill is large as the nccl kernels can be more bandwith optimized')
     group.add_argument('--mlp-chunks-for-prefill', type=int, default=1,
                        help='Number of chunks along sequence dimension for MLP '
                        'computation during prefill')
@@ -1401,15 +1332,6 @@
                        help='Apply rope scaling as used in llama3.x')
     group.add_argument('--rope-scaling-factor', type=float, default=8.0,
                        help='Rope scaling factor in llama3.x models')
-    group.add_argument('--no-rope-freq', type=no_rope_freq_type, default=None,
-                       help='Controls which layers to skip performing Rotary Position Embedding. Accepts either: '
-                            '- An integer N: Represents a 1:N ratio, meaning RoPE is skipped every N-1 layers. '
-                            '- A string containing a Python list expression that defines a custom pattern, e.g.: '
-                            '"([0]*3+[1]*1)*3" evaluates to [0,0,0,1,0,0,0,1,0,0,0,1] '
-                            'where 1 indicates no-rope layer. This patten is equivalent to --no-rope-freq=4.'
-                            'By default this is disabled and set to None, indicating RoPE will be performed'
-                            'on every layer.'
-                       )
     group.add_argument('--no-position-embedding',
                        action='store_false',
                        help='Disable position embedding. Deprecated: use --position-embedding-type',
@@ -1461,7 +1383,6 @@
                        help='Untie embeddings and output weights.')
     group.add_argument('--multi-latent-attention', action='store_true',
                        help='Use multi-latent attention for model.')
-<<<<<<< HEAD
 
     # OP arguments
     group.add_argument('--no-attn-layernorm', action='store_false', dest='attn_layernorm',
@@ -1477,18 +1398,6 @@
                        help="Multiply input_embeddings by this value")
     group.add_argument("--layernorm-init", default=None, type=float,
                        help="Initialization value for layernorms")
-=======
-    group.add_argument('--mtp-num-layers', type=int, default=None,
-                       help='Number of Multi-Token Prediction (MTP) Layers.'
-                       'MTP extends the prediction scope to multiple future tokens at each position.'
-                       'This MTP implementation sequentially predict additional tokens '
-                       'by using D sequential modules to predict D additional tokens.')
-    group.add_argument('--mtp-loss-scaling-factor', type=float, default=0.1,
-                       help='Scaling factor of Multi-Token Prediction (MTP) loss. '
-                       'We compute the average of the MTP losses across all depths, '
-                       'and multiply it the scaling factor to obtain the overall MTP loss, '
-                       'which serves as an additional training objective.')
->>>>>>> 13898cb1
     return parser
 
 
@@ -1508,55 +1417,6 @@
     group = parser.add_argument_group(title='workload inspector')
     group.add_argument('--run-workload-inspector-server', action='store_true',
                        help='If set, enables workload inspector server for on-demand profiling.')
-    return parser
-
-def _add_inprocess_restart_args(parser):
-    group = parser.add_argument_group(title='In-process restart')
-
-    group.add_argument('--inprocess-restart', action='store_true',
-                       help='Enables in-process restart.')
-
-    group.add_argument('--inprocess-max-iterations', default=None, type=int,
-                       help='Maximum number of in-process restart iterations.')
-    group.add_argument('--inprocess-monitor-thread-interval', default=1.0, type=float,
-                       help='Monitoring interval (in seconds) for the monitoring thread.')
-    group.add_argument('--inprocess-monitor-process-interval', default=1.0, type=float,
-                       help='Monitoring interval (in seconds) for the monitoring process.')
-    group.add_argument('--inprocess-progress-watchdog-interval', default=1.0, type=float,
-                       help='Interval (in seconds) for automatic progress watchdog timestamp '
-                       'updates.')
-    group.add_argument('--inprocess-heartbeat-interval', default=30, type=float,
-                       help='Monitoring interval (in seconds) for detecting unresponsive ranks.')
-
-    group.add_argument('--inprocess-soft-timeout', default=60, type=float,
-                       help='Soft progress timeout (in seconds).')
-    group.add_argument('--inprocess-hard-timeout', default=90, type=float,
-                       help='Hard progress timeout (in seconds).')
-    group.add_argument('--inprocess-heartbeat-timeout', default=60, type=float,
-                       help='Timeout (in seconds) for a missing rank detection heartbeat.')
-
-    group.add_argument('--inprocess-barrier-timeout', default=120, type=float,
-                       help='Timeout (in seconds) for internal distributed barrier')
-    group.add_argument('--inprocess-completion-timeout', default=120, type=float,
-                       help='Timeout (in seconds) for barrier on completion on all ranks')
-
-    group.add_argument('--inprocess-last-call-wait', default=1, type=float,
-                       help='Time interval (in seconds) for other ranks to report concurrent '
-                       'terminal failures.')
-    group.add_argument('--inprocess-termination-grace-time', default=1, type=float,
-                       help='Interval (in seconds) between SIGTERM and SIGKILL issued on hard '
-                       'timeout')
-
-    group.add_argument('--inprocess-granularity', default='node', type=str,
-                       choices=['node', 'rank'],
-                       help='Granularity for in-process restart.')
-    group.add_argument('--inprocess-active-world-size',
-                       default=int(os.getenv('WORLD_SIZE', '1')), type=int,
-                       help='The number of ranks initially executing the workload. '
-                       'The remaining ranks from the allocation are set aside '
-                       'as warm reserve.')
-    group.add_argument('--inprocess-empty-cuda-cache', action='store_true',
-                       help='Release all unoccupied cached GPU memory on every in-process restart.')
     return parser
 
 def _add_one_logger_args(parser):
@@ -2062,13 +1922,8 @@
     group.add_argument('--lr-decay-style', type=str, default='linear',
                        choices=['constant', 'linear', 'cosine', 'inverse-square-root', 'WSD'],
                        help='Learning rate decay function.')
-<<<<<<< HEAD
     group.add_argument('--lr-wsd-decay-style', type=str, default='1-sqrt',
                        choices=['exponential', 'linear', 'cosine', '1-sqrt'],
-=======
-    group.add_argument('--lr-wsd-decay-style', type=str, default='exponential',
-                       choices=['exponential', 'linear', 'cosine', 'minus_sqrt'],
->>>>>>> 13898cb1
                        help='Decay style for the annealing phase of WSD'),
     group.add_argument('--lr-decay-iters', type=int, default=None,
                        help='number of iterations to decay learning rate over,'
@@ -2371,12 +2226,6 @@
                        'layer in the context of partition and placement for pipeline parallelism.')
     group.add_argument('--use-distributed-optimizer', action='store_true',
                        help='Use distributed optimizer.')
-    group.add_argument('--use-nccl-ub', action='store_true', dest='nccl_ub', 
-                       help='Use the userbuffer registration for DP/FSDP communication buffers.'
-                       'This option will reduce GPU SM usage for the DP/FSDP communication,'
-                       'which is improving the performance of the overlapped computation.')
-    group.add_argument('--use-sharp', action='store_true', 
-                       help='Required to enable SHARP communication.')
     group.add_argument('--use-custom-fsdp', action='store_true',
                        help='Use the Megatron FSDP code path in DDP.')
     group.add_argument('--init-model-with-meta-device', action='store_true')
@@ -2385,11 +2234,6 @@
                        help='Sharding strategy of data parallelism.')
     group.add_argument('--no-gradient-reduce-div-fusion', action='store_false', dest='gradient_reduce_div_fusion',
                        help='If not set, fuse the division in gradient reduce.')
-    group.add_argument('--fsdp-double-buffer', action='store_true',
-                       help="Enable double buffering for temporary memory needed for custom FSDP communications. "
-                        "Double-buffering the communication memory improves memory management efficiency by "
-                        "reusing previously allocated buffers, rather than creating new buffers for each FSDP communication. "
-                        "This is required for user buffer registration and is enabled by default when using NCCL user buffers.")
     group.add_argument('--suggested-communication-unit-size', type=int, default=None,
                    help='Specifies the number of elements to communicate at once during FSDP (Fully Sharded Data Parallel) operations. '
                         'This flag also affects FSDP all-gather prefetch behavior. Setting a larger value increases the communication buffer size, '
@@ -2799,8 +2643,6 @@
                        'The expert bias is updated based on the number of assigned tokens to each expert in a global batch, '
                        'where the bias is increased for the experts with less assigned tokens and decreased for the experts with more assigned tokens. '
                        'The default value 1e-3 is same as that used in DeepSeekV3.')
-    group.add_argument('--moe-router-force-load-balancing', action='store_true',
-                       help='[Experimental] Force override routing to balance token distribution using random logits for MoE routers, supporting naive top-k and group-limited top-k. This experimental feature is for benchmarking purposes only!')
     group.add_argument('--moe-aux-loss-coeff', type=float, default=0.0,
                        help='Scaling coefficient for the aux loss: a starting value of 1e-2 is recommended.')
     group.add_argument('--moe-z-loss-coeff', type=float, default=None,
