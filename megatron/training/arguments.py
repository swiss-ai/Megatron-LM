# Copyright (c) 2025, NVIDIA CORPORATION. All rights reserved.

"""Megatron arguments."""

import argparse
import dataclasses
import json
import os
from pathlib import Path
import re
import types
import warnings

import torch
import torch.nn.functional as F
from packaging.version import Version as PkgVersion

from megatron.core.dist_checkpointing.validation import StrictHandling
from megatron.core.models.retro.utils import (
    get_config_path as get_retro_config_path,
    get_gpt_data_dir as get_retro_data_dir,
)
from megatron.core.rerun_state_machine import RerunStateMachine
from megatron.core.transformer import MLATransformerConfig, TransformerConfig
from megatron.core.transformer.enums import AttnBackend
from megatron.core.transformer.heterogeneous.heterogeneous_config import (
    HeterogeneousTransformerConfig,
    MLPConfig,
)
from megatron.core.utils import (
    get_torch_version,
    is_torch_min_version,
)
<<<<<<< HEAD
from megatron.training.activations import squared_relu
from megatron.training.utils import get_device_arch_version, update_use_dist_ckpt, print_rank_0
from megatron.core.msc_utils import MultiStorageClientFeature
=======
from megatron.training.utils import update_use_dist_ckpt, get_device_arch_version
from megatron.training.activations import squared_relu, XIELU, XIPReLU, XIPReLUP
>>>>>>> 31468d83


def add_megatron_arguments(parser: argparse.ArgumentParser):
    """"Add Megatron-LM arguments to the given parser."""

    # Standard arguments.
    parser = _add_network_size_args(parser)
    parser = _add_regularization_args(parser)
    parser = _add_training_args(parser)
    parser = _add_initialization_args(parser)
    parser = _add_learning_rate_args(parser)
    parser = _add_checkpointing_args(parser)
    parser = _add_mixed_precision_args(parser)
    parser = _add_distributed_args(parser)
    parser = _add_validation_args(parser)
    parser = _add_data_args(parser)
    parser = _add_tokenizer_args(parser)
    parser = _add_autoresume_args(parser)
    parser = _add_biencoder_args(parser)
    parser = _add_vision_args(parser)
    parser = _add_moe_args(parser)
    parser = _add_mla_args(parser)
    parser = _add_heterogeneous_args(parser)
    parser = _add_logging_args(parser)
    parser = _add_straggler_detector_args(parser)
    parser = _add_workload_inspector_server_args(parser)
    parser = _add_inference_args(parser)
    parser = _add_transformer_engine_args(parser)
    parser = _add_retro_args(parser)
    parser = _add_experimental_args(parser)
    parser = _add_one_logger_args(parser)
    parser = _add_inprocess_restart_args(parser)
    parser = _add_ft_package_args(parser)
    parser = _add_config_logger_args(parser)
    parser = _add_rerun_machine_args(parser)
    parser = _add_msc_args(parser)

    return parser

def parse_args(extra_args_provider=None, ignore_unknown_args=False):
    """Parse all arguments."""
    parser = argparse.ArgumentParser(description='Megatron-LM Arguments',
                                     allow_abbrev=False)

    parser = add_megatron_arguments(parser)

    # Custom arguments.
    if extra_args_provider is not None:
        parser = extra_args_provider(parser)

    # Parse.
    if ignore_unknown_args:
        args, _ = parser.parse_known_args()
    else:
        args = parser.parse_args()

    # Experimental yaml
    if args.yaml_cfg is not None:
        from .yaml_arguments import load_yaml
        assert args.yaml_cfg and not args.use_legacy_models, \
            "Yaml config is not supported with legacy models."
        args = load_yaml(args.yaml_cfg)


    # Args from environment
    args.rank = int(os.getenv('RANK', '0'))
    args.world_size = int(os.getenv("WORLD_SIZE", '1'))

    # Args to disable MSC
    if not args.enable_msc:
        MultiStorageClientFeature.disable()
        assert MultiStorageClientFeature.is_enabled() is False
        print('WARNING: The MSC feature is disabled.')

    return args


def validate_model_config_args_from_heterogeneous_config(args):
    """Validate model config arguments from heterogeneous config.

    This function takes model arguments and validates them based on a heterogeneous layer configuration.
    The heterogeneous config can be provided either as a path to a JSON file or as an encoded JSON string.

    The function enforces certain model architecture choices like SiLU activation, RMSNorm, grouped query attention,
    and RoPE positional embeddings. It also sets model dimensions like number of layers, hidden size, and attention heads
    based on the heterogeneous config.

    Args:
        args: Model configuration arguments to be overridden. Expected to have attributes:
            - heterogeneous_layers_config_path (str): Path to JSON config file
            - heterogeneous_layers_config_encoded_json (str): Encoded JSON config string

    Returns:
        None
    """
    if (
        args.heterogeneous_layers_config_path is None
        and args.heterogeneous_layers_config_encoded_json is None
    ):
        return

    if args.heterogeneous_layers_config_encoded_json is None:
        args.heterogeneous_layers_config_encoded_json = Path(
            args.heterogeneous_layers_config_path
        ).read_text()

    hf_config_dict = types.SimpleNamespace(**json.loads(args.heterogeneous_layers_config_encoded_json))

    assert hf_config_dict.hidden_act == "silu", (
        f"hidden_act in heterogeneous config is {hf_config_dict.hidden_act}, should be silu"
    )

    n_kv_heads_in_group = [
        config["attention"]["n_heads_in_group"] for config in hf_config_dict.block_configs 
        if config["attention"]["n_heads_in_group"] is not None
    ]
    assert all(num == n_kv_heads_in_group[0] for num in n_kv_heads_in_group), "num query head must be consistent across all layers"

    args_to_validate = {
        "swiglu": True,
        "normalization": "RMSNorm",
        "group_query_attention": True,
        "position_embedding_type": "rope",
        "rotary_percent": 1.0,
        "use_rope_scaling": True,
        "use_rotary_position_embeddings": True,
        "num_layers": hf_config_dict.num_hidden_layers,
        "hidden_size": hf_config_dict.hidden_size,
        "num_attention_heads": hf_config_dict.num_attention_heads,
        "untie_embeddings_and_output_weights": not hf_config_dict.tie_word_embeddings,
        "rotary_base": hf_config_dict.rope_theta,
        "rope_scaling_factor": hf_config_dict.rope_scaling["factor"],
        "num_query_groups": hf_config_dict.num_attention_heads // n_kv_heads_in_group[0],
    }

    incompatible_args = {}
    for key, value in args_to_validate.items():
        provided_value = getattr(args, key, None)
        if provided_value != value:
            incompatible_args[key] = (provided_value, value)

    if incompatible_args:
        incompatible_args_str = ', '.join([
            f"{k}: {provided_value} (provided) != {value} (expected)"
            for k, (provided_value, value) in incompatible_args.items()
        ])
        raise ValueError(
            f"Arguments differ from heterogeneous config: {incompatible_args_str}"
        )


def load_retro_config(retro_project_dir):
    '''Load Retro's config.json.'''

    # Retro config path.
    retro_config_path = get_retro_config_path(retro_project_dir)
    assert os.path.exists(retro_config_path), \
        "Retro project dir missing config.json."

    # Load retro config.
    with open(retro_config_path) as f:
        retro_config = types.SimpleNamespace(**json.load(f))

    return retro_config


def load_retro_args(args):
    """Load predefined args from Retro config (if applicable).

    When using Retro (or GPT for comparison purposes), data arguments are
    overridden by the saved config.json within the Retro project directory. This
    is to ensure that the data used for pretraining is consistent with the data
    that was preprocessed using the Retro preprocessing pipeline (see
    `tools/retro/preprocess_data.py`).
    """

    # Return if no project directory is specified.
    if args.retro_project_dir is None:
        return

    # Load retro config.
    retro_config = load_retro_config(args.retro_project_dir)

    # Retro data path is relative to project dir (via hard or soft links).
    data_dir = get_retro_data_dir(args.retro_project_dir)
    data_path = list(retro_config.retro_gpt_data_path)
    if len(data_path) % 2 == 0:
        for i in range(len(data_path) - 1, -1, -2):
            data_path[i] = os.path.join(data_dir, data_path[i])
    else:
        assert len(data_path) == 1
        data_path[0] = os.path.join(data_dir, data_path[0])

    # Update args.
    args.data_cache_path = retro_config.retro_gpt_data_cache_path
    args.data_path = data_path if args.data_path is None else args.data_path
    args.eval_interval = retro_config.retro_gpt_eval_interval
    args.eval_iters = retro_config.retro_gpt_eval_iters
    args.global_batch_size = retro_config.retro_gpt_global_batch_size
    args.max_position_embeddings = retro_config.retro_gpt_seq_length
    args.merge_file = os.path.join(
        args.retro_project_dir,
        retro_config.retro_gpt_merge_file,
    ) if retro_config.retro_gpt_merge_file is not None else None
    args.seed = retro_config.retro_gpt_seed
    args.seq_length = retro_config.retro_gpt_seq_length
    args.tokenizer_model = os.path.join(
        args.retro_project_dir,
        retro_config.retro_gpt_tokenizer_model,
    ) if retro_config.retro_gpt_tokenizer_model is not None else None
    args.tokenizer_type = retro_config.retro_gpt_tokenizer_type
    args.train_samples = retro_config.retro_gpt_train_samples
    args.vocab_file = os.path.join(
        args.retro_project_dir,
        retro_config.retro_gpt_vocab_file,
    ) if retro_config.retro_gpt_vocab_file is not None else None

    # Retro-specific args.
    args.retro_block_size = retro_config.retro_block_size
    args.retro_chunk_length = retro_config.retro_gpt_chunk_length
    args.retro_neighbor_dirs = retro_config.retro_neighbor_dirs
    args.retro_split_preprocessing = retro_config.retro_gpt_split
    args.retro_bert_tokenizer_type = retro_config.retro_bert_tokenizer_type
    args.retro_bert_vocab_file = retro_config.retro_bert_vocab_file

def _eval_pattern(pattern):
    """ Validate and evaluate a string containing a Python list expression """
    assert isinstance(pattern, str)

    # validate input, only allow comma, digits, [, ], (, ), +, and *
    if bool(re.compile(r'[^,\d\[\]\(\)\+\*]').search(pattern)):
        raise ValueError(f"Invalid pattern: {pattern}")

    return eval(pattern)

def no_rope_freq_type(x):
    """ Controls which layers to skip performing Rotary Position Embedding.
    - An integer N: Represents a 1:N ratio, meaning RoPE is skipped every N-1 layers.
    - A string "N": Same as above, but provided as a string
    - A string containing a Python list expression that defines a custom pattern, e.g.:
      "([0]*3+[1]*1)*3" evaluates to [0,0,0,1,0,0,0,1,0,0,0,1]
      where 1 indicates rope is skipped on the layer.
      This allows defining arbitrary patterns of rope skipping.
      The pattern length must match the total number of transformer layers.
      Examples:
          "([1]+[0]*23)": Only first layer has rope skipped for a 24-layer network.
          "([0]*3+[1]*1)*2": Every 4 layers the rope is skipped on the last layer. Repeat twice.
    """
    if x is None or isinstance(x, int):
        return x
    assert isinstance(x, str)
    if '[' in x:
        # it's a custom pattern
        return _eval_pattern(x)
    else:
        # it's a single int but in str
        return int(x)

def moe_freq_type(x):
    """Frequency between MoE layers and Dense layers.

    Accepts either:
    - An integer N: Represents a 1:N ratio, meaning one expert layer for every N-1 dense layers
    - A string "N": Same as above, but provided as a string
    - A string containing a Python list expression that defines a custom pattern, e.g.:
      "([1]*3+[0]*1)*3" evaluates to [1,1,1,0,1,1,1,0,1,1,1,0]
      where 1 indicates an expert layer and 0 indicates a dense layer.
      This allows defining arbitrary patterns of expert and dense layers.
      The pattern length must match the total number of transformer layers.
      Examples:
          "([0]+[1]*23)": 1 dense layer followed by 23 experts layers
          "([1]*3+[0]*2)*2": Three expert layers followed by two dense layers, repeated twice.
    """
    if isinstance(x, int):
        return x
    assert isinstance(x, str)
    if '[' in x:
        # it's a custom pattern
        return _eval_pattern(x)
    else:
        # it's a single int but in str
        return int(x)


def validate_args(args, defaults={}):

    # Temporary
    assert args.non_persistent_ckpt_type in ['global', 'local', None], \
        'Currently only global and local checkpoints are supported'
    if args.non_persistent_ckpt_type == 'local':
        try:
            from nvidia_resiliency_ext.checkpointing.local.ckpt_managers.local_manager import \
                LocalCheckpointManager
        except ModuleNotFoundError as e:
            raise RuntimeError('nvidia_resiliency_ext is required for local checkpointing') from e
        
    # validate model config args from heterogeneous config (if provided).
    validate_model_config_args_from_heterogeneous_config(args)

    # Load saved args from Retro (if applicable).
    load_retro_args(args)

    # Set args.use_dist_ckpt from args.ckpt_format.
    if args.use_legacy_models:
        assert args.ckpt_format == "torch", \
            "legacy model format only supports the 'torch' checkpoint format."
    update_use_dist_ckpt(args)

    if args.encoder_pipeline_model_parallel_size == 0 and args.num_experts == 0:
        assert args.encoder_tensor_model_parallel_size == args.tensor_model_parallel_size,  "If non-MOE encoder shares first decoder pipeline rank it must have the same TP as the decoder."

    if args.encoder_tensor_model_parallel_size > 0:
        assert args.num_attention_heads % args.encoder_tensor_model_parallel_size == 0
        assert args.encoder_tensor_model_parallel_size <= args.tensor_model_parallel_size, "We do not support encoders with more TP than the decoder."

    if args.encoder_pipeline_model_parallel_size > 0 and args.encoder_tensor_model_parallel_size == 0:
        args.encoder_tensor_model_parallel_size = args.tensor_model_parallel_size

    encoder_model_size = args.encoder_tensor_model_parallel_size * args.encoder_pipeline_model_parallel_size * args.context_parallel_size
    decoder_model_size = args.tensor_model_parallel_size * args.pipeline_model_parallel_size * args.context_parallel_size
    total_model_size = encoder_model_size + decoder_model_size

    # Total model size.
    assert args.world_size % total_model_size == 0, (
        f"world size ({args.world_size}) is not divisible by total_model_size ({encoder_model_size=} + {decoder_model_size=})"
    )

    if args.attention_backend == AttnBackend.local:
        assert args.spec[0] == 'local' , '--attention-backend local is only supported with --spec local'

    # Pipeline model parallel size.
    args.transformer_pipeline_model_parallel_size = args.pipeline_model_parallel_size

    args.data_parallel_size = args.world_size // total_model_size

    if args.rank == 0:
        print('using world size: {}, data-parallel size: {}, '
              'context-parallel size: {}, '
              'hierarchical context-parallel sizes: {}'
              'tensor-model-parallel size: {}, '
              'encoder-tensor-model-parallel size: {}, '
              'pipeline-model-parallel size: {}, '
              'encoder-pipeline-model-parallel size: {}'.format(
                  args.world_size, args.data_parallel_size,
                  args.context_parallel_size,
                  args.hierarchical_context_parallel_sizes,
                  args.tensor_model_parallel_size,
                  args.encoder_tensor_model_parallel_size,
                  args.pipeline_model_parallel_size,
                  args.encoder_pipeline_model_parallel_size), flush=True)

    # Checks.

    # Backwards compatibility.
    if args.pipeline_model_parallel_split_rank is not None:
        args.encoder_pipeline_model_parallel_size = args.pipeline_model_parallel_split_rank
        args.pipeline_model_parallel_size -= args.encoder_pipeline_model_parallel_size
        assert args.pipeline_model_parallel_size > 0

    if args.hierarchical_context_parallel_sizes:
        from numpy import prod
        assert args.context_parallel_size == prod(args.hierarchical_context_parallel_sizes)
    if "a2a+p2p" in args.cp_comm_type:
        assert args.hierarchical_context_parallel_sizes is not None, \
        "--hierarchical-context-parallel-sizes must be set when a2a+p2p is used in cp comm"

    if args.expert_tensor_parallel_size is None:
        args.expert_tensor_parallel_size = args.tensor_model_parallel_size

    # Deprecated arguments.
    assert args.batch_size is None, '--batch-size argument is no longer ' \
        'valid, use --micro-batch-size instead'
    del args.batch_size
    assert args.warmup is None, '--warmup argument is no longer valid, use ' \
        '--lr-warmup-fraction instead'
    del args.warmup
    assert args.model_parallel_size is None, '--model-parallel-size is no ' \
        'longer valid, use --tensor-model-parallel-size instead'
    del args.model_parallel_size

    if args.checkpoint_activations:
        if args.rank == 0:
            print('--checkpoint-activations is no longer valid, use --recompute-activations, '
                  'or, for more control, --recompute-granularity and --recompute-method.')
        exit()
    del args.checkpoint_activations

    if args.recompute_activations:
        args.recompute_granularity = 'selective'
    del args.recompute_activations

    # Set input defaults.
    for key in defaults:
        # For default to be valid, it should not be provided in the
        # arguments that are passed to the program. We check this by
        # ensuring the arg is set to None.
        if getattr(args, key, None) is not None:
            if args.rank == 0:
                print('WARNING: overriding default arguments for {key}:{v} \
                       with {key}:{v2}'.format(key=key, v=defaults[key],
                                               v2=getattr(args, key)),
                                               flush=True)
        else:
            setattr(args, key, defaults[key])

    if args.data_path is not None and args.split is None:
        legacy_default_split_value = '969, 30, 1'
        if args.rank == 0:
            print('WARNING: Please specify --split when using --data-path. Using legacy default value '
                  f'of "{legacy_default_split_value}"')
        args.split = legacy_default_split_value

    use_data_path = (args.data_path is not None) or (args.data_args_path is not None)
    if use_data_path:
        # Exactly one of the two has to be None if we use it.
        assert (args.data_path is None) or (args.data_args_path is None)
    use_per_split_data_path = any(
        elt is not None
        for elt in [args.train_data_path, args.valid_data_path, args.test_data_path]) or \
            args.per_split_data_args_path is not None
    if use_per_split_data_path:
         # Exactly one of the two has to be None if we use it.
        assert any(elt is not None
                   for elt in [args.train_data_path, args.valid_data_path, args.test_data_path]) is False or \
            args.per_split_data_args_path is None

    # Batch size.
    assert args.micro_batch_size is not None
    assert args.micro_batch_size > 0
    if args.global_batch_size is None:
        args.global_batch_size = args.micro_batch_size * args.data_parallel_size
        if args.rank == 0:
            print('setting global batch size to {}'.format(
                args.global_batch_size), flush=True)
    assert args.global_batch_size > 0

    # Uneven virtual pipeline parallelism
    assert args.num_layers_per_virtual_pipeline_stage is None or args.num_virtual_stages_per_pipeline_rank is None, \
        '--num-layers-per-virtual-pipeline-stage and --num-virtual-stages-per-pipeline-rank cannot be set at the same time'

    if args.num_layers_per_virtual_pipeline_stage is not None or args.num_virtual_stages_per_pipeline_rank is not None:
        if args.overlap_p2p_comm:
            assert args.pipeline_model_parallel_size > 1, \
                'When interleaved schedule is used, pipeline-model-parallel size '\
                'should be greater than 1'
        else:
            assert args.pipeline_model_parallel_size > 2, \
                'When interleaved schedule is used and p2p communication overlap is disabled, '\
                'pipeline-model-parallel size should be greater than 2 to avoid having multiple '\
                'p2p sends and recvs between same 2 ranks per communication batch'

        if args.num_virtual_stages_per_pipeline_rank is None:
            assert args.decoder_first_pipeline_num_layers is None and args.decoder_last_pipeline_num_layers is None, \
                'please use --num-virtual-stages-per-pipeline-rank to specify virtual pipeline parallel degree when enable uneven pipeline parallelism'
            if args.num_layers is not None:
                num_layers = args.num_layers
            else:
                num_layers = args.decoder_num_layers

            if args.account_for_embedding_in_pipeline_split:
                num_layers += 1

            if args.account_for_loss_in_pipeline_split:
                num_layers += 1

            assert num_layers % args.transformer_pipeline_model_parallel_size == 0, \
                'number of layers of the model must be divisible pipeline model parallel size'
            num_layers_per_pipeline_stage = num_layers // args.transformer_pipeline_model_parallel_size

            assert num_layers_per_pipeline_stage % args.num_layers_per_virtual_pipeline_stage == 0, \
                'number of layers per pipeline stage must be divisible number of layers per virtual pipeline stage'
            args.virtual_pipeline_model_parallel_size = num_layers_per_pipeline_stage // \
                args.num_layers_per_virtual_pipeline_stage
        else:
            args.virtual_pipeline_model_parallel_size = args.num_virtual_stages_per_pipeline_rank
    else:
        args.virtual_pipeline_model_parallel_size = None
        # Overlap P2P communication is disabled if not using the interleaved schedule.
        args.overlap_p2p_comm = False
        args.align_param_gather = False
        # Only print warning if PP size > 1.
        if args.rank == 0 and args.pipeline_model_parallel_size > 1:
            print('WARNING: Setting args.overlap_p2p_comm and args.align_param_gather to False '
                  'since non-interleaved schedule does not support overlapping p2p communication '
                  'and aligned param AG')

        if args.decoder_first_pipeline_num_layers is None and args.decoder_last_pipeline_num_layers is None:
            # Divisibility check not applicable for T5 models which specify encoder_num_layers
            # and decoder_num_layers.
            if args.num_layers is not None:
                num_layers = args.num_layers

                if args.account_for_embedding_in_pipeline_split:
                    num_layers += 1

                if args.account_for_loss_in_pipeline_split:
                    num_layers += 1

                assert num_layers % args.transformer_pipeline_model_parallel_size == 0, \
                    'Number of layers should be divisible by the pipeline-model-parallel size'
    if args.rank == 0:
        print(f"Number of virtual stages per pipeline stage: {args.virtual_pipeline_model_parallel_size}")

    if args.data_parallel_sharding_strategy == "optim_grads_params":
        args.overlap_param_gather = True
        args.overlap_grad_reduce = True

    if args.data_parallel_sharding_strategy == "optim_grads":
        args.overlap_grad_reduce = True

    if args.overlap_param_gather:
        assert args.use_distributed_optimizer, \
            '--overlap-param-gather only supported with distributed optimizer'
        assert args.overlap_grad_reduce, \
            'Must use --overlap-param-gather with --overlap-grad-reduce'
        assert not args.use_legacy_models, \
            '--overlap-param-gather only supported with MCore models'

    if args.use_torch_fsdp2:
        assert is_torch_min_version("2.4.0"), \
            'FSDP2 requires PyTorch >= 2.4.0 with FSDP 2 support.'
        assert args.pipeline_model_parallel_size == 1, \
            '--use-torch-fsdp2 is not supported with pipeline parallelism'
        assert args.expert_model_parallel_size == 1, \
            '--use-torch-fsdp2 is not supported with expert parallelism'
        assert not args.use_distributed_optimizer, \
            "--use-torch-fsdp2 is not supported with MCore's distributed optimizer"
        assert not args.gradient_accumulation_fusion, \
            '--use-torch-fsdp2 is not supported with gradient accumulation fusion'
        assert args.ckpt_format in ('torch_dist', 'torch_dcp'), \
            '--use-torch-fsdp2 requires --ckpt-format torch_dist or torch_dcp'
        assert args.untie_embeddings_and_output_weights, \
            '--use-torch-fsdp2 requires --untie-embeddings-and-output-weights'
        assert not args.fp16, \
            '--use-torch-fsdp2 not supported with fp16 yet'
        assert os.environ.get('CUDA_DEVICE_MAX_CONNECTIONS') != "1", \
            'FSDP always requires CUDA_DEVICE_MAX_CONNECTIONS value large than one'

    if args.overlap_param_gather_with_optimizer_step:
        assert args.use_distributed_optimizer, \
            '--overlap-param-gather-with-optimizer-step only supported with distributed optimizer'
        assert args.overlap_param_gather, \
            'Must use --overlap-param-gather-with-optimizer-step with --overlap-param-gather'
        assert args.virtual_pipeline_model_parallel_size is not None, \
            '--overlap-param-gather-with-optimizer-step only supported with interleaved pipeline parallelism'
        assert not args.use_dist_ckpt, \
            '--overlap-param-gather-with-optimizer-step not supported with distributed checkpointing yet'

    dtype_map = {
        'fp32': torch.float32, 'bf16': torch.bfloat16, 'fp16': torch.float16, 'fp8': torch.uint8,
    }
    map_dtype = lambda d: d if isinstance(d, torch.dtype) else dtype_map[d]

    args.main_grads_dtype = map_dtype(args.main_grads_dtype)
    args.main_params_dtype = map_dtype(args.main_params_dtype)
    args.exp_avg_dtype = map_dtype(args.exp_avg_dtype)
    args.exp_avg_sq_dtype = map_dtype(args.exp_avg_sq_dtype)

    if args.fp8_param_gather:
        assert args.use_distributed_optimizer or args.use_torch_fsdp2, \
            '--fp8-param-gather only supported with distributed optimizer or torch fsdp2'

    if args.use_custom_fsdp:
        assert args.use_distributed_optimizer, \
            '--use-custom-fsdp only supported with distributed optimizer'

        if args.data_parallel_sharding_strategy in ["optim_grads_params", "optim_grads"]:
            warnings.warn('Please make sure your TransformerEngine support FSDP + gradient accumulation fusion')
            assert args.gradient_accumulation_fusion is False, \
                "optim_grads_params optim_grads are not supported with gradient accumulation fusion"

        if args.data_parallel_sharding_strategy == "optim_grads_params":
            assert args.check_weight_hash_across_dp_replicas_interval is None, \
                'check_weight_hash_across_dp_replicas_interval is not supported with optim_grads_params'

        assert os.environ.get('CUDA_DEVICE_MAX_CONNECTIONS') != "1", \
            'FSDP always requires CUDA_DEVICE_MAX_CONNECTIONS value large than one'

    # Parameters dtype.
    args.params_dtype = torch.float
    if args.fp16:
        assert not args.bf16
        args.params_dtype = torch.half
        # Turn off checking for NaNs in loss and grads if using dynamic loss scaling,
        # where NaNs in grads / loss are signal to the loss scaler.
        if not args.loss_scale:
            args.check_for_nan_in_loss_and_grad = False
            if args.rank == 0:
                print('WARNING: Setting args.check_for_nan_in_loss_and_grad to False since '
                      'dynamic loss scaling is being used')
    if args.bf16:
        assert not args.fp16
        args.params_dtype = torch.bfloat16
        # bfloat16 requires gradient accumulation and all-reduce to
        # be done in fp32.
        if args.accumulate_allreduce_grads_in_fp32:
            assert args.main_grads_dtype == torch.float32, \
                "--main-grads-dtype can only be fp32 when --accumulate-allreduce-grads-in-fp32 is set"

        if args.grad_reduce_in_bf16:
            args.accumulate_allreduce_grads_in_fp32 = False
        elif not args.accumulate_allreduce_grads_in_fp32 and args.main_grads_dtype == torch.float32:
            args.accumulate_allreduce_grads_in_fp32 = True
            if args.rank == 0:
                print('accumulate and all-reduce gradients in fp32 for '
                      'bfloat16 data type.', flush=True)

    if args.rank == 0:
        print('using {} for parameters ...'.format(args.params_dtype),
              flush=True)

    if args.dataloader_type is None:
        args.dataloader_type = 'single'

    # data
    assert args.num_dataset_builder_threads > 0

    # Consumed tokens.
    args.consumed_train_samples = 0
    args.skipped_train_samples = 0
    args.consumed_valid_samples = 0

    # Support for variable sequence lengths across batches/microbatches.
    # set it if the dataloader supports generation of variable sequence lengths
    # across batches/microbatches. Due to additional communication overhead
    # during pipeline parallelism, it should not be set if sequence length
    # is constant during training.
    args.variable_seq_lengths = False

    # Iteration-based training.
    if args.train_iters:
        # If we use iteration-based training, make sure the
        # sample-based options are off.
        assert args.train_samples is None, \
            'expected iteration-based training'
        assert args.lr_decay_samples is None, \
            'expected iteration-based learning rate decay'
        assert args.lr_warmup_samples == 0, \
            'expected iteration-based learning rate warmup'
        assert args.rampup_batch_size is None, \
            'expected no batch-size rampup for iteration-based training'
        if args.lr_warmup_fraction is not None:
            assert args.lr_warmup_iters == 0, \
                'can only specify one of lr-warmup-fraction and lr-warmup-iters'

    # Sample-based training.
    if args.train_samples:
        # If we use sample-based training, make sure the
        # iteration-based options are off.
        assert args.train_iters is None, \
            'expected sample-based training'
        assert args.lr_decay_iters is None, \
            'expected sample-based learning rate decay'
        assert args.lr_warmup_iters == 0, \
            'expected sample-based learnig rate warmup'
        if args.lr_warmup_fraction is not None:
            assert args.lr_warmup_samples == 0, \
                'can only specify one of lr-warmup-fraction ' \
                'and lr-warmup-samples'

    if args.num_layers is not None:
        assert args.encoder_num_layers is None, \
            'cannot have both num-layers and encoder-num-layers specified'
        args.encoder_num_layers = args.num_layers
    else:
        assert args.encoder_num_layers is not None, \
            'either num-layers or encoder-num-layers should be specified'
        args.num_layers = args.encoder_num_layers

    # Check required arguments.
    required_args = ['num_layers', 'hidden_size', 'num_attention_heads',
                     'max_position_embeddings', 'trigger_path']
    for req_arg in required_args:
        _check_arg_is_not_none(args, req_arg)

    # Checks.
    if args.ffn_hidden_size is None:
        if args.swiglu:
            # reduce the dimnesion for MLP since projections happens on
            # two linear layers. this keeps the number of paramters in
            # the same ballpark as the counterpart with 4*h size
            # we keep it a multiple of 64, which means the actual tensor size
            # will be a multiple of 64 / tp_size
            args.ffn_hidden_size = int((4 * args.hidden_size * 2 / 3) / 64) * 64
        else:
            args.ffn_hidden_size = 4 * args.hidden_size

    if args.kv_channels is None:
        assert args.hidden_size % args.num_attention_heads == 0
        args.kv_channels = args.hidden_size // args.num_attention_heads

    if args.seq_length is not None and args.context_parallel_size > 1:
        assert args.seq_length % (args.context_parallel_size * 2) == 0, \
            'seq-length should be a multiple of 2 * context-parallel-size ' \
            'if context-parallel-size > 1.'

    if args.seq_length is not None:
        assert args.encoder_seq_length is None
        args.encoder_seq_length = args.seq_length
    else:
        assert args.encoder_seq_length is not None
        args.seq_length = args.encoder_seq_length

    if args.seq_length is not None:
        assert args.max_position_embeddings >= args.seq_length, \
            f"max_position_embeddings ({args.max_position_embeddings}) must be greater than " \
            f"or equal to seq_length ({args.seq_length})."
    if args.decoder_seq_length is not None:
        assert args.max_position_embeddings >= args.decoder_seq_length
    if args.lr is not None:
        assert args.min_lr <= args.lr
    if args.save is not None:
        assert args.save_interval is not None
    # Mixed precision checks.
    if args.fp16_lm_cross_entropy:
        assert args.fp16, 'lm cross entropy in fp16 only support in fp16 mode.'
    if args.fp32_residual_connection:
        assert args.fp16 or args.bf16, \
            'residual connection in fp32 only supported when using fp16 or bf16.'

    if args.moe_grouped_gemm:
        assert args.bf16, 'Currently GroupedGEMM for MoE only supports bf16 dtype.'
        dc = torch.cuda.get_device_capability()
        assert dc[0] >= 8, "Unsupported compute capability for GroupedGEMM kernels."

    if args.weight_decay_incr_style == 'constant':
        assert args.start_weight_decay is None
        assert args.end_weight_decay is None
        args.start_weight_decay = args.weight_decay
        args.end_weight_decay = args.weight_decay
    else:
        assert args.start_weight_decay is not None
        assert args.end_weight_decay is not None

    # Persistent fused layer norm.
    if not is_torch_min_version("1.11.0a0"):
        args.no_persist_layer_norm = True
        if args.rank == 0:
            print('Persistent fused layer norm kernel is supported from '
                  'pytorch v1.11 (nvidia pytorch container paired with v1.11). '
                  'Defaulting to no_persist_layer_norm=True')

    # Activation recomputing.
    if args.distribute_saved_activations:
        assert args.tensor_model_parallel_size > 1, 'can distribute ' \
            'recomputed activations only across tensor model ' \
            'parallel groups'
        assert args.recompute_granularity == 'full', \
            'distributed recompute activations is only '\
            'application to full recompute granularity'
        assert args.recompute_method is not None, \
            'for distributed recompute activations to work you '\
            'need to use a recompute method '
        assert is_torch_min_version("1.10.0a0"), \
            'distributed recompute activations are supported for pytorch ' \
            'v1.10 and above (Nvidia Pytorch container >= 21.07). Current ' \
            f'pytorch version is v{get_torch_version()}.'

    if args.recompute_granularity == 'selective':
        assert args.recompute_method is None, \
            'recompute method is not yet supported for ' \
            'selective recomputing granularity'

    # disable sequence parallelism when tp=1
    # to avoid change in numerics when
    # sequence_parallelism is enabled.
    if args.tensor_model_parallel_size == 1:
        if args.sequence_parallel:
            warnings.warn("Disabling sequence parallelism because tensor model parallelism is disabled")
        args.sequence_parallel = False

    if args.tp_comm_overlap:
        assert args.sequence_parallel == True, 'Tensor parallel communication/GEMM overlap can happen only when sequence parallelism is enabled'

    # disable async_tensor_model_parallel_allreduce when
    # model parallel memory optimization is enabled
    if (args.tensor_model_parallel_size > 1 or args.context_parallel_size > 1) \
        and get_device_arch_version() < 10:
        # CUDA_DEVICE_MAX_CONNECTIONS requirement no longer exists since the Blackwell architecture
        if args.use_torch_fsdp2 or args.use_custom_fsdp:
            fsdp_impl = "Torch-FSDP2" if args.use_torch_fsdp2 else "Custom-FSDP"
            warnings.warn(
                f"Using tensor model parallelism or context parallelism with {fsdp_impl} together. "
                "Try not to using them together since they require different CUDA_MAX_CONNECTIONS "
                "settings for best performance. sequence parallelism requires setting the "
                f"environment variable CUDA_DEVICE_MAX_CONNECTIONS to 1 while {fsdp_impl} "
                "requires not setting CUDA_DEVICE_MAX_CONNECTIONS=1 for better parallelization.")
        else:
            assert os.environ.get('CUDA_DEVICE_MAX_CONNECTIONS') == "1", \
                "Using tensor model parallelism or context parallelism require setting the environment variable " \
                "CUDA_DEVICE_MAX_CONNECTIONS to 1"

    # Disable bias gelu fusion if we are disabling bias altogether
    if not args.add_bias_linear:
        args.bias_gelu_fusion = False

    # Keep the 'add bias' args in sync; add_qkv_bias is more targeted.
    if args.add_bias_linear:
        args.add_qkv_bias = True

    # Retro checks.
    if args.retro_add_retriever:

        # Train samples should be auto-loaded.
        assert args.train_samples is not None, \
            "args.train_samples should be auto-loaded from the retro config."

        # Sequence parallelism unsupported.
        assert not args.sequence_parallel, \
            "retro currently does not support sequence parallelism."

        # Pipeline parallelism unsupported.
        assert args.pipeline_model_parallel_size == 1, \
            "retro currently does not support pipeline parallelism."

    if args.decoupled_lr is not None or args.decoupled_min_lr is not None:
        assert not args.use_legacy_models, \
            '--decoupled-lr and --decoupled-min-lr is not supported in legacy models.'

    # Legacy RoPE arguments
    if args.use_rotary_position_embeddings:
        args.position_embedding_type = 'rope'
    if args.rotary_interleaved and args.apply_rope_fusion:
        raise RuntimeError('--rotary-interleaved does not work with rope_fusion.')
    if args.rotary_interleaved and args.use_legacy_models:
        raise RuntimeError('--rotary-interleaved is not supported in legacy models.')
    if args.position_embedding_type != 'rope':
        args.apply_rope_fusion = False

    # Would just need to add 'NoPE' as a position_embedding_type to support this, but for now
    # don't allow it to keep things simple
    if not args.add_position_embedding and args.position_embedding_type != 'rope':
        raise RuntimeError('--no-position-embedding is deprecated, use --position-embedding-type')

    # Relative position embeddings arguments
    if args.position_embedding_type == 'relative':
        assert (
            args.transformer_impl == "transformer_engine"
        ), 'Local transformer implementation currently does not support attention bias-based position embeddings.'

    # MultiModal rotary embeddings arguments
    if args.position_embedding_type == "mrope":
        assert args.mrope_section is not None, \
            '--mrope-section should be set when using --position-embedding-type mrope.'

    # MoE Spec check
    if args.num_experts == 0:
        args.num_experts = None
    if args.num_experts is not None:
        assert args.spec is None, "Model Spec must be None when using MoEs"
    if args.num_experts is not None and args.moe_ffn_hidden_size is None:
        args.moe_ffn_hidden_size = args.ffn_hidden_size
        print("Warning: moe_ffn_hidden_size is not set, using ffn_hidden_size for MoE instead.")

    # Context parallel
    if args.context_parallel_size > 1:
        assert not args.use_legacy_models, "Context parallelism is not supported in legacy models."

    # Expert parallelism check
    if args.expert_model_parallel_size  > 1:
        assert args.num_experts is not None, "num_experts must be non None to use expert model parallelism"
        assert args.num_experts % args.expert_model_parallel_size == 0, \
            "Number of experts should be a multiple of expert model parallel_size."
        assert not args.fp16, \
            "Expert parallelism is not supported with fp16 training."

    # Distributed checkpointing checks
    if args.use_dist_ckpt and args.use_legacy_models:
        raise RuntimeError('--use-dist-ckpt is not supported in legacy models.')

    # torch_dcp (torch.distributed.checkpoint) checkpointing format checks.
    if args.ckpt_format == "torch_dcp":
        assert args.use_torch_fsdp2, "--ckpt-format torch_dcp is only tested with FSDP."
        assert args.tensor_model_parallel_size <= 1 and args.encoder_tensor_model_parallel_size <= 1, \
            "--ckpt-format torch_dcp is not tested with megatron tensor parallelism."
        assert args.pipeline_model_parallel_size <= 1 and args.encoder_pipeline_model_parallel_size <= 1, \
            "--ckpt-format torch_dcp is not tested with megatron pipeline parallelism."

    # Data blend checks
    assert args.mock_data + \
           bool(args.data_path) + \
           any([args.train_data_path, args.valid_data_path, args.test_data_path]) \
           <= 1, "A single data source must be provided in training mode, else None"

    # Deterministic mode
    if args.deterministic_mode:
        assert not args.use_flash_attn, "Flash attention can not be used in deterministic mode."
        assert not args.cross_entropy_loss_fusion, "Cross Entropy Fusion is currently not deterministic."

        all_reduce_choices = ["Tree", "Ring", "CollnetDirect", "CollnetChain", "^NVLS"]
        assert os.getenv("NCCL_ALGO", -1) != -1 and os.getenv("NCCL_ALGO") in all_reduce_choices, \
            f"NCCL_ALGO must be one of {all_reduce_choices}."

        torch.use_deterministic_algorithms(True)

    # Update the printed args to reflect that `apply_query_key_layer_scaling` also controls `attention_softmax_in_fp32`
    if args.apply_query_key_layer_scaling:
        args.attention_softmax_in_fp32 = True

    if args.result_rejected_tracker_filename is not None:
        # Append to passed-in args.iterations_to_skip.
        iterations_to_skip_from_file = RerunStateMachine.get_skipped_iterations_from_tracker_file(
            args.result_rejected_tracker_filename
        )
        args.iterations_to_skip.extend(iterations_to_skip_from_file)

    # Make sure all functionality that requires Gloo process groups is disabled.
    if not args.enable_gloo_process_groups:
        if args.use_distributed_optimizer:
            # If using distributed optimizer, must use distributed checkpointing.
            # Legacy checkpointing uses Gloo process groups to collect full distributed
            # optimizer state in the CPU memory of DP rank 0.
            assert args.use_dist_ckpt

    # Checkpointing
    if args.ckpt_fully_parallel_save_deprecated and args.rank == 0:
        print('--ckpt-fully-parallel-save flag is deprecated and has no effect.'
              ' Use --no-ckpt-fully-parallel-save to disable parallel save.')
    if (
        args.use_dist_ckpt
        and not args.ckpt_fully_parallel_save
        and args.use_distributed_optimizer
        and args.rank == 0
    ):
        print('Warning: With non-parallel ckpt save and DistributedOptimizer,'
              ' it will be impossible to resume training with different parallelism.'
              ' Consider removing flag --no-ckpt-fully-parallel-save.')
    if args.use_dist_ckpt_deprecated and args.rank == 0:
        print('--use-dist-ckpt is deprecated and has no effect.'
              ' Use --ckpt-format to select the checkpoint format.')
    if args.dist_ckpt_format_deprecated and args.rank == 0:
        print('--dist-ckpt-format is deprecated and has no effect.'
              ' Use --ckpt-format to select the checkpoint format.')

    # Inference args
    if args.inference_batch_times_seqlen_threshold > -1:
        assert args.pipeline_model_parallel_size > 1, \
            "--inference-batch-times-seqlen-threshold requires setting --pipeline-model-parallel-size > 1."
        assert not args.enable_cuda_graph, "Pipeline-parallel microbatched inference is incompatible with CUDA graphs"

    if args.inference_dynamic_batching:
        assert args.inference_dynamic_batching_buffer_size_gb is not None
        assert args.inference_dynamic_batching_chunk_size % 256 == 0, "chunk size should be a multiple of 256"
        assert args.inference_dynamic_batching_buffer_guaranteed_fraction is not None

    # MoE upcycling check
    if args.moe_use_upcycling:
        assert args.save is not None, "When using upcycling, the --save option must be specified."
        if not args.no_load_optim:
            args.no_load_optim = True
            print('Warning: disabling --no-load-optim for upcycling.')
        if not args.no_load_rng:
            args.no_load_rng = True
            print('Warning: disabling --no-load-rng for upcycling.')

    # Optimizer CPU offload check
    if args.optimizer_cpu_offload:
        assert args.use_precision_aware_optimizer, (
            "The optimizer cpu offload must be used in conjunction with `--use-precision-aware-optimizer`, "
            "as the hybrid device optimizer reuses the code path of this flag."
        )

<<<<<<< HEAD
    if args.fp8_recipe != "delayed":
        assert not (args.fp8_param_gather and args.use_precision_aware_optimizer), (
            "Currently only delayed scaling is supported to use precision-aware optimizer and fp8 "
            "params at the same time."
        )
=======
    # OP checks.
    if args.post_layer_norm:
        assert not args.add_bias_linear
        assert not args.num_experts, "post_layer_norm not supported when using experts"
    if args.layernorm_init is not None:
        assert args.post_layer_norm, "layernorm_init != None only implemented with --post-layer-norm"
        assert args.layernorm_init == 0.0 or not args.apply_layernorm_1p, "can't have --layernorm-init and --apply-layernorm-1p at the same time"
        assert args.normalization == "RMSNorm", "--layernorm-init only implemented with RMSNorm"
        assert args.transformer_impl == "transformer_engine", "--layernorm-init only implemented with TE"
        if args.qk_layernorm:
            assert args.qknorm_impl != "te", "Use --qknorm-impl=apex or --qknorm-impl=torch when --layernorm-init is specified"
    if not args.attn_layernorm or not args.mlp_layernorm or not args.final_layernorm \
            or args.post_layer_norm or args.layernorm_init is not None or args.qknorm_impl != "te":
        assert args.transformer_impl == "transformer_engine", "OP arguments are only checked with the TE transformer implementation"
        assert not args.multi_latent_attention, "OP arguments are not implemented with --multi-latent-attention"

    # MoE loss and include embedding and loss layer check
    if args.num_experts is not None:
        if args.moe_router_load_balancing_type != "none" or args.moe_z_loss_coeff is not None:
            assert not args.account_for_embedding_in_pipeline_split, \
                "Cannot support load balancing loss and z loss with --account-for-embedding-in-pipeline-split"
            assert not args.account_for_loss_in_pipeline_split, \
                "Cannot support load balancing loss and z loss with --account-for-loss-in-pipeline-split"
>>>>>>> 31468d83

    if args.non_persistent_ckpt_type == "local":
        assert args.non_persistent_local_ckpt_dir is not None, "Tried to use local checkpointing without specifying --local-ckpt-dir!"
    if args.replication:
        assert args.replication_jump is not None, "--replication requires the value of --replication-jump!"
        assert args.non_persistent_ckpt_type == "local", f"--replication requires args.non_persistent_ckpt_type == 'local', but got: {args.non_persistent_ckpt_type}"
    elif args.replication_jump:
        print("Warning: --replication-jump was specified despite not using replication. Ignoring.")
        args.replication_jump = None

<<<<<<< HEAD
    if args.mtp_num_layers:
        assert not args.use_legacy_models, "The legacy Megatron models does not support Multi-Token Prediction (MTP)."
        assert args.context_parallel_size == 1, "Multi-Token Prediction (MTP) is not supported with Context Parallelism."
        assert args.position_embedding_type == "rope" or args.position_embedding_type == "none", (
            f"Multi-Token Prediction (MTP) is not supported with {args.position_embedding_type} position embedding type."
            + f"The supported position embedding types are rope and none."
        )

=======
    # Exit & Save triggers
    args.exit_trigger = os.path.join(args.trigger_path, "exit")
    args.save_trigger = os.path.join(args.trigger_path, "save")
    if args.rank == 0:
        print(f'Exit trigger setup! run `touch {args.exit_trigger}` to stop training')
        print(f'Save trigger setup! run `touch {args.save_trigger}` to save a checkpoint')
    
    if args.profile and args.exit_signal_handler:
        args.exit_signal_handler = False
        if args.rank == 0:
            print("WARNING: When using nsys profiling, the job will terminate upon receiving the SIGUSR2 signal. Disabling --exit-signal-handler`")

    # Goldfish loss
    if args.goldfish_loss:
        assert args.goldfish_k > 0, f"goldfish_k (frequency) must be a positive integer. ({args.goldfish_k})"
        assert args.goldfish_h > 0, f"goldfish_h (context width) must be a positive integer. ({args.goldfish_h})"
    
>>>>>>> 31468d83
    # Print arguments.
    _print_args("arguments", args)

    return args


def _print_args(title, args):
    """Print arguments."""
    if args.rank == 0:
        print(f'------------------------ {title} ------------------------',
              flush=True)
        str_list = []
        for arg in vars(args):
            dots = '.' * (48 - len(arg))
            str_list.append('  {} {} {}'.format(arg, dots, getattr(args, arg)))
        for arg in sorted(str_list, key=lambda x: x.lower()):
            print(arg, flush=True)
        print(f'-------------------- end of {title} ---------------------',
              flush=True)


def _check_arg_is_not_none(args, arg):
    assert getattr(args, arg) is not None, '{} argument is None'.format(arg)


def core_transformer_config_from_args(args, config_class=None):

    # Config class.
    config_class = config_class or TransformerConfig

    if args.multi_latent_attention:
        config_class = MLATransformerConfig
    
    if args.heterogeneous_layers_config_path is not None:
        assert not args.multi_latent_attention, "Multi latent attention with heterogeneous layers is not supported."
        config_class = HeterogeneousTransformerConfig

    # Translate args to core transformer configuration
    kw_args = {}
    for f in dataclasses.fields(config_class):
        if hasattr(args, f.name):
            kw_args[f.name] = getattr(args, f.name)
    kw_args['persist_layer_norm'] = not args.no_persist_layer_norm
    kw_args['layernorm_zero_centered_gamma'] = args.apply_layernorm_1p
    kw_args['layernorm_epsilon'] = args.norm_epsilon
    kw_args['deallocate_pipeline_outputs'] = True
    kw_args['pipeline_dtype'] = args.params_dtype
    kw_args['batch_p2p_comm'] = not args.overlap_p2p_comm
    kw_args['num_moe_experts'] = args.num_experts
    kw_args['rotary_interleaved'] = args.rotary_interleaved
    kw_args['num_layers_in_first_pipeline_stage']= args.decoder_first_pipeline_num_layers
    kw_args['num_layers_in_last_pipeline_stage']= args.decoder_last_pipeline_num_layers
<<<<<<< HEAD
    kw_args['fp8_param'] = args.fp8_param_gather
=======

    activation_flags = [args.swiglu, args.squared_relu, args.xielu, args.xiprelu, args.xiprelup]
    if sum(activation_flags) > 1:
        raise ValueError("Only one activation function can be selected at a time")
>>>>>>> 31468d83
    if args.swiglu:
        kw_args['activation_func'] = F.silu
        kw_args['gated_linear_unit'] = True
        kw_args['bias_activation_fusion'] = args.bias_swiglu_fusion
    else:
        kw_args['bias_activation_fusion'] = args.bias_gelu_fusion
    if args.squared_relu:
        kw_args['activation_func'] = squared_relu
    if args.xielu:
        kw_args['activation_func'] = XIELU
    if args.xiprelu:
        kw_args['activation_func'] = XIPReLU
    if args.xiprelup:
        kw_args['activation_func'] = XIPReLUP
        
    if args.init_method_xavier_uniform:
        kw_args['init_method'] = torch.nn.init.xavier_uniform_
        kw_args['scaled_init_method'] = torch.nn.init.xavier_uniform_
    if args.group_query_attention:
        kw_args['num_query_groups'] = args.num_query_groups
    else:
        kw_args['num_query_groups'] = None
    kw_args['config_logger_dir'] = args.config_logger_dir

    if len(args.cp_comm_type) == 1:
        kw_args['cp_comm_type'] = args.cp_comm_type[0]
    if args.is_hybrid_model:
        kw_args['is_hybrid_model'] = args.is_hybrid_model

    # Return config.
    return config_class(**kw_args)


def _add_transformer_engine_args(parser):
    group = parser.add_argument_group(title='Transformer-Engine')

    group.add_argument('--fp8-format', default=None,
                       choices=['e4m3', 'hybrid'],
                       help='Which fp8 format scheme to use for FP8 tensors in the forward and backward pass',
                       dest='fp8')
    # per tensor current scaling recipe selection
    group.add_argument('--fp8-recipe', default='delayed',
                       choices=['tensorwise', 'delayed', 'mxfp8', 'blockwise'],
                       help='Which fp8 recipe to use for FP8 tensors in the forward and backward pass',
                       dest='fp8_recipe')
    # delayed scaling only configs
    group.add_argument('--fp8-margin', type=int, default=0,
                       help='Scaling margin for fp8',
                       dest='fp8_margin')
    group.add_argument('--fp8-interval', type=int, default=1,
                       help='DEPRECATED. This flag is ignored. Scaling update interval for fp8',
                       dest='fp8_interval')
    group.add_argument('--fp8-amax-history-len', type=int, default=1,
                       help='Number of steps for which amax history is recorded per tensor',
                       dest='fp8_amax_history_len')
    group.add_argument('--fp8-amax-compute-algo', default='most_recent',
                       choices=['most_recent', 'max'],
                       help='Algorithm for computing amax from history',
                       dest='fp8_amax_compute_algo')
    group.add_argument('--no-fp8-wgrad', action='store_false',
                       help='Execute wgrad in higher precision even for FP8 runs',
                       dest='fp8_wgrad')
    group.add_argument('--transformer-impl', default='transformer_engine',
                       choices=['local', 'transformer_engine'],
                       help='Which Transformer implementation to use.')
    group.add_argument('--fp8-param-gather', action='store_true',
                       help='Keep the compute param in fp8 (do not use any other intermediate '
                            'dtype) and perform the param all-gather in fp8.')
    group.add_argument("--fp8-dot-product-attention", action="store_true",
                       help="When set to True, use the FP8 implementation of Dot Product Attention.""")
    group.add_argument('--first-last-layers-bf16', action='store_true',
                       help='Construct first and last layers in bf16 when doing FP8 training.')
    group.add_argument('--num-layers-at-start-in-bf16', type=int, default=1,
                       help='Number of layers at start to construct in bf16 when --first-last-layers-bf16 is enabled.')
    group.add_argument('--num-layers-at-end-in-bf16', type=int, default=1,
                       help='Number of layers at end to construct in bf16 when --first-last-layers-bf16 is enabled.')
    group.add_argument('--te-rng-tracker', action='store_true', default=False,
                       help='Use the Transformer Engine version of the random number generator. '
                            'Required for CUDA graphs support.')
    group.add_argument('--inference-rng-tracker', action='store_true', default=False,
                       help='Use a random number generator configured for inference.')
    return parser

def _add_inference_args(parser):
    group = parser.add_argument_group(title='inference')

    group.add_argument('--inference-batch-times-seqlen-threshold',
                       type=int, default=-1,
                       help='If (batch-size * sequence-length) is smaller than this threshold'
                       'then batches will not be split up for pipelining.'
                       'Requires setting --pipeline-model-parallel-size > 1.'
                       'Setting this to -1 indicates that batch pipelining is not used.')
    group.add_argument('--max-tokens-to-oom',
                       type=int, default=12000,
                       help='Maximum number of tokens during inference'
                       'tokens here is # in prompt + # to generate'
                       'Allows us to throw an error before OOM crashes server')
    group.add_argument('--output-bert-embeddings', action='store_true',
                       help='Output Bert embeddings (via mean pooling) from '
                       'model, rather than its binary head output or entire '
                       'hidden batch.')
    group.add_argument('--bert-embedder-type', default="megatron",
                       choices=["megatron", "huggingface"],
                       help='Select either Megatron or Huggingface as the '
                       'Bert embedder.')
    group.add_argument('--flash-decode', default=False, action="store_true",
                       help='Whether to use the flash decoding kernel.')
    group.add_argument('--enable-cuda-graph', default=False, action="store_true",
                       help='Use CUDA graph capture and replay.')
    group.add_argument("--cuda-graph-warmup-steps", type=int, default=3,
                       help="Number of CUDA graph warmup steps")
    group.add_argument('--external-cuda-graph', action='store_true',
                       help='Use CUDA graph capture and replay. The CUDA graphs are'
                       'manually captured in the training script.')
    group.add_argument('--cuda-graph-scope', type=str, default='full',
                       choices=['full', 'attn'],
                       help='Determines the CUDA graphs capturing scope. Valid values are '
                       '\"full\" and \"attn\". \"Full\" scope captures a whole '
                       'Transformer layer. \"Attn\" scope only captures operations in '
                       'TransformerLayer._forward_attention().')
    group.add_argument('--inference-max-requests', type=int, default=8,
                       help='Maximum number of requests for inference.',
                       dest='inference_max_batch_size')
    group.add_argument('--inference-max-seq-length', type=int, default=2560,
                       help='Maximum sequence length expected for inference (prefill + decode).',
                       dest='inference_max_seq_length')
    group.add_argument('--inference-dynamic-batching',
                       action='store_true', default=False,
                       help='Enable dynamic batching mode.')
    group.add_argument('--inference-dynamic-batching-buffer-size-gb',
                       type=float, default=40.,
                       help='Total buffer size (GB) allocated for the chunked KV '
                       'memory.')
    group.add_argument('--inference-dynamic-batching-chunk-size',
                       type=int, default=256,
                       help='KV cache chunk size. '
                       'It should be a multiple of 256')
    group.add_argument('--inference-dynamic-batching-buffer-guaranteed-fraction',
                       type=float, default=0.2,
                       help='Space is reserved within the inference context '
                       'memory buffer to guarantee that a minimum number of '
                       'active requests will always be able to run to '
                       'completion. This is to avoid the context being blocked '
                       'by paused requests.')
    group.add_argument('--inference-dynamic-batching-buffer-overflow-factor',
                       type=float, default=None,
                       help='Scaling factor over the memory buffer size for auto '
                       'computing `max_requests` and `max_tokens`. This scaling '
                       'factor is used for fitting more requests and tokens in '
                       'the memory buffer than it can safely hold, which in turn '
                       'increases throughput.')
    group.add_argument('--inference-dynamic-batching-max-requests-override',
                       type=int, default=None,
                       help='If set, this overrides the max requests as computed '
                       'from `--inference-dynamic-batching-buffer-overflow-factor`.')
    group.add_argument('--inference-dynamic-batching-max-tokens-override',
                       type=int, default=None,
                       help='If set, this overrides the max tokens as computed '
                       'from `--inference-dynamic-batching-buffer-overflow-factor`.')
    group.add_argument('--symmetric-ar-type', type=str, default=None,
                       choices=['two_shot', "one_shot", "multimem_all_reduce", None],
                       help='What type of symmetric all reduce to use. The default is none which is no use of symetric memory')
    group.add_argument('--nccl-all-reduce-for-prefill',
                       action='store_true', default=False,
                       help='When using symmeric all reduce kernels this will use regular nccl kernels for prefill. This can be more effecient when prefill is large as the nccl kernels can be more bandwith optimized')
    group.add_argument('--mlp-chunks-for-prefill', type=int, default=1,
                       help='Number of chunks along sequence dimension for MLP '
                       'computation during prefill')

    return parser


def _add_retro_args(parser):
    group = parser.add_argument_group(title='retro')

    group.add_argument('--retro-project-dir', default=None,
                       help='Retro project directory, which contains the '
                       'preprocessed data for pretraining. This directory '
                       'is built during preprocessing (see '
                       'tools/retro/README.md), and contains subdirectories '
                       'for the chunk database and pretraining neighbors.')
    group.add_argument('--retro-add-retriever',
                       action='store_true', default=False,
                       help='Add a retriever to the transformer, for use in '
                       'pretraining a Retro model.')
    group.add_argument('--retro-cyclic-train-iters', type=int, default=None,
                       help='Set number of training iterations for cyclic '
                       'Retro training.')
    group.add_argument('--retro-encoder-layers', type=int, default=2,
                       help='Number of layers to use for the retrieval '
                       'encoder.')
    group.add_argument('--retro-encoder-hidden-dropout',
                       type=float, default=0.1, help='Hidden dropout for '
                       'retrieval encoder.')
    group.add_argument('--retro-encoder-attention-dropout',
                       type=float, default=0.1, help='Attention dropout for '
                       'retrieval encoder.')
    group.add_argument("--retro-num-neighbors", type=int, default=2,
                       help='Number of neighbors to retrieve during '
                       'pretraining.')
    group.add_argument("--retro-num-retrieved-chunks", type=int, default=2,
                       help='Number of chunks to retrieve from the retrieval '
                       'database.')
    group.add_argument("--retro-attention-gate", type=float, default=1,
                       help="Gated cross attention.")
    group.add_argument("--retro-no-verify-neighbor-count", action="store_false",
                       dest="retro_verify_neighbor_count",
                       help="Skip verifying that len(GPT dataset) == len(saved "
                       "neighbors).")

    # Enforce argument naming convention.
    for action in group._group_actions:
        prefix = action.dest.split("_")[0]
        assert prefix == "retro", \
            "Retro args must be prefixed with '--retro-*', for consistent " \
            "styling. Please fix '%s'." % ", ".join(action.option_strings)

    return parser


def _add_network_size_args(parser):
    group = parser.add_argument_group(title='network size')

    group.add_argument('--num-layers', type=int, default=None,
                       help='Number of transformer layers.')
    group.add_argument('--encoder-num-layers', type=int, default=None,
                       help='Number of encoder transformer layers.')
    group.add_argument('--decoder-num-layers', type=int, default=None,
                       help='Number of decoder transformer layers.')
    group.add_argument('--hidden-size', type=int, default=None,
                       help='Tansformer hidden size.')
    group.add_argument('--ffn-hidden-size', type=int, default=None,
                       help='Transformer Feed-Forward Network hidden size. '
                       'This is set to 4*hidden-size if not provided')
    group.add_argument('--num-attention-heads', type=int, default=None,
                       help='Number of transformer attention heads.')
    group.add_argument('--attention-backend', type=lambda attn_backend: AttnBackend[attn_backend], default=AttnBackend.auto, choices = list(AttnBackend), help='Attention backend to use (flash,fused,unfused,local,auto). Defaults to auto')
    group.add_argument('--kv-channels', type=int, default=None,
                       help='Projection weights dimension in multi-head '
                       'attention. This is set to '
                       '   args.hidden_size // args.num_attention_heads '
                       'if not provided.')
    group.add_argument('--group-query-attention', action='store_true',
                          help='Use group-query attention.')
    group.add_argument('--num-query-groups', type=int, default=1)

    group.add_argument('--max-position-embeddings', type=int, default=None,
                       help='Maximum number of position embeddings to use. '
                       'This is the size of position embedding.')
    group.add_argument('--position-embedding-type', type=str, default='learned_absolute',
                        choices=['learned_absolute', 'rope', 'mrope', 'relative', 'none'],
                        help='Position embedding type.')
    group.add_argument('--relative-attention-num-buckets', type=int, default=32,
                        help='Number of buckets for relative position embeddings.')
    group.add_argument('--relative-attention-max-distance', type=int, default=128,
                        help='Maximum distance for relative position embeddings calculation.')
    group.add_argument('--use-rotary-position-embeddings', action='store_true',
                       help='Use rotary positional embeddings or not. '
                       'Deprecated: use --position-embedding-type')
    group.add_argument('--rotary-base', type=int, default=10000,
                       help='Base to use for rotary positional embeddings, default 10000')
    group.add_argument('--rotary-percent', type=float, default=1.0,
                       help='Percent of rotary dimension to use, default 100%%')
    group.add_argument('--rotary-interleaved', action='store_true',
                          help='Use interleaved rotary embedding.')
    group.add_argument('--rotary-seq-len-interpolation-factor', type=int, default=None,
                       help='Sequence length interpolation factor for rotary embeddings.')
    group.add_argument('--use-rope-scaling', action='store_true',
                       help='Apply rope scaling as used in llama3.x')
    group.add_argument('--rope-scaling-factor', type=float, default=8.0,
                       help='Rope scaling factor in llama3.x models')
    group.add_argument('--no-rope-freq', type=no_rope_freq_type, default=None,
                       help='Controls which layers to skip performing Rotary Position Embedding. Accepts either: '
                            '- An integer N: Represents a 1:N ratio, meaning RoPE is skipped every N-1 layers. '
                            '- A string containing a Python list expression that defines a custom pattern, e.g.: '
                            '"([0]*3+[1]*1)*3" evaluates to [0,0,0,1,0,0,0,1,0,0,0,1] '
                            'where 1 indicates no-rope layer. This patten is equivalent to --no-rope-freq=4.'
                            'By default this is disabled and set to None, indicating RoPE will be performed'
                            'on every layer.'
                       )
    group.add_argument('--no-position-embedding',
                       action='store_false',
                       help='Disable position embedding. Deprecated: use --position-embedding-type',
                       dest='add_position_embedding')
    group.add_argument('--mrope-section', nargs='+', type=int, default=None,
                       help='Multimodal rope section is for channel dimension, empty by default.')
    group.add_argument('--make-vocab-size-divisible-by', type=int, default=128,
                       help='Pad the vocab size to be divisible by this value.'
                       'This is added for computational efficieny reasons.')
    group.add_argument('--normalization', default='LayerNorm',
                       choices=['LayerNorm', 'RMSNorm'],
                       help='Which normalization technique to use.')
    group.add_argument('--norm-epsilon', type=float, default=1e-5,
                       help='Epsilon for layer norm and RMS norm.')
    group.add_argument('--apply-layernorm-1p', action='store_true',
                       help='Adjust LayerNorm weights such that they are centered '
                       'around zero. This improves numerical stability.')
    group.add_argument('--apply-residual-connection-post-layernorm',
                       action='store_true',
                       help='If set, use original BERT residula connection '
                       'ordering.')
    group.add_argument('--openai-gelu', action='store_true',
                       help='Use OpenAIs GeLU implementation. This option'
                       'should not be used unless for backward compatibility'
                       'reasons.')
    group.add_argument('--squared-relu', action='store_true',
                       help='Use squared relu activation instead of default gelu')
    group.add_argument('--xielu', action='store_true',
                       help='Use xielu activation instead of default gelu')
    group.add_argument('--xiprelu', action='store_true',
                       help='Use xiprelu activation instead of default gelu')
    group.add_argument('--xiprelup', action='store_true',
                       help='Use xiprelup activation instead of default gelu')
    group.add_argument('--swiglu', action='store_true',
                       help='Use gated linear units and SiLU activation instead of default gelu')
    group.add_argument('--onnx-safe', type=bool, required=False,
                       help='Use workarounds for known problems with '
                       'Torch ONNX exporter')
    group.add_argument("--fix-old-xielu", action="store_true",
                       help=("When specified, assumes the checkpoint to be loaded uses the "
                             "old xielu commit and attempts to fixe the weights. Only needs "
                             "to be specified the first time after loading from old xielu "
                             "checkpoints. See: https://github.com/swiss-ai/Megatron-LM/commit/c079040c8137da7ff12f3a26a1b354fd8c908e64 "
                             "for more information on old xielu checkpoints."))
    group.add_argument('--bert-no-binary-head', action='store_false',
                       help='Disable BERT binary head.',
                       dest='bert_binary_head')
    group.add_argument('--untie-embeddings-and-output-weights', action='store_true',
                       help='Untie embeddings and output weights.')
    group.add_argument('--multi-latent-attention', action='store_true',
                       help='Use multi-latent attention for model.')
<<<<<<< HEAD
    group.add_argument('--mtp-num-layers', type=int, default=None,
                       help='Number of Multi-Token Prediction (MTP) Layers.'
                       'MTP extends the prediction scope to multiple future tokens at each position.'
                       'This MTP implementation sequentially predict additional tokens '
                       'by using D sequential modules to predict D additional tokens.')
    group.add_argument('--mtp-loss-scaling-factor', type=float, default=0.1,
                       help='Scaling factor of Multi-Token Prediction (MTP) loss. '
                       'We compute the average of the MTP losses across all depths, '
                       'and multiply it the scaling factor to obtain the overall MTP loss, '
                       'which serves as an additional training objective.')
=======

    # OP arguments
    group.add_argument('--no-attn-layernorm', action='store_false', dest='attn_layernorm',
                       help='Disable pre-attention layernorm')
    group.add_argument('--no-mlp-layernorm', action='store_false', dest='mlp_layernorm',
                       help='Disable pre-mlp layernorm')
    group.add_argument('--no-final-layernorm', action='store_false', dest='final_layernorm',
                       help='Disable final pre-lmhead layernorm')
    group.add_argument("--post-layer-norm", action="store_true",
                       help=("When set, apply layer normalization after the attention and mlp "
                             "instead of before. It is advise to also set --no-final-layernorm"))
    group.add_argument("--input-embeddings-multiplier", type=float, default=1.0,
                       help="Multiply input_embeddings by this value")
    group.add_argument("--layernorm-init", default=None, type=float,
                       help="Initialization value for layernorms")
>>>>>>> 31468d83
    return parser


def _add_straggler_detector_args(parser):
    group = parser.add_argument_group(title='straggler')
    group.add_argument('--log-straggler', action='store_true',
                       help='If set, tracks and logs straggler per GPU.')
    group.add_argument('--disable-straggler-on-startup', action='store_true',
                       help='If set, StragglerDetector is disabled on startup.')
    group.add_argument('--straggler-ctrlr-port', type=int, default=65535,
                       help='Port number to toggle StragglerDetector on/off at runtime')
    group.add_argument('--straggler-minmax-count', type=int, default=1,
                       help='Number of ranks to report with high/low estimated throughput')
    return parser

def _add_workload_inspector_server_args(parser):
    group = parser.add_argument_group(title='workload inspector')
    group.add_argument('--run-workload-inspector-server', action='store_true',
                       help='If set, enables workload inspector server for on-demand profiling.')
    return parser

def _add_inprocess_restart_args(parser):
    group = parser.add_argument_group(title='In-process restart')

    group.add_argument('--inprocess-restart', action='store_true',
                       help='Enables in-process restart.')

    group.add_argument('--inprocess-max-iterations', default=None, type=int,
                       help='Maximum number of in-process restart iterations.')
    group.add_argument('--inprocess-monitor-thread-interval', default=1.0, type=float,
                       help='Monitoring interval (in seconds) for the monitoring thread.')
    group.add_argument('--inprocess-monitor-process-interval', default=1.0, type=float,
                       help='Monitoring interval (in seconds) for the monitoring process.')
    group.add_argument('--inprocess-progress-watchdog-interval', default=1.0, type=float,
                       help='Interval (in seconds) for automatic progress watchdog timestamp '
                       'updates.')
    group.add_argument('--inprocess-heartbeat-interval', default=30, type=float,
                       help='Monitoring interval (in seconds) for detecting unresponsive ranks.')

    group.add_argument('--inprocess-soft-timeout', default=60, type=float,
                       help='Soft progress timeout (in seconds).')
    group.add_argument('--inprocess-hard-timeout', default=90, type=float,
                       help='Hard progress timeout (in seconds).')
    group.add_argument('--inprocess-heartbeat-timeout', default=60, type=float,
                       help='Timeout (in seconds) for a missing rank detection heartbeat.')

    group.add_argument('--inprocess-barrier-timeout', default=120, type=float,
                       help='Timeout (in seconds) for internal distributed barrier')
    group.add_argument('--inprocess-completion-timeout', default=120, type=float,
                       help='Timeout (in seconds) for barrier on completion on all ranks')

    group.add_argument('--inprocess-last-call-wait', default=1, type=float,
                       help='Time interval (in seconds) for other ranks to report concurrent '
                       'terminal failures.')
    group.add_argument('--inprocess-termination-grace-time', default=1, type=float,
                       help='Interval (in seconds) between SIGTERM and SIGKILL issued on hard '
                       'timeout')

    group.add_argument('--inprocess-granularity', default='node', type=str,
                       choices=['node', 'rank'],
                       help='Granularity for in-process restart.')
    group.add_argument('--inprocess-active-world-size',
                       default=int(os.getenv('WORLD_SIZE', '1')), type=int,
                       help='The number of ranks initially executing the workload. '
                       'The remaining ranks from the allocation are set aside '
                       'as warm reserve.')
    group.add_argument('--inprocess-empty-cuda-cache', action='store_true',
                       help='Release all unoccupied cached GPU memory on every in-process restart.')
    return parser

def _add_one_logger_args(parser):
    group = parser.add_argument_group(title='one logger')
    group.add_argument('--no-one-logger', action='store_false',
                       help='If set, disable using one_logger to track E2E metrics'
                       'Note that one_logger is an internal tool and not '
                       'available externally. For installation, please go to '
                       'https://confluence.nvidia.com/display/MLWFO/Package+Repositories'
                       'for more details',
                       dest='enable_one_logger')
    group.add_argument('--one-logger-project', type=str, default='megatron-lm',
                       help='The one-logger project name. Will ignore if '
                       '--no-one-logger is set')
    group.add_argument('--one-logger-run-name', type=str, default=None,
                       help='The one-logger run name displayed. Will ignore if '
                       '--no-one-logger is set')
    group.add_argument('--one-logger-async', action='store_true',
                       help='If set, forces one_logger to use async mode.')
    group.add_argument('--app-tag-run-name', type=str, default=None,
                       help='Jobs belonging to same training run, suppose to '
                       'have the same name. It will be used to track progress of '
                       'a training done over multiple different jobs')
    group.add_argument('--app-tag-run-version', type=str, default='0.0.0',
                       help='The version of the training of which current job is '
                       'part of. It will be used to track the changes in the '
                       'application side which might change the performance '
                       'baseline')
    return parser


def _add_ft_package_args(parser):
    group = parser.add_argument_group(title='ft_package')
    group.add_argument('--enable-ft-package', action='store_true',
                       help='If set, Fault Tolerance package is enabled. '
                       'Note: This feature is for Nvidia internal use only.')
    group.add_argument('--calc-ft-timeouts', action='store_true',
                       help='If set, FT package will try to automatically compute the timeouts. '
                       'Note: This feature is for Nvidia internal use only.')
    return parser


def _add_config_logger_args(parser):
    group = parser.add_argument_group(title='config logger')
    group.add_argument('--config-logger-dir', type=str, default='',
                       help='If set, will dump all configs to --config-logger-dir',
                       dest='config_logger_dir')
    return parser


def _add_logging_args(parser):
    group = parser.add_argument_group(title='logging')

    group.add_argument('--log-params-norm', action='store_true',
                       help='If set, calculate and log parameters norm.')
    group.add_argument('--log-params-norm-per-param', action='store_true',
                       help='If set, calculate and log norm for each parameter individually.')
    group.add_argument('--log-intermediate-metrics', nargs='+', default=[], choices=["mean", "rms", "kurtosis", "underflow", "overflow"],
                       help='Log these metrics on all activations, qkv and mlp vectors')
    group.add_argument('--log-intermediate-metrics-interval', type=int, default=None,
                       help='Frequency to log the intermediate metrics (see `--log-intermediate-metrics`)')
    group.add_argument('--log-num-zeros-in-grad', action='store_true',
                       help='If set, calculate and log the number of zeros in gradient.')
    group.add_argument('--log-throughput', action='store_true',
                       help='If set, calculate and log throughput per GPU.')
    group.add_argument('--log-progress', action='store_true',
                       help='If set, log progress (in terms of number of processed tokens and '
                       'number of floating-point operations) to progress.txt file in checkpoint '
                       'directory.')
    group.add_argument('--timing-log-level', type=int,
                       default=0, choices=range(0,3),
                       help='Granularity level to measure and report timing. '
                       '   0: report only iteration time and make sure timing '
                       '      does not introduce extra overhead.'
                       '   1: report timing for operations that are executed '
                       '      very limited times (basically once) during '
                       '      each iteration (such as gradient all-reduce) '
                       '   2: report timing for operations that migh be '
                       '      executed numerous times during each iteration. '
                       'Note that setting the level to 1 or 2 might '
                       'cause increase in iteration time.')
    group.add_argument('--no-barrier-with-level-1-timing', action='store_false',
                       help='If not set, use barrier with level 1 time '
                       'measurements. Note that this is up to the user '
                       'to make sure calling barrier with their timers '
                       'will not result in hangs. This can happen if for '
                       'example the user adds a level 1 timer that is not '
                       'called by all ranks.',
                       dest='barrier_with_L1_time')
    group.add_argument('--timing-log-option', type=str, default='minmax',
                       choices=['max', 'minmax', 'all'],
                       help='Options for logging timing:'
                       '  max: report the max timing across all ranks'
                       '  minmax: report min and max timings across all ranks'
                       '  all: report timings of all ranks.')
    group.add_argument('--tensorboard-log-interval', type=int, default=1,
                       help='Report to tensorboard interval.')
    group.add_argument('--tensorboard-queue-size', type=int, default=1000,
                       help='Size of the tensorboard queue for pending events '
                       'and summaries before one of the ‘add’ calls forces a '
                       'flush to disk.')
    group.add_argument('--log-timers-to-tensorboard', action='store_true',
                       help='If set, write timers to tensorboard.')
    group.add_argument('--no-log-loss-scale-to-tensorboard',
                       action='store_false',
                       help='Disable loss-scale logging to tensorboard.',
                       dest='log_loss_scale_to_tensorboard')
    group.add_argument('--log-validation-ppl-to-tensorboard',
                       action='store_true',
                       help='If set, write validation perplexity to '
                       'tensorboard.')
    group.add_argument('--log-memory-to-tensorboard',
                       action='store_true',
                       help='Enable memory logging to tensorboard.')
    group.add_argument('--log-world-size-to-tensorboard',
                       action='store_true',
                       help='Enable world size logging to tensorboard.')
    group.add_argument('--wandb-project', type=str, default='',
                       help='The wandb project name. Ignore wandb by default.')
    group.add_argument('--wandb-exp-name', type=str, default='',
                       help='The wandb experiment name.')
    group.add_argument('--wandb-save-dir', type=str, default='',
                       help='Path to save the wandb results locally.')
    group.add_argument('--logging-level', type=int, default=None,
                       help='Set default logging level')
    return parser


def _add_regularization_args(parser):
    group = parser.add_argument_group(title='regularization')

    group.add_argument('--attention-dropout', type=float, default=0.1,
                       help='Post attention dropout probability.')
    group.add_argument('--hidden-dropout', type=float, default=0.1,
                       help='Dropout probability for hidden state transformer.')
    group.add_argument('--weight-decay', type=float, default=0.01,
                       help='Weight decay coefficient for L2 regularization.')
    group.add_argument('--start-weight-decay', type=float,
                       help='Initial weight decay coefficient for L2 regularization.')
    group.add_argument('--end-weight-decay', type=float,
                       help='End of run weight decay coefficient for L2 regularization.')
    group.add_argument('--weight-decay-incr-style', type=str, default='constant',
                       choices=['constant', 'linear', 'cosine'],
                       help='Weight decay increment function.')
    group.add_argument('--clip-grad', type=float, default=1.0,
                       help='Gradient clipping based on global L2 norm.')
    group.add_argument('--adam-beta1', type=float, default=0.9,
                       help='First coefficient for computing running averages '
                       'of gradient and its square')
    group.add_argument('--adam-beta2', type=float, default=0.999,
                       help='Second coefficient for computing running averages '
                       'of gradient and its square')
    group.add_argument('--ademamix-beta3', type=float, default=0.999,
                       help='AdEMAMix beta_3 parameter')
    group.add_argument('--ademamix-alpha', type=float, default=5,
                       help='AdEMAMix alpha parameter')
    group.add_argument('--ademamix-beta3-warmup', type=int, default=-1,
                       help='AdEMAMix warmup period for beta_3')
    group.add_argument('--ademamix-alpha-warmup', type=int, default=-1,
                       help='AdEMAMix warmup period for aplha')
    group.add_argument('--adam-eps', type=float, default=1e-08,
                       help='Term added to the denominator to improve'
                       'numerical stability')
    group.add_argument('--sgd-momentum', type=float, default=0.9,
                       help='Momentum factor for sgd')
    return parser


def _add_training_args(parser):
    group = parser.add_argument_group(title='training')

    group.add_argument('--micro-batch-size', type=int, default=None,
                       help='Batch size per model instance (local batch size). '
                       'Global batch size is local batch size times data '
                       'parallel size times number of micro batches.')
    group.add_argument('--batch-size', type=int, default=None,
                       help='Old batch size parameter, do not use. '
                       'Use --micro-batch-size instead')
    group.add_argument('--global-batch-size', type=int, default=None,
                       help='Training batch size. If set, it should be a '
                       'multiple of micro-batch-size times data-parallel-size. '
                       'If this value is None, then '
                       'use micro-batch-size * data-parallel-size as the '
                       'global batch size. This choice will result in 1 for '
                       'number of micro-batches.')
    group.add_argument('--rampup-batch-size', nargs='*', default=None,
                       help='Batch size ramp up with the following values:'
                       '  --rampup-batch-size <start batch size> '
                       '                      <batch size incerement> '
                       '                      <ramp-up samples> '
                       'For example:'
                       '   --rampup-batch-size 16 8 300000 \\ '
                       '   --global-batch-size 1024'
                       'will start with global batch size 16 and over '
                       ' (1024 - 16) / 8 = 126 intervals will increase'
                       'the batch size linearly to 1024. In each interval'
                       'we will use approximately 300000 / 126 = 2380 samples.')
    group.add_argument('--decrease-batch-size-if-needed', action='store_true', default=False,
                       help='If set, decrease batch size if microbatch_size * dp_size'
                       'does not divide batch_size. Useful for KSO (Keep Soldiering On)'
                       'to continue making progress if number of healthy GPUs (and'
                       'corresponding dp_size) does not support current batch_size.'
                       'Old batch_size will be restored if training is re-started with'
                       'dp_size that divides batch_size // microbatch_size.')
    group.add_argument('--recompute-activations', action='store_true',
                       help='recompute activation to allow for training '
                       'with larger models, sequences, and batch sizes.')
    group.add_argument('--recompute-granularity', type=str, default=None,
                       choices=['full', 'selective'],
                       help='Checkpoint activations to allow for training '
                       'with larger models, sequences, and batch sizes. '
                       'It is supported at two granularities 1) full: '
                       'whole transformer layer is recomputed, '
                       '2) selective: submodules set in --recompute-modules '
                       'are recomputed, default is core_attn.')
    group.add_argument('--no-check-for-nan-in-loss-and-grad', action='store_false',
                       help='Check for NaNs in loss and grad',
                       dest='check_for_nan_in_loss_and_grad')
    group.add_argument('--check-for-spiky-loss', action='store_true',
                       help='Check for spiky loss',
                       dest='check_for_spiky_loss')
    group.add_argument('--check-for-large-grads', action='store_true',
                       help='Check for unexpectedly large grads',
                       dest='check_for_large_grads')
    group.add_argument('--distribute-saved-activations',
                       action='store_true',
                       help='If set, distribute recomputed activations '
                       'across model parallel group.')
    group.add_argument('--recompute-method', type=str, default=None,
                       choices=['uniform', 'block'],
                       help='1) uniform: uniformly divide the total number of '
                       'Transformer layers and recompute the input activation of '
                       'each divided chunk at specified granularity, '
                       '2) recompute the input activations of only a set number of '
                       'individual Transformer layers per pipeline stage and do the '
                       'rest without any recomputing at specified granularity'
                       'default) do not apply activations recompute to any layers')
    group.add_argument('--recompute-num-layers', type=int, default=None,
                       help='1) uniform: the number of Transformer layers in each '
                       'uniformly divided recompute unit, '
                       '2) block: the number of individual Transformer layers '
                       'to recompute within each pipeline stage.')
    group.add_argument('--recompute-modules', nargs='*', type=str, default=None,
                       help='The submodules to recompute. '
                       'choices: "core_attn", "moe_act", "layernorm", "mla_up_proj", "mlp", "moe". '
                       'default: ["core_attn"].'
                       '"core_attn": recompute the core attention part of the transformer layer. '
                       '"moe_act": recompute the MoE MLP activation function. '
                       '"layernorm": recompute the input_layernorm and pre_mlp_layernorm. '
                       '"mla_up_proj": recompute the MLA up projection and RoPE applying parts.'
                       '"mlp": recompute the dense MLP layer.'
                       '"moe": recompute the MoE layer.'
                       '"moe_act", "layernorm", and "mla_up_proj" use output-discarding checkpointing, '
                       '"core_attn", "mlp", and "moe" uses normal checkpointing.')
    group.add_argument('--no-clone-scatter-output-in-embedding', action='store_false',
                       help='If not set, clone the output of the scatter in embedding layer to GC original tensor.',
                       dest='clone_scatter_output_in_embedding')
    group.add_argument('--profile', action='store_true',
                       help='Enable nsys profiling. When using this option, nsys '
                       'options should be specified in commandline. An example '
                       'nsys commandline is `nsys profile -s none -t nvtx,cuda '
                       '-o <path/to/output_file> --force-overwrite true '
                       '--capture-range=cudaProfilerApi '
                       '--capture-range-end=stop`.')
    group.add_argument('--profile-step-start', type=int, default=10,
                       help='Global step to start profiling.')
    group.add_argument('--profile-step-end', type=int, default=12,
                       help='Global step to stop profiling.')
    group.add_argument('--iterations-to-skip', nargs='+', type=int, default=[],
                       help='List of iterations to skip, empty by default.')
    group.add_argument('--result-rejected-tracker-filename', type=str, default=None,
                       help='Optional name of file tracking `result_rejected` events.')
    group.add_argument('--disable-gloo-process-groups', action='store_false',
                       dest='enable_gloo_process_groups',
                       help='Disables creation and usage of Gloo process groups.')
    group.add_argument('--use-pytorch-profiler', action='store_true',
                       help='Use the built-in pytorch profiler. '
                       'Useful if you wish to view profiles in tensorboard.',
                       dest='use_pytorch_profiler')
    group.add_argument('--profile-ranks', nargs='+', type=int, default=[0],
                       help='Global ranks to profile.')
    group.add_argument('--record-memory-history', action="store_true", default=False,
                       help='Record memory history in last rank.')
    group.add_argument('--memory-snapshot-path', type=str, default="snapshot.pickle",
                       help='Specifies where to dump the memory history pickle.')
    group.add_argument('--tp-comm-overlap', action='store_true', help='Enables the '
                       ' overlap of Tensor parallel communication and GEMM kernels.')
    group.add_argument('--tp-comm-overlap-cfg', type=str, default=None,
                       help='Config file when tp_comm_overlap is enabled.')
    group.add_argument('--disable-tp-comm-overlap-ag', action='store_false',
                       help=('Disables the All-Gather overlap with GEMM by '
                             'pipelining the GEMM and All-Gather.'),
                       dest='tp_comm_overlap_ag')
    group.add_argument('--disable-tp-comm-overlap-rs', action='store_false',
                       help=('Disables the Reduce-Scatter overlap with GEMM by '
                             'pipelining the GEMM and Reduce-Scatter.'),
                       dest='tp_comm_overlap_rs')
    group.add_argument('--tp-comm-overlap-rs-dgrad', action='store_true',
                       help = 'Enables the Reduce-Scatter overlap with dgrad GEMM.',
                       dest='tp_comm_overlap_rs_dgrad')
    group.add_argument('--disable-tp-comm-bulk-dgrad', action='store_false',
                       help='Disables the All-Gather overlap with bprop activation gradient GEMM.',
                       dest='tp_comm_bulk_dgrad')
    group.add_argument('--disable-tp-comm-bulk-wgrad', action='store_false',
                       help='Disables the Reduce-Scatter overlap with bprop weight gradient GEMM.',
                       dest='tp_comm_bulk_wgrad')
    group.add_argument('--tp-comm-bootstrap-backend', default='nccl', type=str,
                       choices=['nccl', 'mpi', 'gloo'],
                       help='Set the bootstrapping backend of Tensor parallel communications.')
    group.add_argument('--use-cpu-initialization', action='store_true',
                       default=None,
                       help='If set, initialize weights on the CPU. This eliminates init differences based on tensor parallelism.')
    group.add_argument('--empty-unused-memory-level', default=0, type=int,
                       choices=[0, 1, 2],
                       help='Call torch.cuda.empty_cache() each iteration '
                       '(training and eval), to reduce fragmentation.'
                       '0=off, 1=moderate, 2=aggressive.')
    group.add_argument('--deterministic-mode', action='store_true',
                       help='Choose code that has deterministic execution. This usually '
                       'means slower execution, but is good for debugging and testing.')
    group.add_argument('--check-weight-hash-across-dp-replicas-interval', type=int, default=None,
                       help='Interval to check weight hashes are same across DP replicas. If not specified, weight hashes not checked.')
    group.add_argument('--calculate-per-token-loss', action='store_true',
                       help=('Scale cross entropy loss by the number of non-padded tokens in the '
                             'global batch, versus the default behavior of assuming all tokens are non-padded.'))
    group.add_argument('--train-sync-interval', type=int, default=None,
                       help='Training CPU-GPU synchronization interval, to ensure that CPU is not running too far ahead of GPU.')

    # deprecated
    group.add_argument('--checkpoint-activations', action='store_true',
                       help='Checkpoint activation to allow for training '
                       'with larger models, sequences, and batch sizes.')
    group.add_argument('--train-iters', type=int, default=None,
                       help='Total number of iterations to train over all '
                       'training runs. Note that either train-iters or '
                       'train-samples should be provided.')
    group.add_argument('--train-samples', type=int, default=None,
                       help='Total number of samples to train over all '
                       'training runs. Note that either train-iters or '
                       'train-samples should be provided.')
    group.add_argument('--log-interval', type=int, default=100,
                       help='Report loss and timing interval.')
    group.add_argument('--exit-interval', type=int, default=None,
                       help='Exit the program after the iteration is divisible '
                       'by this value.')
    group.add_argument('--exit-duration-in-mins', type=int, default=None,
                       help='Exit the program after this many minutes.')
    group.add_argument('--exit-signal-handler', action='store_true',
                       help='Dynamically save the checkpoint and shutdown the '
                       'training if SIGUSR2 is received')
    group.add_argument('--trigger-path', type=str, default="/dev/null",
                       help = 'Path to check for exit & save triggers')
    group.add_argument('--tensorboard-dir', type=str, default=None,
                       help='Write TensorBoard logs to this directory.')
    group.add_argument('--no-masked-softmax-fusion',
                       action='store_false',
                       help='Disable fusion of query_key_value scaling, '
                       'masking, and softmax.',
                       dest='masked_softmax_fusion')
    group.add_argument('--no-bias-gelu-fusion', action='store_false',
                       help='Disable bias and gelu fusion.',
                       dest='bias_gelu_fusion')
    group.add_argument('--no-bias-swiglu-fusion', action='store_false',
                       help='Disable bias and swiglu fusion, the fusion is '
                       'available only when using megatron-core.',
                       dest='bias_swiglu_fusion')
    group.add_argument('--no-bias-dropout-fusion', action='store_false',
                       help='Disable bias and dropout fusion.',
                       dest='bias_dropout_fusion')
    group.add_argument('--no-rope-fusion', action='store_false',
                       help='Disable rope fusion, the fusion is available '
                       'only when using megatron-core.',
                       dest='apply_rope_fusion')
    group.add_argument('--cross-entropy-loss-fusion', action='store_true',
                       help='Enabled fusion of cross entropy loss calculation.',
                       dest='cross_entropy_loss_fusion')
    group.add_argument('--cross-entropy-fusion-impl', type=str, default='native',
                       choices=['native', 'te'],
                       help='Implementation of cross entropy loss calculation.')
    group.add_argument('--use-flash-attn', action='store_true',
                       help='use FlashAttention implementation of attention. '
                       'https://arxiv.org/abs/2205.14135')
    group.add_argument('--disable-bias-linear', action='store_false',
                       help='Disable bias in the linear layers',
                       dest='add_bias_linear')
    group.add_argument('--add-qkv-bias', action='store_true',
                       help='Enable bias only in the QKV linear layers',
                       dest='add_qkv_bias')
    group.add_argument('--optimizer', type=str, default='adam',
                       choices=['adam', 'sgd', 'ademamix'],
                       help='Optimizer function')
    group.add_argument('--optimizer-cpu-offload', action='store_true',
                       help='Offload optimizer state to CPU')
    group.add_argument('--optimizer-offload-fraction', type=float, default=1.0,
                          help='Ratio of optimizer state to offload to CPU')
    group.add_argument('--use-torch-optimizer-for-cpu-offload', action='store_true',
                       help="Use torch.optim.Optimizer instead of Megatron's optimizer in optimizer cpu offload mode.")
    group.add_argument('--overlap-cpu-optimizer-d2h-h2d', action='store_true', default=False,
                       help='Overlap CPU optimizer step, gradients D2H and updated parameters H2D.')
    group.add_argument('--no-pin-cpu-grads', action='store_false', dest='pin_cpu_grads',
                       help='Disable pinning of CPU memory for gradients.')
    group.add_argument('--no-pin-cpu-params', action='store_false', dest='pin_cpu_params',
                       help='Disable pinning of CPU memory for parameters.')
    group.add_argument('--dataloader-type', type=str, default=None,
                       choices=['single', 'cyclic', 'external'],
                       help='Single pass vs multiple pass data loader')
    group.add_argument('--no-async-tensor-model-parallel-allreduce',
                       action='store_false',
                       help='DEPRECATED. This flag is ignored.',
                       dest='async_tensor_model_parallel_allreduce')
    group.add_argument('--no-persist-layer-norm', action='store_true',
                       help='Disable using persistent fused layer norm kernel. '
                       'This kernel supports only a set of hidden sizes. Please '
                       'check persist_ln_hidden_sizes if your hidden '
                       'size is supported.')
    group.add_argument('--sequence-parallel', action='store_true',
                       help='Enable sequence parallel optimization.')
    group.add_argument('--no-gradient-accumulation-fusion',
                       action='store_false',
                       help='Disable fusing gradient accumulation to weight '
                       'gradient computation of linear layers',
                       dest='gradient_accumulation_fusion')
    group.add_argument('--use-mcore-models', action='store_true',
                       dest='deprecated_use_mcore_models',
                       help='DEPRECATED. Use the implementation from megatron core.'
                       'Now ignored and mcore models are the default, use '
                       '--use-legacy-models to not use core models.')
    group.add_argument('--use-legacy-models', action='store_true',
                       help='Use the legacy Megatron models, not Megatron-Core models.')
    group.add_argument('--manual-gc', action='store_true',
                       help='Disable the threshold-based default garbage '
                       'collector and trigger the garbage collection manually. '
                       'Manual garbage collection helps to align the timing of '
                       'the collection across ranks which mitigates the impact '
                       'of CPU-associated jitters. When the manual gc is enabled, '
                       'garbage collection is performed only at the start and the '
                       'end of the validation routine by default.')
    group.add_argument('--manual-gc-interval', type=int, default=0,
                       help='Training step interval to trigger manual garbage '
                       'collection. When the value is set to 0, garbage '
                       'collection is not triggered between training steps.')
    group.add_argument('--no-manual-gc-eval', action='store_false',
                       help='When using manual garbage collection, disable '
                       'garbage collection at the start and the end of each '
                       'evaluation run.', dest='manual_gc_eval')
    group.add_argument('--disable-tp-comm-split-ag', action='store_false',
                       help='Disables the All-Gather overlap with fprop GEMM.',
                       dest='tp_comm_split_ag')
    group.add_argument('--disable-tp-comm-split-rs', action='store_false',
                       help='Disables the Reduce-Scatter overlap with fprop GEMM.',
                       dest='tp_comm_split_rs')
    group.add_argument('--pipeline-model-parallel-comm-backend', type=str, default=None,
                       choices=['nccl', 'ucc'],
                       help='Select a communicator backend for pipeline parallel communication. '
                       'If None, the default backend will be used.')

    return parser


def _add_rerun_machine_args(parser):
    group = parser.add_argument_group(title='rerun engine')

    group.add_argument('--error-injection-rate', type=int, default=0,
                       help='Rate at which to inject unexpected results, '
                       'e.g. 1000 means once every 1000 result validations')
    group.add_argument('--error-injection-type', type=str, default='transient_error',
                       choices=['correct_result', 'transient_error', 'persistent_error'],
                       help='Type of error to inject. ')
    group.add_argument('--rerun-mode', type=str, default='disabled',
                       choices=['disabled', 'validate_results', 'report_stats'],
                       help='Use re-run engine to validate results (default) '
                       'or to emit stats on variability of computations due to '
                       'non-deterministic algorithms.')

    return parser


def _add_initialization_args(parser):
    group = parser.add_argument_group(title='initialization')

    group.add_argument('--seed', type=int, default=1234,
                       help='Random seed used for python, numpy, '
                       'pytorch, and cuda.')
    group.add_argument('--data-parallel-random-init', action='store_true',
                       help='Enable random initialization of params '
                       'across data parallel ranks')
    group.add_argument('--init-method-std', type=float, default=0.02,
                       help='Standard deviation of the zero mean normal '
                       'distribution used for weight initialization.')
    group.add_argument('--init-method-xavier-uniform', action='store_true',
                       help='Enable Xavier uniform parameter initialization')

    return parser


def _add_learning_rate_args(parser):
    group = parser.add_argument_group(title='learning rate')

    group.add_argument('--lr', type=float, default=None,
                       help='Initial learning rate. Depending on decay style '
                       'and initial warmup, the learning rate at each '
                       'iteration would be different.')
    group.add_argument('--lr-decay-style', type=str, default='linear',
                       choices=['constant', 'linear', 'cosine', 'inverse-square-root', 'WSD'],
                       help='Learning rate decay function.')
<<<<<<< HEAD
    group.add_argument('--lr-wsd-decay-style', type=str, default='exponential',
                       choices=['exponential', 'linear', 'cosine', 'minus_sqrt'],
=======
    group.add_argument('--lr-wsd-decay-style', type=str, default='1-sqrt',
                       choices=['exponential', 'linear', 'cosine', '1-sqrt'],
>>>>>>> 31468d83
                       help='Decay style for the annealing phase of WSD'),
    group.add_argument('--lr-decay-iters', type=int, default=None,
                       help='number of iterations to decay learning rate over,'
                       ' If None defaults to `--train-iters`')
    group.add_argument('--lr-decay-samples', type=int, default=None,
                       help='number of samples to decay learning rate over,'
                       ' If None defaults to `--train-samples`')
    group.add_argument('--lr-wsd-decay-samples', type=int, default=None,
                       help='number of samples for the annealing phase in the wsd schedule')
    group.add_argument('--lr-wsd-decay-iters', type=int, default=None,
                       help='number of iterations for the annealing phase in the wsd schedule')
    group.add_argument('--lr-warmup-fraction', type=float, default=None,
                       help='fraction of lr-warmup-(iters/samples) to use '
                       'for warmup (as a float)')
    group.add_argument('--lr-warmup-iters', type=int, default=0,
                       help='number of iterations to linearly warmup '
                       'learning rate over.')
    group.add_argument('--lr-warmup-samples', type=int, default=0,
                       help='number of samples to linearly warmup '
                       'learning rate over.')
    group.add_argument('--lr-warmup-init', type=float, default=0.0,
                       help='Initial value for learning rate warmup. The '
                       'scheduler starts warmup from this value.')
    group.add_argument('--warmup', type=int, default=None,
                       help='Old lr warmup argument, do not use. Use one of the'
                       '--lr-warmup-* arguments above')
    group.add_argument('--min-lr', type=float, default=0.0,
                       help='Minimum value for learning rate. The scheduler'
                       'clip values below this threshold.')
    group.add_argument('--override-opt_param-scheduler', action='store_true',
                       help='Reset the values of the scheduler (learning rate,'
                       'warmup iterations, minimum learning rate, maximum '
                       'number of iterations, and decay style from input '
                       'arguments and ignore values from checkpoints. Note'
                       'that all the above values will be reset.')
    group.add_argument('--use-checkpoint-opt_param-scheduler', action='store_true',
                       help='Use checkpoint to set the values of the scheduler '
                       '(learning rate, warmup iterations, minimum learning '
                       'rate, maximum number of iterations, and decay style '
                       'from checkpoint and ignore input arguments.')
    group.add_argument('--decoupled-lr', type=float, default=None,
                       help='Separate learning rate for the input and output layer')
    group.add_argument('--decoupled-min-lr', type=float, default=None,
                       help='Minimum value for learning rate for the input and output layer. The scheduler'
                       'clip values below this threshold')

    return parser


def _add_checkpointing_args(parser):
    group = parser.add_argument_group(title='checkpointing')

    group.add_argument('--save', type=str, default=None,
                       help='Output directory to save checkpoints to.')
    group.add_argument('--save-interval', '--persistent-save-interval', type=int, default=None,
                       help='Number of iterations between persistent checkpoint saves.')
    group.add_argument('--no-save-optim', action='store_true', default=None,
                       help='Do not save current optimizer.')
    group.add_argument('--no-save-rng', action='store_true', default=None,
                       help='Do not save current rng state.')
    group.add_argument('--load', type=str, default=None,
                       help='Directory containing a model checkpoint.')
    group.add_argument('--no-load-optim', action='store_true', default=None,
                       help='Do not load optimizer when loading checkpoint.')
    group.add_argument('--no-load-rng', action='store_true', default=None,
                       help='Do not load rng state when loading checkpoint.')
    group.add_argument('--non-persistent-save-interval', type=int, default=None,
                       help='Number of iterations between non-persistent saves.')
    group.add_argument('--non-persistent-ckpt-type', type=str, default=None,
                       choices=['global', 'local', 'in_memory', None],
                       help='Type of non-persistent model checkpoints. '
                           '"global" - Saved as a standard checkpoint (e.g., on Lustre) with old checkpoints being removed. '
                           '"local" - Each rank saves a portion of the checkpoint locally (e.g., on SSD/ramdisk). '
                           'None - No non-persistent checkpointing (default option).')
    group.add_argument('--non-persistent-global-ckpt-dir', type=str, default=None,
                       help='Directory containing global non-persistent model checkpoints.')
    group.add_argument('--non-persistent-local-ckpt-dir', type=str, default=None,
                       help='Directory containing local non-persistent model checkpoints.')
    group.add_argument('--non-persistent-local-ckpt-algo', type=str, default='fully_parallel',
                       choices=['fully_parallel', 'atomic'],
                       help='Algorithm for local non-persistent checkpointing.')
    group.add_argument('--finetune', action='store_true',
                       help='Load model for finetuning. Do not load optimizer '
                       'or rng state from checkpoint and set iteration to 0. '
                       'Assumed when loading a release checkpoint.')
    group.add_argument('--pretrained-checkpoint', type=str, default=None,
                       help='Directory containing a pretrained model checkpoint for finetuning.')
    group.add_argument('--ckpt-step', type=int, default=None,
                       help='Checkpoint step to load model from.')
    group.add_argument('--no-initialization', action='store_false',
                       help='Do not perform initialization when building model, '
                       'can reduce startup time when definitely loading from a '
                       'checkpoint',
                       dest='perform_initialization')
    group.add_argument('--use-checkpoint-args', action='store_true',
                       help='Override model-related command-line arguments with arguments from checkpoint')
    group.add_argument('--use-mp-args-from-checkpoint-args', action='store_true',
                       help='Copy model parallelism command-line arguments from checkpoint')
    group.add_argument('--no-use-tokenizer-model-from-checkpoint-args', action='store_false',
                       dest='use_tokenizer_model_from_checkpoint_args',
                       help='If set, do not use tokenizer model path from checkpoint')
    group.add_argument('--exit-on-missing-checkpoint', action='store_true',
                       help="If '--load' is set, but checkpoint is not found "
                       "(e.g., path typo), then exit instead of random "
                       "initialization.")
    group.add_argument('--use-dist-ckpt', action='store_true',
                       dest='use_dist_ckpt_deprecated',
                       help='Deprecated: see --ckpt-format.')
    group.add_argument('--use-persistent-ckpt-worker', action='store_true',
                       help='Enables a persitent checkpoint worker for async save')

    group.add_argument('--auto-detect-ckpt-format', action='store_true',
                       help='Determine if the checkpoint format is in legacy or distributed format.'
                            ' If False, expects distributed checkpoint iff args.ckpt_format != "torch".'
                            ' Might slow down loading a bit (double rank0 ckpt load).')
    group.add_argument('--dist-ckpt-format',
                       dest='dist_ckpt_format_deprecated',
                       help='Deprecated: see --ckpt-format.')
    group.add_argument('--ckpt-format', default='torch_dist',
                       choices=['torch', 'torch_dist', 'zarr', 'torch_dcp'],
                       help='Checkpoint format to use. torch is the format used by torch.save/load.'
                       ' torch_dist is a megatron built-in distributed checkpointing format.'
                       ' torch_dcp is the torch.distributed.checkpoint format.')
    group.add_argument('--ckpt-convert-format', default=None,
                       choices=['torch', 'torch_dist', 'zarr'],
                       help='Checkpoint format for conversion.')
    group.add_argument('--ckpt-convert-save', default=None,
                       help='Save directory for converted checkpoint.')
    group.add_argument('--ckpt-convert-update-legacy-dist-opt-format', action='store_true',
                       help='When loading a checkpoint, update the legacy format '
                       'for the distributed optimizer, which previously used a '
                       'merged param/grad buffer and a different bucket mapping. '
                       'The legacy format was deprecated on Feb 13, 2024.')
    group.add_argument('--ckpt-fully-parallel-save', action='store_true',
                       dest='ckpt_fully_parallel_save_deprecated',
                       help='Deprecated: see --no-ckpt-fully-parallel-save.')
    group.add_argument('--no-ckpt-fully-parallel-save', action='store_false',
                       dest='ckpt_fully_parallel_save',
                       help='Disable applying full save parallelization across DP for'
                            ' distributed checkpoints. Depending on ckpt format'
                            ' might decrease the number of files in the checkpoint.'
                            ' Makes DistributedOptimizer checkpoint non-reshardable.')
    group.add_argument('--async-save', action='store_true', default=None,
                       help='Apply async checkpointing save. Currently works only with'
                            '`torch_dist` distributed checkpoint format.')
    group.add_argument('--ckpt-fully-parallel-load', action='store_true',
                       help='Apply full load parallelization across DP for'
                            ' distributed checkpoints.')
    group.add_argument('--ckpt-assume-constant-structure', action='store_true',
                       help='If the model and optimizer state dict structure is'
                            'constant throughout a *single training job*, it allows for'
                            'different checkpointing performance optimizations.')
    group.add_argument('--dist-ckpt-strictness', type=str, default='assume_ok_unexpected',
                       choices=[e.value for e in StrictHandling],
                       help='Determine handling of key mismatch during checkpoint load.'
                            ' Check StrictHandling docs for flags meaning.'
                            ' NOTE: This flag controls only distributed checkpoint'
                            ' load from storage, not loading state dict into the model.')
    return parser


def _add_mixed_precision_args(parser):
    group = parser.add_argument_group(title='mixed precision')

    group.add_argument('--fp16', action='store_true',
                       help='Run model in fp16 mode.')
    group.add_argument('--bf16', action='store_true',
                       help='Run model in bfloat16 mode.')
    group.add_argument('--grad-reduce-in-bf16', action='store_true',
                       help='Reduce gradients in bfloat16.')
    group.add_argument('--loss-scale', type=float, default=None,
                       help='Static loss scaling, positive power of 2 '
                       'values can improve fp16 convergence. If None, dynamic'
                       'loss scaling is used.')
    group.add_argument('--initial-loss-scale', type=float, default=2**32,
                       help='Initial loss-scale for dynamic loss scaling.')
    group.add_argument('--min-loss-scale', type=float, default=1.0,
                       help='Minimum loss scale for dynamic loss scaling.')
    group.add_argument('--loss-scale-window', type=float, default=1000,
                       help='Window over which to raise/lower dynamic scale.')
    group.add_argument('--hysteresis', type=int, default=2,
                       help='hysteresis for dynamic loss scaling')
    group.add_argument('--fp32-residual-connection', action='store_true',
                       help='Move residual connections to fp32.')
    group.add_argument('--apply-query-key-layer-scaling', action='store_true',
                       help='Scale Q * K^T by 1 / layer-number. '
                       'Useful for fp16 training. Also sets `attention_softmax_in_fp32` to True.')
    group.add_argument('--attention-softmax-in-fp32', action='store_true',
                       help='Run attention masking and softmax in fp32.')
    group.add_argument('--accumulate-allreduce-grads-in-fp32',
                       action='store_true',
                       help='Gradient accumulation and all-reduce in fp32.')
    group.add_argument('--fp16-lm-cross-entropy', action='store_true',
                       help='Move the cross entropy unreduced loss calculation'
                       'for lm head to fp16.')
    group.add_argument('--disable-bf16-reduced-precision-matmul', action='store_true',
                       help='If True, sets torch.backends.cuda.matmul.allow_bf16_reduced_precision_reduction=False to '
                       'prevent matmul from using reduced precision accumulation when using BF16.')

    return parser


def _add_distributed_args(parser):
    group = parser.add_argument_group(title='distributed')

    group.add_argument('--tensor-model-parallel-size', type=int, default=1,
                       help='Degree of tensor model parallelism.')
    group.add_argument('--encoder-tensor-model-parallel-size', type=int, default=0,
                       help='Degree of tensor model parallelism for the encoder.')
    group.add_argument('--pipeline-model-parallel-size', type=int, default=1,
                       help='Degree of pipeline model parallelism.')
    group.add_argument('--encoder-pipeline-model-parallel-size', type=int, default=0,
                       help=('Degree of pipeline model parallelism in the encoder. This is '
                             'independent of the amount of pipeline in the decoder.'))
    group.add_argument('--pipeline-model-parallel-split-rank',
                       type=int, default=None,
                       help=('Rank where encoder and decoder should be split. '
                             'Deprecated; use --encoder-pipeline-model-parallel-size instead.'))
    group.add_argument('--decoder-first-pipeline-num-layers',
                       type=int, default=None,
                       help=('The number of transformer layers on the first pipeline stage of the decoder. '
                       'Default None is even split of transformer layers across all pipeline stages'))
    group.add_argument('--decoder-last-pipeline-num-layers',
                       type=int, default=None,
                       help=('The number of transformer layers on the last pipeline stage of the decoder. '
                       'Default None is even split of transformer layers across all pipeline stages'))
    group.add_argument('--model-parallel-size', type=int, default=None,
                       help='Old model parallel argument, do not use. Use '
                       '--tensor-model-parallel-size instead.')
    group.add_argument('--num-layers-per-virtual-pipeline-stage', type=int, default=None,
                       help='Number of layers per virtual pipeline stage')
    group.add_argument('--num-virtual-stages-per-pipeline-rank', type=int, default=None,
                       help='Number of virtual pipeline stages per pipeline parallelism rank')
    group.add_argument('--microbatch-group-size-per-virtual-pipeline-stage', type=int, default=None,
                       help='Number of contiguous microbatches per virtual pipeline stage',
                       dest='microbatch_group_size_per_vp_stage')
    group.add_argument('--no-overlap-p2p-communication', action='store_false',
                       help='overlap pipeline parallel communication with forward and backward chunks in 1F1B',
                       dest='overlap_p2p_comm')
    group.add_argument('--overlap-p2p-communication-warmup-flush', action='store_true',
                       default=False, help='if set, overlap pipeline parallel communication in warmup and flush',
                       dest='overlap_p2p_comm_warmup_flush')
    group.add_argument('--distributed-backend', default='nccl',
                       choices=['nccl', 'gloo'],
                       help='Which backend to use for distributed training.')
    group.add_argument('--distributed-timeout-minutes', type=int, default=10,
                       help='Timeout minutes for torch.distributed.')
    group.add_argument('--overlap-grad-reduce', action='store_true',
                       default=False, help='If set, overlap DDP grad reduce.')
    group.add_argument('--defer-embedding-wgrad-compute', action='store_true',
                       default=False, help='If set, defers the vocabulary projection linear layer weight'
                       'gradient compute to pipeline flush.', dest='defer_embedding_wgrad_compute')
    group.add_argument('--wgrad-deferral-limit', type=int, default=0, help='Number of micro-batches for which'
                       'weight gradient computation of vocabulary projection is deferred, defaults to 0 which'
                       'means all the micro-batches are deferred. Invalid if `defer-embedding-wgrad-compute`'
                       'is not set')
    group.add_argument('--no-align-grad-reduce', action='store_false',
                       help='If not set, all PP stages will launch gradient reduces simultaneously. '
                       'Otherwise, each PP stage will independently launch as needed.',
                       dest='align_grad_reduce')
    group.add_argument('--ddp-num-buckets', type=int, default=None,
                       help='Number of buckets for data-parallel communication')
    group.add_argument('--ddp-bucket-size', type=int, default=None,
                       help='Bucket size for data-parallel communication')
    group.add_argument('--ddp-pad-buckets-for-high-nccl-busbw', action='store_true',
                       default=False, help='If set, make sure the bucket size is divisible by a large power '
                       'of 2 (2^16) to ensure NCCL collectives have high bus bandwidth at large DP counts, '
                       'since NCCL message size (which for ring algorithms is bucket_size / dp_size) '
                       'apparently needs to be divisible by a power of 2 for high busbw.')
    group.add_argument('--ddp-average-in-collective', action='store_true',
                       default=False, help='If set, average directly in data-parallel communication collective.')
    group.add_argument('--overlap-param-gather', action='store_true',
                       default=False, help='If set, overlap param all-gather in distributed optimizer.')
    group.add_argument('--overlap-param-gather-with-optimizer-step', action='store_true',
                       default=False, help='If set, overlap param all-gather of first bucket with optimizer step.')
    group.add_argument('--no-align-param-gather', action='store_false',
                       help='If not set, all PP stages will launch param all-gathers simultaneously. '
                       'Otherwise, each PP stage will independently launch as needed.',
                       dest='align_param_gather')
    group.add_argument('--no-scatter-gather-tensors-in-pipeline', action='store_false',
                       help='If not set, use scatter/gather to optimize communication of tensors in pipeline.',
                       dest='scatter_gather_tensors_in_pipeline')
    group.add_argument('--use-ring-exchange-p2p', action='store_true',
                       default=False, help='If set, use custom-built ring exchange '
                       'for p2p communications. Note that this option will require '
                       'a custom built image that support ring-exchange p2p.')
    group.add_argument('--local-rank', type=int, default=int(os.getenv('LOCAL_RANK', '0')),
                       help='local rank passed from distributed launcher.')
    group.add_argument('--lazy-mpu-init', type=bool, required=False,
                       help='If set to True, initialize_megatron() '
                       'skips DDP initialization and returns function to '
                       'complete it instead. Also turns on '
                       '--use-cpu-initialization flag. This is for '
                       'external DDP manager.' )
    group.add_argument('--account-for-embedding-in-pipeline-split', action='store_true',
                       default=False, help='If set, *input* embedding layer will be treated as a standard transformer'
                       'layer in the context of partition and placement for pipeline parallelism.')
    group.add_argument('--account-for-loss-in-pipeline-split', action='store_true',
                       default=False, help='If set, loss layer will be treated as a standard transformer'
                       'layer in the context of partition and placement for pipeline parallelism.')
    group.add_argument('--use-distributed-optimizer', action='store_true',
                       help='Use distributed optimizer.')
    group.add_argument('--use-nccl-ub', action='store_true', dest='nccl_ub', 
                       help='Use the userbuffer registration for DP/FSDP communication buffers.'
                       'This option will reduce GPU SM usage for the DP/FSDP communication,'
                       'which is improving the performance of the overlapped computation.')
    group.add_argument('--use-sharp', action='store_true', 
                       help='Required to enable SHARP communication.')
    group.add_argument('--use-custom-fsdp', action='store_true',
                       help='Use the Megatron FSDP code path in DDP.')
    group.add_argument('--init-model-with-meta-device', action='store_true')
    group.add_argument('--data-parallel-sharding-strategy', type=str, default='no_shard',
                       choices=['no_shard', 'optim', 'optim_grads', 'optim_grads_params'],
                       help='Sharding strategy of data parallelism.')
    group.add_argument('--no-gradient-reduce-div-fusion', action='store_false', dest='gradient_reduce_div_fusion',
                       help='If not set, fuse the division in gradient reduce.')
    group.add_argument('--fsdp-double-buffer', action='store_true',
                       help="Enable double buffering for temporary memory needed for custom FSDP communications. "
                        "Double-buffering the communication memory improves memory management efficiency by "
                        "reusing previously allocated buffers, rather than creating new buffers for each FSDP communication. "
                        "This is required for user buffer registration and is enabled by default when using NCCL user buffers.")
    group.add_argument('--suggested-communication-unit-size', type=int, default=None,
                   help='Specifies the number of elements to communicate at once during FSDP (Fully Sharded Data Parallel) operations. '
                        'This flag also affects FSDP all-gather prefetch behavior. Setting a larger value increases the communication buffer size, '
                        'while a smaller value disables prefetching and may degrade performance. Adjust this value based on your system\'s memory '
                        'and performance requirements.')
    group.add_argument('--keep-fp8-transpose-cache-when-using-custom-fsdp', action='store_true',
                       help='If set, keep the fp8 transpose cache when using custom FSDP.')
    group.add_argument('--num-distributed-optimizer-instances', type=int, default=1,
                       help='Number of Distributed Optimizer copies across Data Parallel domain.')
    group.add_argument('--use-torch-fsdp2', action='store_true',
                       help='Use the torch FSDP2 implementation. FSDP2 has not been tested with pipeline parallelism, '
                       'and may contain bugs.')
    group.add_argument('--torch-fsdp2-no-reshard-after-forward', action='store_false', dest='torch_fsdp2_reshard_after_forward',
                       help='Whether to reshard weights after forward pass when using PyTorch FSDP2. '
                       'Set to enable FSDP ZeRO-2.')
    group.add_argument('--context-parallel-size', type=int, default=1,
                       help='Degree of context parallelism.')
    group.add_argument('--cp-comm-type', nargs='+', type=str, default=["p2p"],
                       help='Inter-gpu communication type for context parallelism: '
                       'p2p, a2a, allgather or a2a+p2p. If a single string is provided, '
                       'all layers will share the same communication type. Users can also '
                       'specify separated types for each layer like '
                       '--cp-comm-type p2p p2p a2a a2a a2a+p2p a2a+p2p')
    group.add_argument('--hierarchical-context-parallel-sizes', nargs='+', type=int, default=None,
                       help='Degrees of the hierarchical context parallelism. Users should '
                       'provide a list to specify the sizes for different levels. '
                       '--hierarchical-context-parallel-sizes 2 4 indicates every two adjacent gpus '
                       'forms the first level of cp groups and the cp ranks with the same odevity '
                       'forms the second level of cp groups.')
    group.add_argument('--nccl-communicator-config-path', type=str, default=None,
                       help='Path to the yaml file with NCCL communicator '
                       'configurations. The number of min/max thread groups and thread '
                       'group cluster size of each communicator can be configured by '
                       'setting `min_ctas`, `max_ctas`, and `cga_cluster_size`.')
    group.add_argument('--use-tp-pp-dp-mapping', action='store_true', default=False,
                        help='If set, distributed ranks initialize order is changed '
                        'from tp-cp-ep-dp-pp to tp-cp-ep-pp-dp.')
    group.add_argument('--replication', action='store_true', default=False,
                       help="If set, replication of local checkpoints is enabled. "
                       "Needs to be enabled on all ranks.")
    group.add_argument('--replication-jump', default=None, type=int,
                       help="Specifies `J`, the spacing between ranks storing replicas of a given rank's data. "
                       "Replicas for rank `n` may be on ranks `n+J`, `n+2J`, ..., or `n-J`, `n-2J`, etc. "
                       "This flag has an effect only if --replication is used. "
                       "and must be consistent across all ranks.")
    group.add_argument('--replication-factor', default=2, type=int,
                       help="Number of machines storing the replica of a given rank's data.")
    return parser


def _add_validation_args(parser):
    group = parser.add_argument_group(title='validation')

    group.add_argument('--eval-iters', type=int, default=100,
                       help='Number of iterations to run for evaluation'
                       'validation/test for.')
    group.add_argument('--eval-interval', type=int, default=1000,
                       help='Interval between running evaluation on '
                       'validation set.')
    group.add_argument("--test-mode", action="store_true", help='Run all real-time test alongside the experiment.')
    group.add_argument('--skip-train', action='store_true',
                       default=False, help='If set, bypass the training loop, '
                       'optionally do evaluation for validation/test, and exit.')

    return parser


def _add_tokenizer_args(parser):
    group = parser.add_argument_group(title='tokenizer')
    group.add_argument('--vocab-size', type=int, default=None,
                       help='Size of vocab before EOD or padding.')
    group.add_argument('--vocab-file', type=str, default=None,
                       help='Path to the vocab file.')
    group.add_argument('--merge-file', type=str, default=None,
                       help='Path to the BPE merge file.')
    group.add_argument('--vocab-extra-ids', type=int, default=0,
                       help='Number of additional vocabulary tokens. '
                            'They are used for span masking in the T5 model')
    group.add_argument('--tokenizer-type', type=str,
                       default=None,
                       choices=['BertWordPieceLowerCase',
                                'BertWordPieceCase',
                                'GPT2BPETokenizer',
                                'SentencePieceTokenizer',
                                'GPTSentencePieceTokenizer',
                                'HuggingFaceTokenizer',
                                'Llama2Tokenizer',
                                'TikTokenizer',
                                'MultimodalTokenizer',
                                'NullTokenizer',
                                'NullMultimodalTokenizer'],
                       help='What type of tokenizer to use.')
    group.add_argument('--tokenizer-model', type=str, default=None,
                       help='Sentencepiece tokenizer model.')
    group.add_argument('--tiktoken-pattern', type=str, default=None,
                       help='Which tiktoken pattern to use. Options: [v1, v2]')
    group.add_argument('--tiktoken-num-special-tokens', type=int, default=1000,
                       help='Number of special tokens in tiktoken tokenizer')
    group.add_argument('--tiktoken-special-tokens', type=str, nargs='+', default=None,
                       help='List of tiktoken special tokens, needs to have ["<unk>", "<s>", "</s>"]')
    return parser


def _add_data_args(parser):
    group = parser.add_argument_group(title='data and dataloader')

    group.add_argument('--data-path', nargs='*', default=None,
                       help='The weight and prefix list for a set of train, validation, and test'
                       'datasets which split according to --split. The accepted formats are: '
                       '(1) a single prefix, '
                       '(2) a list of weight prefix pairs e.g. weight1 prefix1 weight2 prefix2, '
                       '(3) a list of prefixes e.g. prefix1 prefix2. '
                       'For (3), weights are inferred from the lengths of the contributing datasets. '
                       'This argument is exclusive to the other independent --*-data-path arguments.')
    group.add_argument('--split', type=str, default=None,
                       help='Comma-separated list of proportions for training,'
                       ' validation, and test split. For example the split '
                       '`90,5,5` will use 90%% of data for training, 5%% for '
                       'validation and 5%% for test.')
    group.add_argument('--train-data-path', nargs='*', default=None,
                       help='The weight and prefix list for an independent train dataset. '
                       'Follows the same pattern rules as --data-path.')
    group.add_argument('--valid-data-path', nargs='*', default=None,
                       help='The weight and prefix list for an independent validation dataset. '
                       'Follows the same pattern rules as --data-path.')
    group.add_argument('--test-data-path', nargs='*', default=None,
                       help='The weight and prefix list for an independent test dataset. '
                       'Follows the same pattern rules as --data-path.')
    group.add_argument('--data-args-path', type=str, default=None,
                       help='Path to data-args. Instead of feeding `--data-path` '
                       'with weighted dataset, we pass in a file path from which '
                       'we read that argument. This is useful when the list of data is '
                       'too big.')
    group.add_argument('--per-split-data-args-path', type=str, default=None,
                       help='Path to per-split-data-args. Instead of feeding '
                       '`--(train|valid|test)-data-path` with weighted dataset, '
                       'we pass in a file path from which we read those arguments. '
                       'This is useful when the list of data is too big. Format is a '
                       'json file with `train`, `valid, `test` keys')
    group.add_argument('--data-cache-path', default=None,
                       help='Path to a directory to hold cached index files.')
    group.add_argument('--no-mmap-bin-files', action='store_false',
                       help='Disable mmap-ing of .bin files.',
                       dest='mmap_bin_files')
    group.add_argument('--mock-data', action='store_true',
                       help='Skip data loading and validation and opt for artificial '
                       'generation of mock data when an implementation is available.')
    group.add_argument('--seq-length', type=int, default=None,
                       help='Maximum sequence length to process.')
    group.add_argument('--encoder-seq-length', type=int, default=None,
                       help='Maximum encoder sequence length to process.'
                       'This should be exclusive of --seq-length')
    group.add_argument('--decoder-seq-length', type=int, default=None,
                       help="Maximum decoder sequence length to process.")
    group.add_argument('--retriever-seq-length', type=int, default=256,
                       help='Maximum sequence length for the biencoder model '
                       'for retriever')
    group.add_argument('--sample-rate', type=float, default=1.0,
                       help='sample rate for training data. Supposed to be 0 '
                            ' < sample_rate < 1')
    group.add_argument('--mask-prob', type=float, default=0.15,
                       help='Probability of replacing a token with mask.')
    group.add_argument('--short-seq-prob', type=float, default=0.1,
                       help='Probability of producing a short sequence.')
    group.add_argument('--num-workers', type=int, default=2,
                       help="Dataloader number of workers.")
    group.add_argument('--reset-position-ids', action='store_true',
                       help='Reset position ids after end-of-document token.')
    group.add_argument('--reset-attention-mask', action='store_true',
                       help='Reset self attention mask after '
                       'end-of-document token.')
    group.add_argument('--eod-mask-loss', action='store_true',
                       help='Mask loss for the end of document tokens.')
    group.add_argument('--goldfish-loss', action='store_true',
                       help='Enable goldfish loss during pretraining.')
    group.add_argument('--goldfish-k', type=int, default=50,
                       help='Dropout factor k for goldfish loss masking, where dropout probability is 1/k.')
    group.add_argument('--goldfish-h', type=int, default=50,                        
                        help='Context width for hashing in goldfish loss masking. Controls how many preceding tokens determine masking.')
    group.add_argument('--no-create-attention-mask-in-dataloader', action='store_false',
                       help='If set, do not create attention_masks in dataloader.',
                       dest='create_attention_mask_in_dataloader')
    group.add_argument('--num-dataset-builder-threads', type=int, default=1,
                       help='Number of parallel threads per rank for dataset builder')
    group.add_argument('--object-storage-cache-path', type=str, default=None,
                       help='Path to cache index files when using s3 or msc dataloader')
    group.add_argument('--mid-level-dataset-surplus', type=float, default=0.005,
                       help='The sample surplus to build for the mid-level datasets(s)')
    return parser


def _add_autoresume_args(parser):
    group = parser.add_argument_group(title='autoresume')

    group.add_argument('--adlr-autoresume', action='store_true',
                       help='Enable autoresume on adlr cluster.')
    group.add_argument('--adlr-autoresume-interval', type=int, default=1000,
                       help='Intervals over which check for autoresume'
                       'termination signal')

    return parser


def _add_biencoder_args(parser):
    group = parser.add_argument_group(title='biencoder')

    # network size
    group.add_argument('--ict-head-size', type=int, default=None,
                       help='Size of block embeddings to be used in ICT and '
                        'REALM (paper default: 128)')
    group.add_argument('--biencoder-projection-dim', type=int, default=0,
                       help='Size of projection head used in biencoder (paper'
                        ' default: 128)')
    group.add_argument('--biencoder-shared-query-context-model', action='store_true',
                        help='Whether to share the parameters of the query '
                        'and context models or not')

    # checkpointing
    group.add_argument('--ict-load', type=str, default=None,
                       help='Directory containing an ICTBertModel checkpoint')
    group.add_argument('--bert-load', type=str, default=None,
                       help='Directory containing an BertModel checkpoint '
                       '(needed to start ICT and REALM)')

    # data
    group.add_argument('--titles-data-path', type=str, default=None,
                       help='Path to titles dataset used for ICT')
    group.add_argument('--query-in-block-prob', type=float, default=0.1,
                       help='Probability of keeping query in block for '
                       'ICT dataset')
    group.add_argument('--use-one-sent-docs', action='store_true',
                       help='Whether to use one sentence documents in ICT')
    group.add_argument('--evidence-data-path', type=str, default=None,
                       help='Path to Wikipedia Evidence frm DPR paper')

    # training
    group.add_argument('--retriever-report-topk-accuracies', nargs='+', type=int,
                        default=[], help="Which top-k accuracies to report "
                        "(e.g. '1 5 20')")
    group.add_argument('--retriever-score-scaling', action='store_true',
                       help='Whether to scale retriever scores by inverse '
                        'square root of hidden size')

    # faiss index
    group.add_argument('--block-data-path', type=str, default=None,
                       help='Where to save/load BlockData to/from')
    group.add_argument('--embedding-path', type=str, default=None,
                       help='Where to save/load Open-Retrieval Embedding'
                        ' data to/from')

    # indexer
    group.add_argument('--indexer-batch-size', type=int, default=128,
                       help='How large of batches to use when doing indexing '
                       'jobs')
    group.add_argument('--indexer-log-interval', type=int, default=1000,
                       help='After how many batches should the indexer '
                       'report progress')
    return parser


def _add_vision_args(parser):
    group = parser.add_argument_group(title="vision")

    # general vision arguements
    group.add_argument('--num-classes', type=int, default=1000,
                       help='num of classes in vision classificaiton task')
    group.add_argument('--img-h', type=int, default=224,
                       help='Image height for vision classification task')
    group.add_argument('--img-w', type=int, default=224,
                       help='Image height for vision classification task')
    group.add_argument('--num-channels', type=int, default=3,
                       help='Number of channels in input image data')
    group.add_argument('--patch-dim', type=int, default=16,
                       help='patch dimension')
    group.add_argument('--classes-fraction', type=float, default=1.0,
                       help='training with fraction of classes.')
    group.add_argument('--data-per-class-fraction', type=float, default=1.0,
                       help='training with fraction of data per class.')
    group.add_argument('--no-data-sharding', action='store_false',
                       help='Disable data sharding.',
                       dest='data_sharding')
    group.add_argument('--head-lr-mult', type=float, default=1.0,
                       help='learning rate multiplier for head during finetuning')

    # pretraining type and backbone selection`
    group.add_argument('--vision-pretraining', action='store_true',
                       help='flag to indicate vision pretraining')
    group.add_argument('--vision-pretraining-type', type=str, default='classify',
                       choices=['classify', 'inpaint', 'dino'],
                       help='pretraining objectives')
    group.add_argument('--vision-backbone-type', type=str, default='vit',
                       choices=['vit', 'mit', 'swin'],
                       help='backbone types types')
    group.add_argument('--swin-backbone-type', type=str, default='tiny',
                       choices=['tiny', 'base', 'h3'],
                       help='pretraining objectives')
    # inpainting arguments
    group.add_argument('--mask-type', type=str, default='random',
                       choices=['random', 'row'],
                       help='mask types')
    group.add_argument('--mask-factor', type=float, default=1.0,
                       help='mask size scaling parameter')

    # dino arguments
    group.add_argument('--iter-per-epoch', type=int, default=1250,
                       help='iterations per epoch')
    group.add_argument('--dino-local-img-size', type=int, default=96,
                       help='Image size for vision classification task')
    group.add_argument('--dino-local-crops-number', type=int, default=10,
                       help='Number of local crops')
    group.add_argument('--dino-head-hidden-size', type=int, default=2048,
                       help='Hidden dimension size in dino head')
    group.add_argument('--dino-bottleneck-size', type=int, default=256,
                       help='Bottle neck dimension in dino head ')
    group.add_argument('--dino-freeze-last-layer', type=float, default=1,
                       help='Freezing last layer weights')
    group.add_argument('--dino-norm-last-layer', action='store_true',
                       help='Disable Norm in last layer.')
    group.add_argument('--dino-warmup-teacher-temp', type=float, default=0.04,
                       help='warump teacher temperature')
    group.add_argument('--dino-teacher-temp', type=float, default=0.07,
                       help='teacher temperature')
    group.add_argument('--dino-warmup-teacher-temp-epochs', type=int, default=30,
                       help='warmup teacher temperaure epochs')

    # regularization arguments
    group.add_argument('--qk-layernorm', action='store_true',
                       help='Whether to layer normalize the q and k attention embeddings.')
    group.add_argument('--qknorm-impl', default='te', choices={'te', 'torch', 'apex'},
                        help='QK layernorm implementation')

    return parser

def _add_moe_args(parser):
    group = parser.add_argument_group(title="moe")
    # General arguments
    group.add_argument('--expert-model-parallel-size', type=int, default=1,
                       help='Degree of expert model parallelism.')
    group.add_argument('--expert-tensor-parallel-size', type=int, default=None,
                       help='Degree of expert model parallelism. Default is None, which will be set to the value of --tensor-model-paralle-size.')
    group.add_argument('--num-experts', type=int, default=None,
                       help='Number of Experts in MoE (None means no MoE)')
    group.add_argument('--moe-layer-freq', type=moe_freq_type, default=1,
                       help='Frequency between MoE layers and Dense layers. Accepts either: '
                            '- An integer N: Represents a 1:N ratio, meaning one expert layer for every N-1 dense layers '
                            '- A string containing a Python list expression that defines a custom pattern, e.g.: '
                            '"([1]*3+[0]*1)*3" evaluates to [1,1,1,0,1,1,1,0,1,1,1,0] '
                            'where 1 indicates an expert layer and 0 indicates a dense layer. '
                            'Examples: "([0]+[1]*23)": 1 dense layer followed by 23 experts layers, '
                            '"([1]*3+[0]*2)*2": Three expert layers followed by two dense layers, repeated twice.')
    group.add_argument('--moe-ffn-hidden-size', type=int, default=None,
                       help='The hidden size of each expert\'s feed-forward network (ffn). '
                       'If not specified, defaults to the ffn_hidden_size.')
    group.add_argument('--moe-shared-expert-intermediate-size', type=int, default=None,
                       help='Shared expert total ffn hidden size. '
                       'It should be equal to "num_shared_experts * ffn_size_of_each_shared_expert" if there are multiple shared experts. '
                       'None means no shared expert.')
    group.add_argument('--moe-shared-expert-overlap', action='store_true',
                       help='Enable overlapping between shared expert computations and dispatcher communications. '
                       'Without this, the shared epxerts execute after the routed experts. '
                       'Only effective when moe-shared-expert-intermediate-size is set.')
    group.add_argument('--moe-grouped-gemm', action='store_true',
                       help='When there are multiple experts per rank, launch multiple local GEMM kernels in multiple streams to improve the utilization and performance with GroupedLinear in TransformerEngine.')
    group.add_argument('--moe-use-legacy-grouped-gemm', action='store_true',
                       help='Use legacy GroupedMLP rather than TEGroupedMLP. Note: The legacy one will be deprecated soon.')
    group.add_argument('--moe-layer-recompute', action='store_true',
                       help='Enable checkpointing for moe_layer, should be used when memory is not sufficient. '
                       'Deprecated. Use "--recompute-granularity selective --recompute-modules moe" instead.')
    group.add_argument('--moe-extended-tp', action='store_true',
                       help='Deprecated. Use --expert-tensor-parallel-size instead.')
    group.add_argument('--moe-use-upcycling', action='store_true',
                       help='Load a checkpoint of a dense model, convert it into an MoE model, and save the converted model to the path specified by --save. '
                       'Upcycling is implemented on the top of distributed checkpointing, so it supports parallel modes different from the dense model.')
    # Router arguments
    group.add_argument('--moe-router-load-balancing-type', type=str,
                       choices=['aux_loss', 'seq_aux_loss', 'sinkhorn', 'none'],
                       default='aux_loss',
                       help='Determines the load balancing strategy for the router. "aux_loss" corresponds to the load balancing loss used in GShard and SwitchTransformer; "seq_aux_loss" corresponds to the load balancing loss used in DeepSeekV2, which computes the loss for each individual sample; "sinkhorn" corresponds to the balancing algorithm used in S-BASE, and "none" implies no load balancing. The default is "aux_loss".')
    group.add_argument('--moe-router-dtype', type=str,
                       choices=['fp32', 'fp64'],
                       default=None,
                       help='Data type for routing computation and expert output weighted averaging. '
                            'Fp32/fp64 enhances numerical stability, especially with numerous experts. '
                            'The perf impact should be negligible when used with permute fusion. '
                            'None means no changes for dtype.')
    group.add_argument('--moe-router-score-function', type=str,
                       choices=['softmax', 'sigmoid'],
                       default='softmax',
                       help='Score function for MoE TopK routing. Can be "softmax" or "sigmoid".')
    group.add_argument('--moe-router-topk', type=int, default=2,
                       help='Number of experts to route to for each token. The default is 2.')
    group.add_argument('--moe-router-pre-softmax', action='store_true',
                       help='Enable pre-softmax routing for MoE, which means softmax is before the top-k selection. By default, softmax is done after top-k.')
    group.add_argument('--moe-router-num-groups', type=int, default=None,
                       help='Number of groups to divide experts into for group-limited routing. When using group-limited routing: 1) Experts are divided into equal-sized groups, 2) For each token, a subset of groups are selected based on routing scores (sum of top-2 expert scores within each group), 3) From these selected groups, moe_router_topk experts are chosen.'
                       'Two common use cases: 1) Device-limited routing: Set equal to expert parallel size (EP) to limit each token to experts on a subset of devices (See DeepSeek-V2: https://arxiv.org/pdf/2405.04434) 2) Node-limited routing: Set equal to number of nodes in EP group to limit each token to experts on a subset of nodes (See DeepSeek-V3: https://arxiv.org/pdf/2412.19437)')
    group.add_argument('--moe-router-group-topk', type=int, default=None,
                       help='Number of selected groups for group-limited routing.')
    group.add_argument('--moe-router-topk-scaling-factor', type=float, default=None,
                       help='Scaling factor for routing score in top-k selection, only works when --moe-router-pre-softmax enabled. Defaults to None, which means no scaling.')
    group.add_argument('--moe-router-enable-expert-bias', action='store_true',
                       help='TopK routing with dynamic expert bias in the aux-loss-free load balancing strategy. '
                       'The routing decision is based on the sum of the routing scores and the expert bias. '
                       'See https://arxiv.org/abs/2408.15664 for details.')
    group.add_argument('--moe-router-bias-update-rate', type=float, default=1e-3,
                       help='Expert bias update rate in the aux-loss-free load balancing strategy. '
                       'The expert bias is updated based on the number of assigned tokens to each expert in a global batch, '
                       'where the bias is increased for the experts with less assigned tokens and decreased for the experts with more assigned tokens. '
                       'The default value 1e-3 is same as that used in DeepSeekV3.')
    group.add_argument('--moe-router-force-load-balancing', action='store_true',
                       help='[Experimental] Force override routing to balance token distribution using random logits for MoE routers, supporting naive top-k and group-limited top-k. This experimental feature is for benchmarking purposes only!')
    group.add_argument('--moe-aux-loss-coeff', type=float, default=0.0,
                       help='Scaling coefficient for the aux loss: a starting value of 1e-2 is recommended.')
    group.add_argument('--moe-z-loss-coeff', type=float, default=None,
                       help='Scaling coefficient for the z-loss: a starting value of 1e-3 is recommended.')
    group.add_argument('--moe-input-jitter-eps', type=float, default=None,
                       help='Add noise to the input tensor by applying jitter with a specified epsilon value.')
    group.add_argument('--moe-per-layer-logging', action='store_true',
                       help='Enable per-layer logging for MoE, currently supports auxiliary loss and z loss.')
    # Token dispatcher arguments
    group.add_argument('--moe-token-dispatcher-type', type=str,
                       choices=['allgather', 'alltoall', 'flex', 'alltoall_seq'],
                       default='allgather',
                       help="The type of token dispatcher to use. The default is 'allgather'. Options are 'allgather', 'alltoall' and 'alltoall_seq'. We recommend using 'alltoall' when applying expert parallelism. For more information, please refer to the documentation in core/moe/README.")
    group.add_argument('--moe-enable-deepep', action='store_true',
                       help='[Experimental] Enable DeepSeek/DeepEP for efficient token dispatching and combine in MoE models. Only works with flex token dispatcher by setting --moe-token-dispatcher-type=flex.')
    group.add_argument('--moe-permute-fusion', action='store_true',
                       help='Fuse token rearrangement ops during token dispatching.')
    # Token dropping arguments
    group.add_argument('--moe-expert-capacity-factor', type=float, default=None,
                       help='The capacity factor for each expert, None means no token will be dropped.')
    group.add_argument('--moe-pad-expert-input-to-capacity', action='store_true',
                       help='Pads the input for each expert to match the expert capacity length, effective only after the --moe-expert-capacity-factor is set.')
    group.add_argument('--moe-token-drop-policy', type=str, default='probs', choices=['probs', 'position'],
                       help='The policy to drop tokens. Can be either "probs" or "position". If "probs", the tokens with the lowest probabilities will be dropped. If "position", tokens at the end of each batch will be dropped.')

    return parser

def _add_mla_args(parser):
    group = parser.add_argument_group(title="mla")
    group.add_argument('--q-lora-rank', type=int, default=None,
                       help="Rank of Query tensor's low rank representation.")
    group.add_argument('--kv-lora-rank', type=int, default=32,
                       help="Rank of Key and Value tensors' low rank representation.")
    group.add_argument('--qk-head-dim', type=int, default=128,
                       help="Dimension of the head in the QK projection. q_head_dim = qk_head_dim + qk_pos_emb_head_dim")
    group.add_argument('--qk-pos-emb-head-dim', type=int, default=64,
                       help="Dimension of the position embedding in the QK projection.")
    group.add_argument('--v-head-dim', type=int, default=128,
                       help="Dimension of the head in the V projection.")
    group.add_argument('--rotary-scaling-factor', type=float, default=1.0,
                       help="Rotary scaling factor for the rotary embeddings.")
    group.add_argument('--mscale', type=float, default=1.0,
                       help="Mscale for YaRN RoPE in multi-latent attention.")
    group.add_argument('--mscale-all-dim', type=float, default=1.0,
                       help="Mscale all dimensions for YaRN RoPE in multi-latent attention.")

    return parser

def _add_heterogeneous_args(parser):
    """
    Heterogeneous models refer to transformer architectures where individual layers can differ 
    in configuration. Specifically:
        - Attention or MLP layers can be replaced with either a linear layer or a no-op 
        - MLP intermediate dimensions can vary between layers
    We use the format of the HuggingFace config files in llama nemotron models to define the architecture.
    For example, https://huggingface.co/nvidia/Llama-3_3-Nemotron-Super-49B-v1/resolve/main/config.json

    Most notably, the "block_config" maps to a list of attention and mlp configurations for each layer.
    For example, the "block_config" for a 2 layer model is:
     "block_configs": [
        {
            "attention": {
                "n_heads_in_group": 8,
                "no_op": false,
                "replace_with_linear": false,
            },
            "ffn": {
                "ffn_mult": 2.625,
                "no_op": false,
                "replace_with_linear": false,
            }
        },
        {
            "attention": {
                "n_heads_in_group": null,
                "no_op": true,
                "replace_with_linear": false,
            },
            "ffn": {
                "ffn_mult": 2.625,
                "no_op": false,
                "replace_with_linear": false,
            }
        }
    ]
    """
    group = parser.add_argument_group(title="heterogeneous architecture")
    group.add_argument('--heterogeneous-layers-config-path', type=str, default=None,
                       help='Path to json file containing heterogeneous model configuration. '
                       'Use the format of the HuggingFace config files in llama nemotron '
                       'models, e.g. https://huggingface.co/nvidia/Llama-3_3-Nemotron-Super-49B-v1/resolve/main/config.json.')
    group.add_argument('--heterogeneous-layers-config-encoded-json', type=str, default=None,
                       help='This is encoded json string of the heterogeneous model configuration. Used to keep the content '
                       'of the heterogeneous model specification in args when the model is loaded from a checkpoint. '
                       'Use the format of the HuggingFace config files in llama nemotron '
                       'models, e.g. https://huggingface.co/nvidia/Llama-3_3-Nemotron-Super-49B-v1/resolve/main/config.json.')
    return parser

def _add_experimental_args(parser):
    group = parser.add_argument_group(title='experimental')

    group.add_argument('--spec', type=str, default=None, nargs='*',
                       help='Specify the <module_location function_name> pair '
                       'that returns a spec to customize a model, transformer '
                       'block, or transformer layer, depending on the use case.'
                       'To use local spec specify local as the argument.'
                       'For more details, see the model class, '
                       '`transformer_block.py`, or `transformer_layer.py`')
    group.add_argument('--hybrid-attention-ratio', type=float, default=0.0,
                       help='Ratio of attention layers to total layers, in the '
                       'range [0.0, 1.0].')
    group.add_argument('--hybrid-mlp-ratio', type=float, default=0.0,
                       help='Ratio of mlp layers to total layers, in the '
                       'range [0.0, 1.0].')
    group.add_argument('--hybrid-override-pattern', type=str, default=None,
                       help='Force a specific hybrid layer pattern. The value'
                            'should be a string of characters chosen from'
                            'core.ssm.mamba_hybrid_layer_allocation.Symbols.'
                            'If a value greater than 0.0 is supplied to any of the '
                            'hybrid ratio arguments, then the number of each type'
                            'of layer in the override pattern must match number in'
                            'the overidden pattern')
    group.add_argument('--mamba-state-dim', type=int, default=128,
                       help='State dimension for Mamba layers.')
    group.add_argument('--mamba-head-dim', type=int, default=64,
                       help='Head dimension for Mamba layers.')
    group.add_argument('--mamba-num-groups', type=int, default=8,
                       help='Number of groups for Mamba layers.')
    group.add_argument('--mamba-num-heads', type=int, default=None,
                       help='Number of heads for Mamba layers.'
                       'If not set, then the number of heads will be '
                       '--hidden-size * expand // --mamba-head-dim')
    group.add_argument('--is-hybrid-model', default=False, action="store_true",
                       help='Indicates whether the model is a hybrid model.')
    group.add_argument('--disable-mamba-mem-eff-path', default=False, action="store_true",
                       help='Disable Mamba efficient path.')
    group.add_argument('--yaml-cfg', type=str, default=None,
                       help = 'Config file to add additional arguments')

    # Args of precision-aware optimizer
    group.add_argument('--use-precision-aware-optimizer', action='store_true',
                       help='Use the precision-aware optimizer in TransformerEngine, which allows '
                       'setting the main params and optimizer states to lower precision, such as '
                       'fp16 and fp8.')
    group.add_argument('--main-grads-dtype', default='fp32', choices=['fp32', 'bf16'],
                       help='Dtype of main grads when enabling precision-aware-optimizer')
    group.add_argument('--main-params-dtype', default='fp32', choices=['fp32', 'fp16'],
                       help='Dtype of main params when enabling precision-aware-optimizer')
    group.add_argument('--exp-avg-dtype', default='fp32', choices=['fp32', 'fp16', 'fp8'],
                       help='Dtype of exp_avg when enabling precision-aware-optimizer')
    group.add_argument('--exp-avg-sq-dtype', default='fp32', choices=['fp32', 'fp16', 'fp8'],
                       help='Dtype of exp_avg_sq when enabling precision-aware-optimizer')
    return parser


def _add_msc_args(parser):
    group = parser.add_argument_group(title="msc")
    group.add_argument('--disable-msc', default=True, action='store_false', dest='enable_msc',
                       help='Disable the usage of Multi-Storage Client (MSC) in Megatron Core.')
    return parser<|MERGE_RESOLUTION|>--- conflicted
+++ resolved
@@ -29,16 +29,10 @@
 )
 from megatron.core.utils import (
     get_torch_version,
-    is_torch_min_version,
 )
-<<<<<<< HEAD
-from megatron.training.activations import squared_relu
+from megatron.training.activations import squared_relu, XIELU, XIPReLU, XIPReLUP
 from megatron.training.utils import get_device_arch_version, update_use_dist_ckpt, print_rank_0
 from megatron.core.msc_utils import MultiStorageClientFeature
-=======
-from megatron.training.utils import update_use_dist_ckpt, get_device_arch_version
-from megatron.training.activations import squared_relu, XIELU, XIPReLU, XIPReLUP
->>>>>>> 31468d83
 
 
 def add_megatron_arguments(parser: argparse.ArgumentParser):
@@ -1001,13 +995,6 @@
             "as the hybrid device optimizer reuses the code path of this flag."
         )
 
-<<<<<<< HEAD
-    if args.fp8_recipe != "delayed":
-        assert not (args.fp8_param_gather and args.use_precision_aware_optimizer), (
-            "Currently only delayed scaling is supported to use precision-aware optimizer and fp8 "
-            "params at the same time."
-        )
-=======
     # OP checks.
     if args.post_layer_norm:
         assert not args.add_bias_linear
@@ -1024,15 +1011,11 @@
         assert args.transformer_impl == "transformer_engine", "OP arguments are only checked with the TE transformer implementation"
         assert not args.multi_latent_attention, "OP arguments are not implemented with --multi-latent-attention"
 
-    # MoE loss and include embedding and loss layer check
-    if args.num_experts is not None:
-        if args.moe_router_load_balancing_type != "none" or args.moe_z_loss_coeff is not None:
-            assert not args.account_for_embedding_in_pipeline_split, \
-                "Cannot support load balancing loss and z loss with --account-for-embedding-in-pipeline-split"
-            assert not args.account_for_loss_in_pipeline_split, \
-                "Cannot support load balancing loss and z loss with --account-for-loss-in-pipeline-split"
->>>>>>> 31468d83
-
+    if args.fp8_recipe != "delayed":
+        assert not (args.fp8_param_gather and args.use_precision_aware_optimizer), (
+            "Currently only delayed scaling is supported to use precision-aware optimizer and fp8 "
+            "params at the same time."
+        )
     if args.non_persistent_ckpt_type == "local":
         assert args.non_persistent_local_ckpt_dir is not None, "Tried to use local checkpointing without specifying --local-ckpt-dir!"
     if args.replication:
@@ -1042,16 +1025,6 @@
         print("Warning: --replication-jump was specified despite not using replication. Ignoring.")
         args.replication_jump = None
 
-<<<<<<< HEAD
-    if args.mtp_num_layers:
-        assert not args.use_legacy_models, "The legacy Megatron models does not support Multi-Token Prediction (MTP)."
-        assert args.context_parallel_size == 1, "Multi-Token Prediction (MTP) is not supported with Context Parallelism."
-        assert args.position_embedding_type == "rope" or args.position_embedding_type == "none", (
-            f"Multi-Token Prediction (MTP) is not supported with {args.position_embedding_type} position embedding type."
-            + f"The supported position embedding types are rope and none."
-        )
-
-=======
     # Exit & Save triggers
     args.exit_trigger = os.path.join(args.trigger_path, "exit")
     args.save_trigger = os.path.join(args.trigger_path, "save")
@@ -1069,7 +1042,14 @@
         assert args.goldfish_k > 0, f"goldfish_k (frequency) must be a positive integer. ({args.goldfish_k})"
         assert args.goldfish_h > 0, f"goldfish_h (context width) must be a positive integer. ({args.goldfish_h})"
     
->>>>>>> 31468d83
+    if args.mtp_num_layers:
+        assert not args.use_legacy_models, "The legacy Megatron models does not support Multi-Token Prediction (MTP)."
+        assert args.context_parallel_size == 1, "Multi-Token Prediction (MTP) is not supported with Context Parallelism."
+        assert args.position_embedding_type == "rope" or args.position_embedding_type == "none", (
+            f"Multi-Token Prediction (MTP) is not supported with {args.position_embedding_type} position embedding type."
+            + f"The supported position embedding types are rope and none."
+        )
+
     # Print arguments.
     _print_args("arguments", args)
 
@@ -1122,14 +1102,11 @@
     kw_args['rotary_interleaved'] = args.rotary_interleaved
     kw_args['num_layers_in_first_pipeline_stage']= args.decoder_first_pipeline_num_layers
     kw_args['num_layers_in_last_pipeline_stage']= args.decoder_last_pipeline_num_layers
-<<<<<<< HEAD
     kw_args['fp8_param'] = args.fp8_param_gather
-=======
 
     activation_flags = [args.swiglu, args.squared_relu, args.xielu, args.xiprelu, args.xiprelup]
     if sum(activation_flags) > 1:
         raise ValueError("Only one activation function can be selected at a time")
->>>>>>> 31468d83
     if args.swiglu:
         kw_args['activation_func'] = F.silu
         kw_args['gated_linear_unit'] = True
@@ -1461,7 +1438,6 @@
                        help='Untie embeddings and output weights.')
     group.add_argument('--multi-latent-attention', action='store_true',
                        help='Use multi-latent attention for model.')
-<<<<<<< HEAD
     group.add_argument('--mtp-num-layers', type=int, default=None,
                        help='Number of Multi-Token Prediction (MTP) Layers.'
                        'MTP extends the prediction scope to multiple future tokens at each position.'
@@ -1472,7 +1448,6 @@
                        'We compute the average of the MTP losses across all depths, '
                        'and multiply it the scaling factor to obtain the overall MTP loss, '
                        'which serves as an additional training objective.')
-=======
 
     # OP arguments
     group.add_argument('--no-attn-layernorm', action='store_false', dest='attn_layernorm',
@@ -1488,7 +1463,6 @@
                        help="Multiply input_embeddings by this value")
     group.add_argument("--layernorm-init", default=None, type=float,
                        help="Initialization value for layernorms")
->>>>>>> 31468d83
     return parser
 
 
@@ -2062,13 +2036,8 @@
     group.add_argument('--lr-decay-style', type=str, default='linear',
                        choices=['constant', 'linear', 'cosine', 'inverse-square-root', 'WSD'],
                        help='Learning rate decay function.')
-<<<<<<< HEAD
-    group.add_argument('--lr-wsd-decay-style', type=str, default='exponential',
-                       choices=['exponential', 'linear', 'cosine', 'minus_sqrt'],
-=======
     group.add_argument('--lr-wsd-decay-style', type=str, default='1-sqrt',
                        choices=['exponential', 'linear', 'cosine', '1-sqrt'],
->>>>>>> 31468d83
                        help='Decay style for the annealing phase of WSD'),
     group.add_argument('--lr-decay-iters', type=int, default=None,
                        help='number of iterations to decay learning rate over,'
