# Copyright (c) 2024, NVIDIA CORPORATION. All rights reserved.

"""Pretrain utilities."""

import dataclasses
from datetime import datetime, timedelta
from pathlib import Path
import functools
import gc
import logging
import math
import os
import sys
from typing import List, Optional

import torch.distributed
from .log_handler import CustomHandler

# Make default logging level INFO, but filter out all log messages not from MCore.
logging.basicConfig(handlers=[CustomHandler()], level=logging.INFO)
from .theoretical_memory_usage import report_theoretical_memory
import time

# The earliest we can measure the start time.
_TRAIN_START_TIME = time.time()
import torch

try:
    from megatron.post_training.algos.distillation import (
        get_tensor_shapes_adjust_fn_for_distillation,
    )

    has_nvidia_modelopt = True
except ImportError:
    has_nvidia_modelopt = False

try:
    from nvidia_resiliency_ext.inprocess import CallWrapper
except ImportError:
    CallWrapper = type(None)


from megatron.core import mpu, tensor_parallel
from megatron.core.utils import (
    check_param_hashes_across_dp_replicas,
    get_model_config,
    StragglerDetector,
    is_te_min_version,
)
from megatron.core.fp8_utils import correct_amax_history_if_needed
from megatron.training.checkpointing import load_checkpoint
from megatron.training.checkpointing import save_checkpoint
from megatron.training.checkpointing import checkpoint_exists
from megatron.core.transformer.module import Float16Module
from megatron.core.distributed import DistributedDataParallelConfig, TorchFullyShardedDataParallelConfig
from megatron.core.distributed import DistributedDataParallel as DDP
from megatron.core.distributed.custom_fsdp import FullyShardedDataParallel as custom_FSDP

try:
    from megatron.core.distributed import TorchFullyShardedDataParallel as torch_FSDP

    HAVE_FSDP2 = True
except ImportError:
    HAVE_FSDP2 = False

from megatron.core.distributed import finalize_model_grads
from megatron.core.enums import ModelType
from megatron.core.optimizer import get_megatron_optimizer, OptimizerConfig
from megatron.core.rerun_state_machine import (
    get_rerun_state_machine,
    destroy_rerun_state_machine,
    RerunDataIterator,
    RerunMode,
)
from megatron.training.initialize import initialize_megatron
from megatron.training.initialize import write_args_to_tensorboard
from megatron.training.initialize import set_jit_fusion_options
<<<<<<< HEAD
from megatron.training.utils import (
    is_rank0,
    get_batch_on_this_cp_rank,
    get_batch_on_this_tp_rank,
)
=======
from megatron.training.utils import get_batch_on_this_cp_rank, get_batch_on_this_tp_rank
>>>>>>> 0a438ed4
from megatron.legacy.data.data_samplers import build_pretraining_data_loader
from megatron.core.optimizer_param_scheduler import OptimizerParamScheduler
from megatron.core.transformer.moe import upcycling_utils
from megatron.core.transformer.moe.moe_utils import track_moe_metrics
from megatron.core.transformer.multi_token_prediction import MTPLossLoggingHelper
from megatron.core.parallel_state import (
    destroy_global_memory_buffer,
    destroy_model_parallel,
    get_amax_reduction_group,
    model_parallel_is_initialized,
)
from megatron.core.pipeline_parallel import get_forward_backward_func
from megatron.core.pipeline_parallel.schedules import (
    convert_schedule_table_to_order,
    get_pp_rank_microbatches,
    get_schedule_table,
)
from megatron.core.num_microbatches_calculator import (
    destroy_num_microbatches_calculator,
    get_current_global_batch_size,
    get_current_running_global_batch_size,
    get_num_microbatches,
<<<<<<< HEAD
    update_num_microbatches)
from megatron.core.metrics_tracking import get_tracker
=======
    update_num_microbatches,
)
>>>>>>> 0a438ed4

from .async_utils import maybe_finalize_async_save
from .utils import (
    append_to_progress_log,
    calc_params_l2_norm,
    calc_params_l2_norm_per_param,
    check_adlr_autoresume_termination,
    logical_and_across_model_parallel_group,
    reduce_max_stat_across_model_parallel_group,
    is_last_rank,
    print_rank_0,
    print_rank_last,
    report_memory,
    unwrap_model,
    update_use_dist_ckpt,
)
from .global_vars import (
    destroy_global_vars,
    get_args,
    get_signal_handler,
    get_timers,
    get_tensorboard_writer,
    get_wandb_writer,
    get_one_logger,
)
from . import one_logger_utils

from . import ft_integration

stimer = StragglerDetector()

from megatron.core.msc_utils import MultiStorageClientFeature, open_file


def destroy_global_state():
    destroy_global_vars()
    destroy_num_microbatches_calculator()
    destroy_global_memory_buffer()
    destroy_model_parallel()
    destroy_rerun_state_machine()


def print_datetime(string):
    """Note that this call will sync across all ranks."""
    torch.distributed.barrier()
    time_str = datetime.now().strftime('%Y-%m-%d %H:%M:%S')
    print_rank_0(f'[{string}] datetime: {time_str} ')


def num_floating_point_operations(args, batch_size):
    def calculate_layer_counts():
        """Calculate the number of attention, Mamba, and MLP layers."""
        if args.hybrid_override_pattern:
            counts = {'M': 0, '*': 0, '-': 0}
            for layer_type in args.hybrid_override_pattern:
                if layer_type in counts:
                    counts[layer_type] += 1
            return counts['*'], counts['M'], counts['-']
        else:
            num_attn_layers = round(args.num_layers * args.hybrid_attention_ratio)
            num_mlp_layers = round(args.num_layers * args.hybrid_mlp_ratio)
            num_mamba_layers = args.num_layers - num_attn_layers - num_mlp_layers
            return num_attn_layers, num_mamba_layers, num_mlp_layers

    def mlp_layer_flops(batch_size, seq_len, hidden_size, expansion=4.0, swiglu=False):
        """Calculate FLOPs for an MLP layer."""
        scale_factor = 3.0 / 2.0 if swiglu else 1.0
        return 4 * expansion * scale_factor * batch_size * seq_len * hidden_size**2

    def attn_layer_flops(
        batch_size, seq_len, hidden_size, num_heads, gqa=True, gqa_groups=8, kv_channels=None
    ):
        """Calculate FLOPs for an attention layer."""
        p = (kv_channels * num_heads / hidden_size) if kv_channels else 1
        g = gqa_groups if gqa else num_heads
        return (
            4
            * batch_size
            * seq_len
            * hidden_size
            * p
            * (hidden_size + (hidden_size * (g / num_heads)) + (seq_len / 2))
        )

    def mamba_layer_flops(batch_size, seq_len, hidden_size, state_dim=16,
                          head_dim=64, num_groups=1, num_heads=128):
        """Calculate FLOPs for a Mamba layer."""
        # Note (rwaleffe): flops estimate for scan should be updated based on new SSD kernels,
        # but small percent of overall layer flops
        d_in = 2 * hidden_size
        if num_heads:
            nheads = num_heads
        else:
            nheads = d_in // head_dim
        return (
            (
                2
                * batch_size
                * seq_len
                * hidden_size
                * (2 * d_in + 2 * num_groups * state_dim + nheads)
            )  # in_proj
            + (7 * batch_size * seq_len * d_in * state_dim)  # scan
            + (2 * batch_size * seq_len * d_in * hidden_size)  # out_proj
        )

    def hybrid_flops(batch_size, seq_len, hidden_size,
                     num_attn_layers, num_mamba_layers, num_mlp_layers,
                     mamba_state_dim=128, mamba_head_dim=64,
                     mamba_num_groups=8, mamba_num_heads=128,
                     num_attn_heads=32,gqa=True,
                     gqa_groups=8, kv_channels=None,
                     mlp_expansion=4.0, swiglu=False,
                     vocab_size=256000):
        """Calculate total FLOPs for the hybrid model."""
        flops_fwd = (
                num_attn_layers * attn_layer_flops(batch_size, seq_len, hidden_size,
                                                   num_attn_heads, gqa, gqa_groups, kv_channels) +
                num_mlp_layers * mlp_layer_flops(batch_size, seq_len, hidden_size,
                                                 mlp_expansion, swiglu) +
                num_mamba_layers * mamba_layer_flops(batch_size, seq_len, hidden_size,
                                                     mamba_state_dim, mamba_head_dim,
                                                     mamba_num_groups, mamba_num_heads) +
                (2 * batch_size * seq_len * hidden_size * vocab_size)  # logits computation
        )
        return flops_fwd * 3

    def transformer_flops():
        """Calculate FLOPs for a standard Transformer model."""
        # TODO(helenn/dnarayanan): Refactor this to reuse the helper methods.
        # Attention projection size.
        query_projection_size = args.kv_channels * args.num_attention_heads
        query_projection_to_hidden_size_ratio = query_projection_size / args.hidden_size
        # Group Query Attention.
        if not args.group_query_attention:
            args.num_query_groups = args.num_attention_heads
        # MoE.
        if args.num_experts is None:
            # Every Transformer MLP is dense.
            num_dense_layers = args.num_layers
            num_moe_layers = 0
            num_experts_routed_to = 0
            last_layer_is_moe = 0
        else:
            # Calculate number of dense and MoE Transformer MLPs.
            if isinstance(args.moe_layer_freq, int):
                moe_layer_pattern = [
                    1 if (i % args.moe_layer_freq == 0) else 0 for i in range(args.num_layers)
                ]
            elif isinstance(args.moe_layer_freq, list):
                moe_layer_pattern = args.moe_layer_freq
            else:
                raise RuntimeError("Illegal --moe-layer-freq argument provided!")
            assert len(moe_layer_pattern) == args.num_layers, (
                f"Invalid length of moe_layer_pattern: {len(moe_layer_pattern)}, "
                f"expected {args.num_layers}, "
                f"current moe layer pattern: {args.moe_layer_freq}"
            )
            num_moe_layers = sum(moe_layer_pattern)  # Number of 1s in `moe_layer_pattern`.
            num_dense_layers = args.num_layers - num_moe_layers
            num_experts_routed_to = args.moe_router_topk
            last_layer_is_moe = moe_layer_pattern[-1]

        if args.mtp_num_layers is not None:
            mtp_num_layers = args.mtp_num_layers
            num_moe_layers += last_layer_is_moe * mtp_num_layers
            num_dense_layers += (1 - last_layer_is_moe) * mtp_num_layers
            num_layers = args.num_layers + mtp_num_layers
        else:
            mtp_num_layers = 0
            num_layers = args.num_layers

        moe_ffn_hidden_size = (
            args.moe_ffn_hidden_size
            if args.moe_ffn_hidden_size is not None
            else args.ffn_hidden_size
        )
        shared_expert_ffn_hidden_size = (
            0
            if args.moe_shared_expert_intermediate_size is None
            else args.moe_shared_expert_intermediate_size
        )
        # SwiGLU.
        gated_linear_multiplier = 3 / 2 if args.swiglu else 1

        # The 12x term below comes from the following factors; for more details, see
        # "APPENDIX: FLOATING-POINT OPERATIONS" in https://arxiv.org/abs/2104.04473.
        # - 3x: Each GEMM in the model needs to be performed 3 times (forward pass,
        #       backward wgrad [weight gradient], backward dgrad [data gradient]).
        # - 2x: GEMMs of a particular size are stacked twice in the standard Transformer model
        #       architectures implemented in this codebase (e.g., h->ffn_h GEMM and ffn_h->h GEMM
        #       in MLP layer).
        # - 2x: A GEMM of a m*n tensor with a n*k tensor requires 2mnk floating-point operations.
        expansion_factor = 3 * 2 * 2

        if args.multi_latent_attention:
            assert not args.group_query_attention
            '''
            Basic arithmetic
            let B is batch size, s is seq_len, h is embedding dim,
            for one self_attnetion block (prenorm is not included)
            qkv projection:  6Bsh^2
            attn:            2Bs^2h
            attn over value: 2Bs^2h
            oproj:           2Bsh^2

            references
            https://arxiv.org/abs/2305.10403
            https://arxiv.org/abs/2205.05198
            '''
            ## MLA
            if args.q_lora_rank is None:
                q_term = (
                    args.hidden_size
                    * args.num_attention_heads
                    * (args.qk_head_dim + args.qk_pos_emb_head_dim)
                )
            else:
                q_term = args.q_lora_rank * (
                    args.hidden_size
                    + args.num_attention_heads * (args.qk_head_dim + args.qk_pos_emb_head_dim)
                    + 1
                )
            self_attn_term = (
                3
                * 2  # fwd(1) + bwd(2) *FMA
                * num_layers
                * (
                    ## q lora + rope + q norm
                    q_term
                    ## kv lora + rope + kv norm
                    + args.kv_lora_rank
                    * (
                        args.hidden_size
                        + args.num_attention_heads * (args.qk_head_dim + args.v_head_dim)
                        + 1
                    )
                    + args.hidden_size * args.qk_pos_emb_head_dim
                    ## o proj
                    + (args.num_attention_heads * args.v_head_dim) * args.hidden_size
                    ## core attn
                    + args.seq_length
                    * (args.num_attention_heads * (args.qk_head_dim + args.qk_pos_emb_head_dim))
                    / 2
                    + args.seq_length * args.num_attention_heads * args.v_head_dim / 2
                )
            )

        else:
            ## MHA or GQA
            self_attn_term = (
                expansion_factor
                * num_layers
                * args.hidden_size
                * args.hidden_size
                * (
                    (
                        1
                        + (args.num_query_groups / args.num_attention_heads)
                        # # Only half of the attention matrix is non-zero and needs to be multiplied with V.
                        + (args.seq_length / args.hidden_size / 2)
                    )
                    * query_projection_to_hidden_size_ratio
                )
            )

        total_floating_point_operations = (
            batch_size
            * args.seq_length
            * (
                # MLP
                expansion_factor
                * num_layers
                * args.hidden_size
                * (
                    # dense layer (deepseek v2, v3 style)
                    (args.ffn_hidden_size * gated_linear_multiplier)
                    * (num_dense_layers / num_layers)
                    # routed experts
                    + (moe_ffn_hidden_size * num_experts_routed_to * gated_linear_multiplier)
                    * (num_moe_layers / num_layers)
                    # Shared Experts.
                    + (shared_expert_ffn_hidden_size * gated_linear_multiplier)
                    * (num_moe_layers / num_layers)
                )
                # Self Attention
                + self_attn_term
                # MTP norms and proj
                + 3
                * 2
                * mtp_num_layers
                * (
                    # MTP eh norm + final nrom
                    3 * args.hidden_size
                    # MTH eh proj
                    + 2 * args.hidden_size * args.hidden_size
                )
                # Logit.
                + 3 * 2 * args.hidden_size * args.padded_vocab_size * (mtp_num_layers + 1)
            )
        )
        return total_floating_point_operations

    # Main entrypoint for FLOPs calculation.
    if args.is_hybrid_model:
        # Calculate the number of each type of layer.
        num_attn_layers, num_mamba_layers, num_mlp_layers = calculate_layer_counts()

        # Compute hybrid model FLOPs.
        return hybrid_flops(
            batch_size=batch_size,
            seq_len=args.seq_length,
            hidden_size=args.hidden_size,
            num_attn_layers=num_attn_layers,
            num_mamba_layers=num_mamba_layers,
            num_mlp_layers=num_mlp_layers,
            mamba_state_dim=args.mamba_state_dim,
            mamba_head_dim=args.mamba_head_dim,
            mamba_num_groups=args.mamba_num_groups,
            mamba_num_heads=args.mamba_num_heads,
            num_attn_heads=args.num_attention_heads,
            gqa=args.group_query_attention,
            gqa_groups=args.num_query_groups,
            kv_channels=args.kv_channels,
            mlp_expansion=args.ffn_hidden_size / args.hidden_size,
            swiglu=args.swiglu,
            vocab_size=args.padded_vocab_size,
        )
    else:
        # Compute standard Transformer model FLOPs.
        return transformer_flops()


def get_start_time_from_progress_log():
    """
    Gets start time of earliest job with same world size. Also returns the number
    of floating-point operations completed in last saved checkpoint.
    """
    args = get_args()
    assert args.save is not None
    progress_log_filename = os.path.join(args.save, "progress.txt")

    # start_time is time when job with same world size started.
    # start_num_floating_point_operations is the number of floating-point operations
    # completed when this job started.
    # latest_num_floating_point_operations is the number of floating-point operations
    # completed in most recent saved checkpoint.
    start_time = None
    start_num_floating_point_operations = None
    latest_num_floating_point_operations = 0
    start_tokens_so_far = None
    latest_tokens_so_far = 0

    def _get_field(string, type):
        return type(string.split(': ')[1])

    with open_file(progress_log_filename, 'r') as f:
        for line in f:
            line = line.strip()
            line_tokens = line.split('\t')
            world_size_in_line = _get_field(line_tokens[2], int)
            if line_tokens[3] == "Saved checkpoint":
<<<<<<< HEAD
                latest_num_floating_point_operations = \
                    _get_field(line_tokens[7], float)
                latest_tokens_so_far = \
                    _get_field(line_tokens[8], float)
=======
                latest_num_floating_point_operations = _get_field(line_tokens[7], float)
>>>>>>> 0a438ed4
            if world_size_in_line != args.world_size:
                # Re-start search if we see a different world size.
                start_time = None
                start_num_floating_point_operations = None
                start_tokens_so_far = None
                continue
            if line_tokens[3] == "Starting job":
                if start_time is None:
                    start_time = line_tokens[0]
<<<<<<< HEAD
                    start_num_floating_point_operations = \
                        latest_num_floating_point_operations
                    start_tokens_so_far = latest_tokens_so_far * 10**9
    assert start_time is not None and start_num_floating_point_operations is not None, \
        "Should have seen at least one 'Starting job' entry with same world_size"
    return datetime.strptime(start_time, '%Y-%m-%d %H:%M:%S'), \
        start_num_floating_point_operations, start_tokens_so_far
=======
                    start_num_floating_point_operations = latest_num_floating_point_operations
    assert (
        start_time is not None and start_num_floating_point_operations is not None
    ), "Should have seen at least one 'Starting job' entry with same world_size"
    return datetime.strptime(start_time, '%Y-%m-%d %H:%M:%S'), start_num_floating_point_operations
>>>>>>> 0a438ed4


def preprocess_common_state_dict(common_state_dict):
    import copy

    # Convert args key of type namespace to dictionary
    preprocessed_common_state_dict = copy.deepcopy(common_state_dict)
    preprocessed_common_state_dict['args'] = vars(preprocessed_common_state_dict['args'])
    # Remove rank and local rank from state dict if it exists, since they are expected to be different
    preprocessed_common_state_dict['args'].pop('local_rank', None)
    preprocessed_common_state_dict['args'].pop('rank', None)
    return preprocessed_common_state_dict


def get_cuda_graph_input_data(model, config, args, num_microbatches, num_model_chunks):
    """
    Create the CUDA Graph capturing input data. The data is organized per-chunk per-microbatch per-layer.
    """

    def get_rotary_pos_emb(transformer, transformer_input):
        if args.position_embedding_type == 'rope' and not config.multi_latent_attention:
            rotary_seq_len = model_chunk.module.module.rotary_pos_emb.get_rotary_seq_len(
                None, transformer, transformer_input, config, None
            )
            return model_chunk.module.module.rotary_pos_emb(rotary_seq_len)
        else:
            return None

    # Generate sample arguments and keyword arguments for capturing.
    sample_args = []
    sample_kwargs = []
    for chunk_number in range(num_model_chunks):
        model_chunk = model[chunk_number]
        num_layers = len(model_chunk.module.module.decoder.layers)
        for _ in range(num_microbatches):
            for layer_number in range(num_layers):
                static_inputs = model_chunk.module.module.decoder.layers[
                    layer_number
                ].get_layer_static_inputs(args.seq_length, args.micro_batch_size)
                if is_te_min_version("1.10.0", check_equality=False):
                    # te.make_graphed_callables() accepts keyword arguments since 1.10.0.
                    hidden_states = static_inputs.pop("hidden_states")
                    sample_args.append((hidden_states,))
                    rotary_pos_emb = get_rotary_pos_emb(
                        model_chunk.module.module.decoder, hidden_states
                    )
                    if rotary_pos_emb is not None:
                        static_inputs["rotary_pos_emb"] = rotary_pos_emb
                    sample_kwargs.append(static_inputs)
                else:
                    sample_args.append(
                        (static_inputs.pop("hidden_states"), static_inputs.pop("attention_mask"))
                    )

    # Get the PP and VPP scheduling order.
    _, _, num_warmup_microbatches, _ = get_pp_rank_microbatches(
        num_microbatches, num_model_chunks, config.microbatch_group_size_per_vp_stage, False
    )
    schedule_table = get_schedule_table(
        num_microbatches, num_model_chunks, config.microbatch_group_size_per_vp_stage
    )
    order = convert_schedule_table_to_order(
        num_warmup_microbatches, num_model_chunks, schedule_table
    )
    print_rank_0(f'ORDER {order}')

    def get_make_graphed_callables_kwargs():
        kwargs = {'num_warmup_iters': 11, 'allow_unused_input': True, '_order': order}
        if sample_kwargs:
            kwargs['sample_kwargs'] = sample_kwargs

        import transformer_engine

        def get_fp8_recipe(config):
            """
            Set up the FP8 recipe for the model.
            """
            if config.fp8:
                if config.fp8 == "e4m3":
                    fp8_format = transformer_engine.common.recipe.Format.E4M3
                elif config.fp8 == "hybrid":
                    fp8_format = transformer_engine.common.recipe.Format.HYBRID
                else:
                    raise ValueError("E4M3 and HYBRID are the only supported FP8 formats.")

                from megatron.core.transformer.custom_layers.transformer_engine import (
                    TEDelayedScaling,
                )

                fp8_recipe = TEDelayedScaling(
                    config=config,
                    fp8_format=fp8_format,
                    override_linear_precision=(False, False, not config.fp8_wgrad),
                )
                return fp8_recipe
            else:
                return None

        if config.fp8:
            kwargs['fp8_enabled'] = True
            kwargs['fp8_recipe'] = get_fp8_recipe(config)
            kwargs['fp8_weight_caching'] = True
            if (
                is_te_min_version("1.14.0", check_equality=False)
                and model_parallel_is_initialized()
            ):
                kwargs['fp8_group'] = get_amax_reduction_group(with_context_parallel=True)
        else:
            kwargs['fp8_enabled'] = False
        return kwargs

    kwargs = get_make_graphed_callables_kwargs()
    return sample_args, kwargs


def cuda_graph_capture(model, config, args):
    """
    Capture CUDA Graphs per TransformerLayer per microbatch.
    """
    assert config.external_cuda_graph, "Option --external-cuda-graph not enabled."
    assert config.cuda_graph_scope in [
        'full',
        'attn',
    ], f"--cuda-graph-scope should be full or attn, got {config.cuda_graph_scope}."

    # Set back to the default stream. Graph will still be captured on a side stream in
    # make_graphed_callables().
    torch.cuda.set_stream(torch.cuda.default_stream())
    torch.distributed.barrier()
    start = time.time()
    print_rank_0(f'Start cuda_graph_capture on rank{torch.distributed.get_rank()}')

    # Get the number of models chunks and microbatches.
    num_model_chunks = len(model)
    num_microbatches = get_num_microbatches()
    print_rank_0(f'num_model_chunks {num_model_chunks}, num_microbatches {num_microbatches}')

    # Get callables.
    callables = []
    for chunk_number in range(num_model_chunks):
        model_chunk = model[chunk_number]
        num_layers = len(model_chunk.module.module.decoder.layers)
        print_rank_0(f'num_layers {num_layers} in model chunk {chunk_number}')
        for layer_number in range(num_layers):
            layer = model_chunk.module.module.decoder.layers[layer_number]
            callables.append(layer)
    print_rank_0(f'Total #layers {len(callables)}')

    # Prepare CUDA Graph capturing input data and call `make_graphed_callables`.
    sample_args, kwargs = get_cuda_graph_input_data(
        model, config, args, num_microbatches, num_model_chunks
    )

    import transformer_engine  # To keep out TE dependency when not using CUDA Graph

    graphs = transformer_engine.pytorch.make_graphed_callables(
        tuple(callables), sample_args, **kwargs
    )

    # Push the captured graphs to the corresponding TransformerBlock.
    for chunk_number in range(num_model_chunks):
        model_chunk = model[chunk_number]
        num_layers = len(model_chunk.module.module.decoder.layers)
        for layer_number in range(num_layers):
            model_chunk.module.module.decoder.layers[layer_number].cuda_graphs = []
            for batch_number in range(num_microbatches):
                model_chunk.module.module.decoder.layers[layer_number].cuda_graphs.append(
                    graphs[
                        chunk_number * num_microbatches * num_layers
                        + batch_number * num_layers
                        + layer_number
                    ]
                )

    # Finish CUDA Graph capturing.
    torch.distributed.barrier()
    print_rank_0(
        f'Time spent in cuda_graph_capture on rank{torch.distributed.get_rank()}: {time.time() - start}s'
    )


def cuda_graph_set_manual_hooks(model):
    """
    Set CUDA Graph manual hooks for the modules that contain direct parameters and are covered by cudagraphs.
    """
    for chunk_number, model_chunk in enumerate(model):
        num_layers = len(model_chunk.module.module.decoder.layers)
        print_rank_0(f'num_layers {num_layers} in model chunk {chunk_number}')
        for layer_number in range(num_layers):
            layer = model_chunk.module.module.decoder.layers[layer_number]
            layer.setup_manual_hooks(model_chunk._make_forward_pre_hook)


def pretrain(
    train_valid_test_dataset_provider,
    model_provider,
    model_type,
    forward_step_func,
    process_non_loss_data_func=None,
    extra_args_provider=None,
    args_defaults={},
    get_embedding_ranks=None,
    get_position_embedding_ranks=None,
    non_loss_data_func=None,
    store=None,
    inprocess_call_wrapper: Optional[CallWrapper] = None,
):
    """Main training program.

    This function will run the followings in the order provided:
        1) initialize Megatron.
        2) setup model, optimizer and lr schedule using the model_provider.
        3) call train_val_test_data_provider to get train/val/test datasets.
        4) train the model using the forward_step_func.

    Args:
        train_valid_test_dataset_provider: a function that takes the size of
            train/valid/test dataset and returns `train, valid, test` datasets.
        model_provider: a function that returns a vanilla version of the
            model. By vanilla we mean a simple model on cpu with no fp16 or ddp.
        model_type: an enum that specifies the type of model being trained.
        forward_step_func: a function that takes a `data iterator` and `model`,
            and returns a `loss` scalar with a dictionary with key:values being
            the info we would like to monitor during training, for example
            `lm-loss: value`. We also require that this function add
            `batch generator` to the timers class.
        process_non_loss_data_func: a function to post process outputs of the
            network. It can be used for dumping output tensors (e.g images) to
            tensorboard. It takes `collected data`(list of tensors),
            `current iteration index` and `tensorboard writer` as arguments.
        extra_args_provider: a function that takes a parser and adds arguments
            to it. It is used for programs to add their own arguments.
        args_defaults: a dictionary from argument-name to argument-value. It
            to set already parse arguments.
        get_embedding_ranks (TODO):
        get_position_embedding_ranks (TODO):
        non_loss_data_func (callable): A custom function to call during evaluation.
            It can run e.g. benchmarks.
        store: an optional instance of torch.distributed.Store, to be used by
            torch.distributed.init_process_group
        inprocess_call_wrapper: an optional instance of inprocess.CallWrapper,
            it is automatically injected when in-process restart is in use
    """
    try:
        # Initalize and get arguments, timers, and Tensorboard writer.
        initialize_megatron(
            extra_args_provider=extra_args_provider,
            args_defaults=args_defaults,
            get_embedding_ranks=get_embedding_ranks,
            get_position_embedding_ranks=get_position_embedding_ranks
        )

<<<<<<< HEAD
        args = get_args()
        timers = get_timers()

        if args.log_progress:
            append_to_progress_log("Starting job")

        # Initialize fault tolerance
        # NOTE: ft_integration functions other than `setup` are no-op if the FT is not initialized
        if args.enable_ft_package:
            ft_integration.setup(args)
            ft_integration.maybe_setup_simulated_fault()

        # Set pytorch JIT layer fusion options and warmup JIT functions.
        set_jit_fusion_options()

        # Adjust the startup time so it reflects the largest value.
        # This will be closer to what scheduler will see (outside of
        # image ... launches.
        global _TRAIN_START_TIME
        start_time_tensor = torch.tensor([_TRAIN_START_TIME],
                                        dtype=torch.double,
                                        device='cuda')
        torch.distributed.all_reduce(start_time_tensor,
                                    op=torch.distributed.ReduceOp.MIN)
        _TRAIN_START_TIME = start_time_tensor.item()

        app_metrics = {}
        app_metrics['app_start_time'] = round(_TRAIN_START_TIME * 1000.0)
        app_metrics['app_model_init_start_time'] = round(_TRAIN_START_TIME * 1000.0)

        print_rank_0('time to initialize megatron (seconds): {:.3f}'.format(
            time.time() - _TRAIN_START_TIME))
        print_datetime('after megatron is initialized')
        app_metrics['app_model_init_finish_time'] = one_logger_utils.get_timestamp_in_ms()

        # Track E2E metrics on pretrain start
        one_logger_utils.on_pretrain_start()

        # Context used for persisting some state between checkpoint saves.
        if args.non_persistent_ckpt_type == 'local':
            try:
                from nvidia_resiliency_ext.checkpointing.local.ckpt_managers.local_manager import \
                    LocalCheckpointManager
                from nvidia_resiliency_ext.checkpointing.local.replication.group_utils import \
                    parse_group_sequence, GroupWrapper
                from nvidia_resiliency_ext.checkpointing.local.replication.strategies import \
                    CliqueReplicationStrategy
            except ModuleNotFoundError:
                raise RuntimeError("The 'nvidia_resiliency_ext' module is required for local "
                                "checkpointing but was not found. Please ensure it is installed.")

            if args.replication:
                repl_strategy = CliqueReplicationStrategy.from_replication_params(
                    args.replication_jump,
                    args.replication_factor
                )
            else:
                repl_strategy = None

            checkpointing_context = {
                'local_checkpoint_manager': LocalCheckpointManager(args.non_persistent_local_ckpt_dir,
                                                                repl_strategy=repl_strategy
                                                                )
            }
=======
    if inprocess_call_wrapper is not None:
        iteration = inprocess_call_wrapper.iteration
        store = torch.distributed.PrefixStore(str(iteration), store)

    # Initalize and get arguments, timers, and Tensorboard writer.
    initialize_megatron(
        extra_args_provider=extra_args_provider,
        args_defaults=args_defaults,
        get_embedding_ranks=get_embedding_ranks,
        get_position_embedding_ranks=get_position_embedding_ranks,
        store=store,
    )

    args = get_args()
    timers = get_timers()

    if args.log_progress:
        append_to_progress_log("Starting job")

    # Initialize fault tolerance
    # NOTE: ft_integration functions other than `setup` are no-op if the FT is not initialized
    if args.enable_ft_package:
        ft_integration.setup(args)
        ft_integration.maybe_setup_simulated_fault()

    # Set pytorch JIT layer fusion options and warmup JIT functions.
    set_jit_fusion_options()

    # Adjust the startup time so it reflects the largest value.
    # This will be closer to what scheduler will see (outside of
    # image ... launches.
    global _TRAIN_START_TIME
    start_time_tensor = torch.tensor([_TRAIN_START_TIME], dtype=torch.double, device='cuda')
    torch.distributed.all_reduce(start_time_tensor, op=torch.distributed.ReduceOp.MIN)
    _TRAIN_START_TIME = start_time_tensor.item()

    app_metrics = {}
    app_metrics['app_start_time'] = round(_TRAIN_START_TIME * 1000.0)
    app_metrics['app_model_init_start_time'] = round(_TRAIN_START_TIME * 1000.0)

    print_rank_0(
        'time to initialize megatron (seconds): {:.3f}'.format(time.time() - _TRAIN_START_TIME)
    )
    print_datetime('after megatron is initialized')
    app_metrics['app_model_init_finish_time'] = one_logger_utils.get_timestamp_in_ms()

    # Track E2E metrics on pretrain start
    one_logger_utils.on_pretrain_start()

    # Context used for persisting some state between checkpoint saves.
    if args.non_persistent_ckpt_type == 'local':
        try:
            from nvidia_resiliency_ext.checkpointing.local.ckpt_managers.local_manager import (
                LocalCheckpointManager,
            )
            from nvidia_resiliency_ext.checkpointing.local.replication.group_utils import (
                parse_group_sequence,
                GroupWrapper,
            )
            from nvidia_resiliency_ext.checkpointing.local.replication.strategies import (
                CliqueReplicationStrategy,
            )
        except ModuleNotFoundError:
            raise RuntimeError(
                "The 'nvidia_resiliency_ext' module is required for local "
                "checkpointing but was not found. Please ensure it is installed."
            )

        if args.replication:
            repl_strategy = CliqueReplicationStrategy.from_replication_params(
                args.replication_jump, args.replication_factor
            )
>>>>>>> 0a438ed4
        else:
            checkpointing_context = {}

        # Model, optimizer, and learning rate.
        timers('model-and-optimizer-setup', log_level=0).start(barrier=True)
        app_metrics['app_build_optimizer_start_time'] = one_logger_utils.get_timestamp_in_ms()
        model, optimizer, opt_param_scheduler = setup_model_and_optimizer(
            model_provider, model_type, checkpointing_context=checkpointing_context)

        timers('model-and-optimizer-setup').stop()
        print_datetime('after model, optimizer, and learning rate '
                    'scheduler are built')
        app_metrics['app_build_optimizer_finish_time'] = one_logger_utils.get_timestamp_in_ms()
        config = get_model_config(model[0])

<<<<<<< HEAD
        # Data stuff.
        app_metrics['app_build_dataiters_start_time'] = one_logger_utils.get_timestamp_in_ms()
        timers('train/valid/test-data-iterators-setup', log_level=0).start(
            barrier=True)
        if args.virtual_pipeline_model_parallel_size is not None:
            train_data_iterator = []
            valid_data_iterator = []
            test_data_iterator = []
            for i in range(len(model)):
                mpu.set_virtual_pipeline_model_parallel_rank(i)
                iterators = build_train_valid_test_data_iterators(
                    train_valid_test_dataset_provider)
                train_data_iterator.append(iterators[0])
                valid_data_iterator.append(iterators[1])
                test_data_iterator.append(iterators[2])
        else:
            train_data_iterator, valid_data_iterator, test_data_iterator \
                = build_train_valid_test_data_iterators(
                    train_valid_test_dataset_provider)
        timers('train/valid/test-data-iterators-setup').stop()
        print_datetime('after dataloaders are built')
        app_metrics['app_build_dataiters_finish_time'] = one_logger_utils.get_timestamp_in_ms()
    
    except AssertionError:
        #print_rank_0("An error has been detected; Canceling pending scheduled jobs.")
        #Path(args.exit_trigger).touch()
        raise
=======
        checkpointing_context = {
            'local_checkpoint_manager': LocalCheckpointManager(
                args.non_persistent_local_ckpt_dir, repl_strategy=repl_strategy
            )
        }
    else:
        checkpointing_context = {}

    # Model, optimizer, and learning rate.
    timers('model-and-optimizer-setup', log_level=0).start(barrier=True)
    app_metrics['app_build_optimizer_start_time'] = one_logger_utils.get_timestamp_in_ms()
    model, optimizer, opt_param_scheduler = setup_model_and_optimizer(
        model_provider, model_type, checkpointing_context=checkpointing_context
    )

    timers('model-and-optimizer-setup').stop()
    print_datetime('after model, optimizer, and learning rate ' 'scheduler are built')
    app_metrics['app_build_optimizer_finish_time'] = one_logger_utils.get_timestamp_in_ms()
    config = get_model_config(model[0])

    # Data stuff.
    app_metrics['app_build_dataiters_start_time'] = one_logger_utils.get_timestamp_in_ms()
    timers('train/valid/test-data-iterators-setup', log_level=0).start(barrier=True)
    if args.virtual_pipeline_model_parallel_size is not None:
        train_data_iterator = []
        valid_data_iterator = []
        test_data_iterator = []
        for i in range(len(model)):
            iterators = build_train_valid_test_data_iterators(train_valid_test_dataset_provider)
            train_data_iterator.append(iterators[0])
            valid_data_iterator.append(iterators[1])
            test_data_iterator.append(iterators[2])
    else:
        train_data_iterator, valid_data_iterator, test_data_iterator = (
            build_train_valid_test_data_iterators(train_valid_test_dataset_provider)
        )
    timers('train/valid/test-data-iterators-setup').stop()
    print_datetime('after dataloaders are built')
    app_metrics['app_build_dataiters_finish_time'] = one_logger_utils.get_timestamp_in_ms()
>>>>>>> 0a438ed4

    # Track if training is enabled. Can only be done once args.do_train is assigned after dataloader is built.
    one_logger_utils.track_config_flags(
        args.train_iters,
        args.skip_train,
        args.do_train,
        args.do_valid,
        args.do_test,
        args.dataloader_type,
        args.retro_project_dir,
        args.retro_cyclic_train_iters,
    )

    # Print setup timing.
    print_rank_0('done with setup ...')
    timers.log(['model-and-optimizer-setup', 'train/valid/test-data-iterators-setup'], barrier=True)

    one_logger = get_one_logger()
    one_logger and one_logger.log_metrics(app_metrics)

    if not args.skip_train:
        print_rank_0('training ...')

        if args.dataloader_type == 'cyclic' and args.retro_project_dir:
            assert args.retro_cyclic_train_iters is not None
            args.train_iters = args.retro_cyclic_train_iters
            print_rank_0("retro cyclic train iters : %d" % args.train_iters)

        iteration = 0
        if args.do_train and args.train_iters > 0:
            iteration, num_floating_point_operations_so_far = train(
                forward_step_func,
                model,
                optimizer,
                opt_param_scheduler,
                train_data_iterator,
                valid_data_iterator,
                process_non_loss_data_func,
                config,
                checkpointing_context,
                non_loss_data_func,
            )

        print_datetime('after training is done')

        if args.save and iteration != 0 and iteration % args.save_interval != 0:
<<<<<<< HEAD
            save_checkpoint(iteration, model, optimizer, opt_param_scheduler,
                            num_floating_point_operations_so_far, checkpointing_context,
                            train_data_iterator=train_data_iterator,
                            preprocess_common_state_dict_fn=preprocess_common_state_dict)
            if args.log_progress:
                compute_throughputs_and_append_to_progress_log(iteration,
                                                            num_floating_point_operations_so_far)
=======
            save_checkpoint(
                iteration,
                model,
                optimizer,
                opt_param_scheduler,
                num_floating_point_operations_so_far,
                checkpointing_context,
                train_data_iterator=train_data_iterator,
                preprocess_common_state_dict_fn=preprocess_common_state_dict,
            )
>>>>>>> 0a438ed4

        one_logger and one_logger.log_metrics(
            {'app_train_loop_finish_time': one_logger_utils.get_timestamp_in_ms()}
        )

    else:
        print_rank_0('skipping training (--skip-train is on) ...')

        iteration = args.iteration

    if args.do_valid:
        prefix = f'iteration {iteration} on validation set'
        evaluate_and_print_results(
            prefix,
            forward_step_func,
            valid_data_iterator,
            model,
            iteration,
            process_non_loss_data_func,
            config,
            verbose=True,
            write_to_tensorboard=not args.skip_train,
            non_loss_data_func=non_loss_data_func,
        )

    if args.do_test:
        prefix = f'iteration {iteration} on test set'
        evaluate_and_print_results(
            prefix,
            forward_step_func,
            test_data_iterator,
            model,
            iteration,
            process_non_loss_data_func,
            config,
            verbose=True,
            write_to_tensorboard=not args.skip_train,
            non_loss_data_func=non_loss_data_func,
        )

    ft_integration.on_checkpointing_start()
    maybe_finalize_async_save(blocking=True, terminate=True)
    ft_integration.on_checkpointing_end(is_async_finalization=True)

<<<<<<< HEAD
    wandb_writer = get_wandb_writer()
    if wandb_writer:
        wandb_writer.finish()

    one_logger and one_logger.log_metrics({
        'app_finish_time': one_logger_utils.get_timestamp_in_ms()
    })
=======
    one_logger and one_logger.log_metrics(
        {'app_finish_time': one_logger_utils.get_timestamp_in_ms()}
    )
>>>>>>> 0a438ed4

    ft_integration.shutdown()
    one_logger_utils.finish()


def update_train_iters(args):

    # For iteration-based training, we don't need to do anything
    if args.train_iters:
        return

    # Constant batch size with sample-based training.
    if args.rampup_batch_size is None:
        args.train_iters = args.train_samples // args.global_batch_size

    else:
        # Sample based training with rampup batch size.
        iterations = 0
        consumed_samples = 0
        # Rampup phase.
        while (
            consumed_samples <= int(args.rampup_batch_size[2])
            and consumed_samples <= args.train_samples
        ):
            update_num_microbatches(consumed_samples, consistency_check=False)
            consumed_samples += get_current_global_batch_size()
            iterations += 1
        # Reset
        update_num_microbatches(0, consistency_check=False)
        # Constant phase
        # Note that we throw away any partial last batch.
        if args.train_samples > consumed_samples:
            iterations += (args.train_samples - consumed_samples) // args.global_batch_size
        args.train_iters = iterations

    print_rank_0(f'setting training iterations to {args.train_iters}')


def get_model(model_provider_func, model_type=ModelType.encoder_or_decoder, wrap_with_ddp=True):
    """Build the model."""
    args = get_args()
    args.model_type = model_type

    # Build model.
    def build_model():
        if (
            mpu.get_pipeline_model_parallel_world_size() > 1
            and args.virtual_pipeline_model_parallel_size is not None
        ):
            if model_type == ModelType.encoder_and_decoder:
                assert (
                    args.encoder_pipeline_model_parallel_size == 0
                ), "Interleaved schedule not supported for model with encoder on separate PP rank"
            model = []
            for i in range(args.virtual_pipeline_model_parallel_size):
                # Set pre_process and post_process only after virtual rank is set.
                pre_process = mpu.is_pipeline_first_stage(ignore_virtual=False, vp_stage=i)
                post_process = mpu.is_pipeline_last_stage(ignore_virtual=False, vp_stage=i)
                this_model = model_provider_func(
                    pre_process=pre_process, post_process=post_process, vp_stage=i)
                this_model.model_type = model_type
                this_model.vp_stage = i
                model.append(this_model)
        else:
            pre_process = mpu.is_pipeline_first_stage()
            post_process = mpu.is_pipeline_last_stage()
            add_encoder = True
            add_decoder = True
            if model_type == ModelType.encoder_and_decoder:
                if mpu.get_pipeline_model_parallel_world_size() > 1:
                    rank = mpu.get_pipeline_model_parallel_rank()
                    first_decoder_rank = args.encoder_pipeline_model_parallel_size
                    world_size = mpu.get_pipeline_model_parallel_world_size()
                    pre_process = rank == 0 or rank == first_decoder_rank
                    post_process = (rank == (first_decoder_rank - 1)) or (rank == (world_size - 1))
                    add_encoder = mpu.is_inside_encoder(rank)
                    add_decoder = mpu.is_inside_decoder(rank)
                model = model_provider_func(
                    pre_process=pre_process,
                    post_process=post_process,
                    add_encoder=add_encoder,
                    add_decoder=add_decoder,
                )
            else:
                model = model_provider_func(pre_process=pre_process, post_process=post_process)
            model.model_type = model_type
        return model

    if args.init_model_with_meta_device:
        with torch.device('meta'):
            model = build_model()
    else:
        model = build_model()

    if not isinstance(model, list):
        model = [model]

    # Set tensor model parallel attributes if not set.
    # Only parameters that are already tensor model parallel have these
    # attributes set for them. We should make sure the default attributes
    # are set for all params so the optimizer can use them.
    for model_module in model:
        for param in model_module.parameters():
            tensor_parallel.set_defaults_if_not_set_tensor_model_parallel_attributes(param)

    # Print number of parameters.
    num_parameters = sum(
        [sum([p.nelement() for p in model_module.parameters()]) for model_module in model]
    )
    if mpu.get_data_parallel_rank() == 0:
        print(
            ' > number of parameters on (tensor, pipeline) '
            'model parallel rank ({}, {}): {}'.format(
                mpu.get_tensor_model_parallel_rank(),
                mpu.get_pipeline_model_parallel_rank(),
                num_parameters,
            ),
            flush=True,
        )

    # GPU allocation.
    # For FSDP2, we don't allocate GPU memory here. We allocate GPU memory
    # in the fully_shard function of FSDP2 instead.
    if (
        not (args.use_torch_fsdp2 and args.use_cpu_initialization)
        and not args.init_model_with_meta_device
    ):
        for model_module in model:
            model_module.cuda(torch.cuda.current_device())

    # Fp16 conversion.
    if args.fp16 or args.bf16:
        config = get_model_config(model[0])
        model = [Float16Module(config, model_module) for model_module in model]

    # Before TE2.x: The model_module.bfloat16()/model_module.half() above will call the inplace
    #               copy of TE's Float8Tensor, which will write an unwanted value (amax calculated
    #               from the current fp8 param) to its amax_history. The below function will correct
    #               the amax_history back.
    # After TE2.x: Below function is an empty function and does nothing.
    correct_amax_history_if_needed(model)

    if wrap_with_ddp:
        if args.use_torch_fsdp2:
            assert HAVE_FSDP2, "Torch FSDP2 requires torch>=2.4.0"
            DP = torch_FSDP
        elif args.use_custom_fsdp:
            DP = custom_FSDP
        else:
            DP = DDP

        config = get_model_config(model[0])

        if getattr(args, "use_torch_fsdp2", False):
            reshard_after_forward = getattr(args, "torch_fsdp2_reshard_after_forward", True)
            ddp_config = TorchFullyShardedDataParallelConfig(reshard_after_forward=reshard_after_forward)
        else:
            kwargs = {}
            for f in dataclasses.fields(DistributedDataParallelConfig):
                if hasattr(args, f.name):
                    kwargs[f.name] = getattr(args, f.name)
            kwargs['grad_reduce_in_fp32'] = args.accumulate_allreduce_grads_in_fp32
            kwargs['check_for_nan_in_grad'] = args.check_for_nan_in_loss_and_grad
            kwargs['check_for_large_grads'] = args.check_for_large_grads
            if args.ddp_num_buckets is not None:
                assert args.ddp_bucket_size is None, \
                    "Cannot specify both --ddp-num-buckets and --ddp-bucket-size"
                assert args.ddp_num_buckets > 0, \
                    "--ddp-num-buckets must be greater than 0"
                kwargs['bucket_size'] = num_parameters // args.ddp_num_buckets
            else:
                kwargs['bucket_size'] = args.ddp_bucket_size
            kwargs['pad_buckets_for_high_nccl_busbw'] = args.ddp_pad_buckets_for_high_nccl_busbw
            kwargs['average_in_collective'] = args.ddp_average_in_collective
            if args.use_custom_fsdp and args.use_precision_aware_optimizer:
                kwargs["preserve_fp32_weights"] = False
            ddp_config = DistributedDataParallelConfig(**kwargs)

            # In the custom FSDP and DDP use path, we need to initialize the bucket size.
            # If bucket_size is not provided as an input, use sane default.
            # If using very large dp_sizes, make buckets larger to ensure that chunks used in NCCL
            # ring-reduce implementations are large enough to remain bandwidth-bound rather than
            # latency-bound.
            if ddp_config.bucket_size is None:
                ddp_config.bucket_size = max(
                    40000000, 1000000 * mpu.get_data_parallel_world_size(with_context_parallel=True)
                )
            # Set bucket_size to infinity if overlap_grad_reduce is False.
            if not ddp_config.overlap_grad_reduce:
                ddp_config.bucket_size = None

        model = [
            DP(
                config=config,
                ddp_config=ddp_config,
                module=model_chunk,
                # Turn off bucketing for model_chunk 2 onwards, since communication for these
                # model chunks is overlapped with compute anyway.
                disable_bucketing=(model_chunk_idx > 0)
                or args.overlap_param_gather_with_optimizer_step,
            )
            for (model_chunk_idx, model_chunk) in enumerate(model)
        ]

        # Broadcast params from data parallel src rank to other data parallel ranks.
        if args.data_parallel_random_init:
            for model_module in model:
                model_module.broadcast_params()

    return model


def get_optimizer_param_scheduler(optimizer):
    """Build the learning rate scheduler."""
    args = get_args()

    # Iteration-based training.
    if args.train_iters:
        if args.lr_decay_iters is None:
            args.lr_decay_iters = args.train_iters
        lr_decay_steps = args.lr_decay_iters * args.global_batch_size
        wd_incr_steps = args.train_iters * args.global_batch_size
        wsd_decay_steps = None
        if args.lr_wsd_decay_iters is not None:
            wsd_decay_steps = args.lr_wsd_decay_iters * args.global_batch_size
        if args.lr_warmup_fraction is not None:
            lr_warmup_steps = args.lr_warmup_fraction * lr_decay_steps
        else:
            lr_warmup_steps = args.lr_warmup_iters * args.global_batch_size
    # Sample-based training.
    elif args.train_samples:
        # We need to set training iters for later use. Technically
        # we need to adjust the training samples too (due to last
        # batch being incomplete) but we leave it as is for now.
        update_train_iters(args)
        if args.lr_decay_samples is None:
            args.lr_decay_samples = args.train_samples
        lr_decay_steps = args.lr_decay_samples
        wd_incr_steps = args.train_samples
        wsd_decay_steps = args.lr_wsd_decay_samples
        if args.lr_warmup_fraction is not None:
            lr_warmup_steps = args.lr_warmup_fraction * lr_decay_steps
        else:
            lr_warmup_steps = args.lr_warmup_samples
    else:
        raise Exception('either train-iters or train-samples should be provided.')

    opt_param_scheduler = OptimizerParamScheduler(
        optimizer,
        init_lr=args.lr_warmup_init,
        max_lr=args.lr,
        min_lr=args.min_lr,
        lr_warmup_steps=lr_warmup_steps,
        lr_decay_steps=lr_decay_steps,
        lr_decay_style=args.lr_decay_style,
        start_wd=args.start_weight_decay,
        end_wd=args.end_weight_decay,
        wd_incr_steps=wd_incr_steps,
        wd_incr_style=args.weight_decay_incr_style,
        use_checkpoint_opt_param_scheduler=args.use_checkpoint_opt_param_scheduler,
        override_opt_param_scheduler=args.override_opt_param_scheduler,
        wsd_decay_steps=wsd_decay_steps,
        lr_wsd_decay_style=args.lr_wsd_decay_style,
    )

    return opt_param_scheduler


def setup_model_and_optimizer(
    model_provider_func,
    model_type,
    no_wd_decay_cond=None,
    scale_lr_cond=None,
    lr_mult=1.0,
    checkpointing_context=None,
):
    """Setup model and optimizer."""
    args = get_args()
    timers = get_timers()
    one_logger = get_one_logger()

    model = get_model(model_provider_func, model_type, wrap_with_ddp=args.ckpt_convert_format is None)
    unwrapped_model = unwrap_model(model)

    kwargs = {}
    for f in dataclasses.fields(OptimizerConfig):
        if hasattr(args, f.name):
            kwargs[f.name] = getattr(args, f.name)
    config = OptimizerConfig(**kwargs)
    config.timers = timers
<<<<<<< HEAD

    if args.ckpt_convert_format is None:
        optimizer = get_megatron_optimizer(config, model, no_wd_decay_cond,
                                           scale_lr_cond, lr_mult,
                                           use_gloo_process_groups=args.enable_gloo_process_groups)
        opt_param_scheduler = get_optimizer_param_scheduler(optimizer)
    else:
        optimizer = None
        opt_param_scheduler = None
=======
    optimizer = get_megatron_optimizer(
        config,
        model,
        no_wd_decay_cond,
        scale_lr_cond,
        lr_mult,
        use_gloo_process_groups=args.enable_gloo_process_groups,
    )
    opt_param_scheduler = get_optimizer_param_scheduler(optimizer)
>>>>>>> 0a438ed4

    if args.moe_use_upcycling:
        torch.distributed.barrier()
        assert not checkpoint_exists(args.save), (
            "The upcycling destination directory already exists. "
            "Please check if --moe-use-upcycling is mistakenly enabled. "
            "Upcycling should only be set for the first run when converting the dense model. "
            "All subsequent runs should remove this flag. "
        )
        num_experts = args.num_experts
        args.num_experts = None
        expert_model_parallel_size = args.expert_model_parallel_size
        args.expert_model_parallel_size = 1
        dense_model_for_upcycling = get_model(model_provider_func, model_type)
        args.num_experts = num_experts
        args.expert_model_parallel_size = expert_model_parallel_size
        _, args.num_floating_point_operations_so_far = upcycling_utils.load_and_upcycle_model(
            load_checkpoint,
            unwrapped_model,
            dense_model_for_upcycling,
            load_kwargs={
                'model': dense_model_for_upcycling,
                'optimizer': None,
                'opt_param_scheduler': None,
            },
        )
        args.iteration = 1
        save_checkpoint(
            args.iteration, model, None, None, args.num_floating_point_operations_so_far
        )
        torch.distributed.barrier()
        del dense_model_for_upcycling
        if (args.fp16 or args.bf16) and optimizer is not None:
            optimizer.reload_model_params()
        print_rank_0(f'Upcycled checkpoint saved to {args.save}')

    if (
        args.load is not None or args.pretrained_checkpoint is not None
    ) and not args.moe_use_upcycling:
        one_logger and one_logger.log_metrics(
            {'load_checkpoint_start_time': one_logger_utils.get_timestamp_in_ms()}
        )
        timers('load-checkpoint', log_level=0).start(barrier=True)

<<<<<<< HEAD
        args.iteration, args.num_floating_point_operations_so_far, args.tokens_so_far = load_checkpoint(
                model, optimizer, opt_param_scheduler, checkpointing_context=checkpointing_context,
                skip_load_to_model_and_opt=HAVE_FSDP2 and getattr(args, "use_torch_fsdp2", False) and args.ckpt_format == "torch_dist")
=======
        args.iteration, args.num_floating_point_operations_so_far = load_checkpoint(
            model,
            optimizer,
            opt_param_scheduler,
            checkpointing_context=checkpointing_context,
            skip_load_to_model_and_opt=HAVE_FSDP2
            and getattr(args, "use_torch_fsdp2", False)
            and args.ckpt_format == "torch_dist",
        )
>>>>>>> 0a438ed4
        timers('load-checkpoint').stop(barrier=True)
        timers.log(['load-checkpoint'])
        one_logger and one_logger.log_metrics(
            {
                'load_checkpoint_finish_time': one_logger_utils.get_timestamp_in_ms(),
                'load_checkpoint_time': timers('load-checkpoint').active_time(),
            }
        )
    else:
        args.iteration = 0
        args.num_floating_point_operations_so_far = 0

    # get model without FP16 and/or DDP wrappers
    if (
        args.iteration == 0
        and len(unwrapped_model) == 1
        and hasattr(unwrapped_model[0], 'init_state_dict_from_bert')
    ):
        print_rank_0("Initializing ICT from pretrained BERT model")
        unwrapped_model[0].init_state_dict_from_bert()
        if args.fp16:
            optimizer.reload_model_params()

    # Convert checkpoint format.
    if args.ckpt_convert_format is not None:
        load_ckpt_format = args.ckpt_format
        args.ckpt_format = args.ckpt_convert_format
        args.save = os.path.join(args.ckpt_convert_save, args.ckpt_convert_format)
        update_use_dist_ckpt(args)

        save_checkpoint(
            args.iteration,
            model,
            optimizer,
            opt_param_scheduler,
            args.num_floating_point_operations_so_far,
            preprocess_common_state_dict_fn=preprocess_common_state_dict,
        )

        print_rank_0("> converted checkpoint: %s -> %s." % (load_ckpt_format, args.ckpt_format))
        torch.distributed.barrier()
        exit()

    return model, optimizer, opt_param_scheduler


def dummy_train_step(data_iterator):
    """Single dummy training step."""
    num_microbatches = get_num_microbatches()
    for _ in range(num_microbatches):
        # Re-use methods used in get_batch() from pretrain_{gpt, mamba}.py.
        batch = get_batch_on_this_tp_rank(data_iterator)
        batch = get_batch_on_this_cp_rank(batch)


def train_step(forward_step_func, data_iterator, model, optimizer, opt_param_scheduler, config):
    """Single training step."""
    args = get_args()
    timers = get_timers()

    # CUDA Graph capturing only executes once, when it's the first training iteration.
    if args.curr_iteration == args.iteration and args.external_cuda_graph:
        cuda_graph_capture(model, config, args)

        # Set grad to zero.
        for model_chunk in model:
            model_chunk.zero_grad_buffer()
        optimizer.zero_grad()

        # Collect garbage and empty unused memory.
        gc.collect()
        torch.cuda.empty_cache()

    rerun_state_machine = get_rerun_state_machine()
    while rerun_state_machine.should_run_forward_backward(data_iterator):
        # Set grad to zero.
        for model_chunk in model:
            model_chunk.zero_grad_buffer()
        optimizer.zero_grad()

        if has_nvidia_modelopt:
            # [ModelOpt]: Pipeline-parallel Distillation stacks student and teacher tensors
            adjust_tensor_shapes_fn = get_tensor_shapes_adjust_fn_for_distillation(
                model, args.seq_length, args.micro_batch_size, args.decoder_seq_length
            )
        else:
            adjust_tensor_shapes_fn = None

        # Forward pass.
        forward_backward_func = get_forward_backward_func()
        losses_reduced = forward_backward_func(
            forward_step_func=forward_step_func,
            data_iterator=data_iterator,
            model=model,
            num_microbatches=get_num_microbatches(),
            seq_length=args.seq_length,
            micro_batch_size=args.micro_batch_size,
            decoder_seq_length=args.decoder_seq_length,
            forward_only=False,
            adjust_tensor_shapes_fn=adjust_tensor_shapes_fn,
        )
    should_checkpoint, should_exit, exit_code = rerun_state_machine.should_checkpoint_and_exit()
    if should_exit:
        return {}, True, should_checkpoint, should_exit, exit_code, None, None

    # Empty unused memory.
    if args.empty_unused_memory_level >= 1:
        torch.cuda.empty_cache()

    # Vision gradients.
    if args.vision_pretraining and args.vision_pretraining_type == "dino":
        unwrapped_model = unwrap_model(model[0])
        unwrapped_model.cancel_gradients_last_layer(args.curr_iteration)

    # Update parameters.

    timers('optimizer', log_level=1).start(barrier=args.barrier_with_L1_time)
    update_successful, grad_norm, num_zeros_in_grad = optimizer.step()
    timers('optimizer').stop()

    # when freezing sub-models we may have a mixture of successful and unsucessful ranks,
    # so we must gather across mp ranks
    update_successful = logical_and_across_model_parallel_group(update_successful)
    # grad_norm and num_zeros_in_grad will be None on ranks without trainable params,
    # so we must gather across mp ranks
    grad_norm = reduce_max_stat_across_model_parallel_group(grad_norm)
    if args.log_num_zeros_in_grad:
        num_zeros_in_grad = reduce_max_stat_across_model_parallel_group(num_zeros_in_grad)

    # Vision momentum.
    if args.vision_pretraining and args.vision_pretraining_type == "dino":
        unwrapped_model = unwrap_model(model[0])
        unwrapped_model.update_momentum(args.curr_iteration)

    # Update learning rate.
    if update_successful:
        increment = get_num_microbatches() * args.micro_batch_size * args.data_parallel_size
        opt_param_scheduler.step(increment=increment)
        skipped_iter = 0
    else:
        skipped_iter = 1

    # Empty unused memory.
    if args.empty_unused_memory_level >= 2:
        torch.cuda.empty_cache()

    # Set the manual hooks when CUDA Graphs are enabled.
    if args.curr_iteration == args.iteration and args.external_cuda_graph:
        if args.use_distributed_optimizer and args.overlap_param_gather:
            cuda_graph_set_manual_hooks(model)

    if mpu.is_pipeline_last_stage(ignore_virtual=True):
        # Average loss across microbatches.
        loss_reduced = {}
        for key in losses_reduced[0].keys():
            val = [x[key].view(-1) for x in losses_reduced]
            if val[0].numel() == 2:
                # there is one dict per microbatch. in new reporting, we average
                # over the total number of tokens across the global batch.
                val = torch.vstack(val).sum(dim=0)
                torch.distributed.all_reduce(
                    val,
                    group=mpu.get_data_parallel_group(with_context_parallel=True)
                )
                loss_reduced[key] = val[0] / val[1]
            elif val[0].numel() == 1:
                # legacy behavior, we average over the number of microbatches
                val = torch.cat(val).mean()
                loss_reduced[key] = val
            else:
                raise ValueError(f"Invalid value shape: {val[0].shape} for key {key}")
        return (
            loss_reduced,
            skipped_iter,
            should_checkpoint,
            should_exit,
            exit_code,
            grad_norm,
            num_zeros_in_grad,
        )
    return {}, skipped_iter, should_checkpoint, should_exit, exit_code, grad_norm, num_zeros_in_grad


<<<<<<< HEAD
def training_log(loss_dict, total_loss_dict, learning_rate, decoupled_learning_rate, iteration,
                 loss_scale, report_memory_flag, skipped_iter,
                 grad_norm, params_norm, params_norm_per_param, num_zeros_in_grad):
=======
def training_log(
    loss_dict,
    total_loss_dict,
    learning_rate,
    decoupled_learning_rate,
    iteration,
    loss_scale,
    report_memory_flag,
    skipped_iter,
    grad_norm,
    params_norm,
    num_zeros_in_grad,
):
>>>>>>> 0a438ed4
    """Log training information such as losses, timing, ...."""
    args = get_args()
    timers = get_timers()
    writer = get_tensorboard_writer()
    wandb_writer = get_wandb_writer()
    one_logger = get_one_logger()

    # Advanced, skipped, and Nan iterations.
    advanced_iters_key = 'advanced iterations'
    skipped_iters_key = 'skipped iterations'
    nan_iters_key = 'nan iterations'
    # Advanced iterations.
    if not skipped_iter:
        total_loss_dict[advanced_iters_key] = total_loss_dict.get(advanced_iters_key, 0) + 1
    else:
        if advanced_iters_key not in total_loss_dict:
            total_loss_dict[advanced_iters_key] = 0
    # Skipped iterations.
    total_loss_dict[skipped_iters_key] = total_loss_dict.get(skipped_iters_key, 0) + skipped_iter
    # Update losses and set nan iterations
    got_nan = False
    for key in loss_dict:
        if not skipped_iter:
            total_loss_dict[key] = (
                total_loss_dict.get(key, torch.tensor([0.0], dtype=torch.float, device='cuda'))
                + loss_dict[key]
            )
        else:
            value = loss_dict[key].float().sum().item()
            is_nan = value == float('inf') or value == -float('inf') or value != value
            got_nan = got_nan or is_nan
    total_loss_dict[nan_iters_key] = total_loss_dict.get(nan_iters_key, 0) + int(got_nan)

    # Logging.
    timers_to_log = [
        'forward-backward',
        'forward-compute',
        'backward-compute',
        'batch-generator',
        'forward-recv',
        'forward-send',
        'backward-recv',
        'backward-send',
        'forward-send-forward-recv',
        'forward-send-backward-recv',
        'backward-send-forward-recv',
        'backward-send-backward-recv',
        'forward-backward-send-forward-backward-recv',
        'layernorm-grads-all-reduce',
        'embedding-grads-all-reduce',
        'all-grads-sync',
        'params-all-gather',
        'optimizer-copy-to-main-grad',
        'optimizer-unscale-and-check-inf',
        'optimizer-clip-main-grad',
        'optimizer-count-zeros',
        'optimizer-inner-step',
        'optimizer-copy-main-to-model-params',
        'optimizer',
    ]

    # Calculate batch size.
    batch_size = args.micro_batch_size * args.data_parallel_size * get_num_microbatches()

    # Track app tag & app tag ID
    one_logger_utils.track_app_tag(batch_size, args.world_size, args.seq_length)

    total_iterations = total_loss_dict[advanced_iters_key] + total_loss_dict[skipped_iters_key]

    # learning rate will be None on ranks without trainable params, so we must gather across mp ranks
    learning_rate = reduce_max_stat_across_model_parallel_group(learning_rate)
    # Tensorboard values.
    # Timer requires all the ranks to call.
<<<<<<< HEAD
    if args.log_timers_to_tensorboard and \
       (iteration % args.tensorboard_log_interval == 0):
        timers.write(timers_to_log, writer, iteration,
                     normalizer=total_iterations)

    tracker = None
    intermediate_interval = args.tensorboard_log_interval if args.log_intermediate_metrics_interval is None else args.log_intermediate_metrics_interval
    if iteration % intermediate_interval == 0:
        tracker = get_tracker()
        timers("tracker-aggregate", log_level=0).start(barrier=True)
        tracker.aggregate()
        timers("tracker-aggregate").stop()

    if writer and (iteration % args.tensorboard_log_interval == 0):
        if wandb_writer:
            wandb_writer.log({
                              'consumed-samples': args.consumed_train_samples,
                              'consumed-tokens': args.consumed_train_samples * args.seq_length ,
                             },
                             iteration)
=======
    if args.log_timers_to_tensorboard and (iteration % args.tensorboard_log_interval == 0):
        timers.write(timers_to_log, writer, iteration, normalizer=total_iterations)
    if writer and (iteration % args.tensorboard_log_interval == 0):
        if wandb_writer:
            wandb_writer.log({'samples vs steps': args.consumed_train_samples}, iteration)
>>>>>>> 0a438ed4
        writer.add_scalar('learning-rate', learning_rate, iteration)
        writer.add_scalar('learning-rate vs samples', learning_rate, args.consumed_train_samples)
        if wandb_writer:
            wandb_writer.log({'learning-rate': learning_rate}, iteration)
        if args.decoupled_lr is not None:
            writer.add_scalar('decoupled-learning-rate', decoupled_learning_rate, iteration)
        if args.skipped_train_samples > 0:
            writer.add_scalar('skipped-train-samples', args.skipped_train_samples, iteration)
            if wandb_writer:
                wandb_writer.log({'skipped-train-samples': args.skipped_train_samples}, iteration)
<<<<<<< HEAD
        if args.rampup_batch_size:
            writer.add_scalar('batch-size', batch_size, iteration)
            writer.add_scalar('batch-size vs samples', batch_size,
                            args.consumed_train_samples)
            if wandb_writer:
                wandb_writer.log({'batch-size': batch_size}, iteration)
=======
        writer.add_scalar('batch-size', batch_size, iteration)
        writer.add_scalar('batch-size vs samples', batch_size, args.consumed_train_samples)
        if wandb_writer:
            wandb_writer.log({'batch-size': batch_size}, iteration)
>>>>>>> 0a438ed4
        for key in loss_dict:
            writer.add_scalar(key, loss_dict[key], iteration)
            writer.add_scalar(key + ' vs samples', loss_dict[key], args.consumed_train_samples)
            if wandb_writer:
                wandb_writer.log({key: loss_dict[key]}, iteration)
        if args.log_loss_scale_to_tensorboard:
            writer.add_scalar('loss-scale', loss_scale, iteration)
            writer.add_scalar('loss-scale vs samples', loss_scale, args.consumed_train_samples)
            if wandb_writer:
                wandb_writer.log({'loss-scale': loss_scale}, iteration)
        if args.log_world_size_to_tensorboard:
            writer.add_scalar('world-size', args.world_size, iteration)
            writer.add_scalar('world-size vs samples', args.world_size, args.consumed_train_samples)
            if wandb_writer:
                wandb_writer.log({'world-size': args.world_size}, iteration)
        if grad_norm is not None:
            writer.add_scalar('grad-norm', grad_norm, iteration)
            writer.add_scalar('grad-norm vs samples', grad_norm, args.consumed_train_samples)
            if wandb_writer:
                wandb_writer.log({'grad-norm': grad_norm}, iteration)
        if num_zeros_in_grad is not None and num_zeros_in_grad != 0:
            writer.add_scalar('num-zeros', num_zeros_in_grad, iteration)
            writer.add_scalar(
                'num-zeros vs samples', num_zeros_in_grad, args.consumed_train_samples
            )
            if wandb_writer:
                wandb_writer.log({'num-zeros': num_zeros_in_grad}, iteration)
        if params_norm is not None:
            writer.add_scalar('params-norm', params_norm, iteration)
            writer.add_scalar('params-norm vs samples', params_norm, args.consumed_train_samples)
            if wandb_writer:
                wandb_writer.log({'params-norm': params_norm}, iteration)
        if params_norm_per_param is not None:
            for k, v in params_norm_per_param.items():
                writer.add_scalar(f'params-norm/{k}', v, iteration)
                writer.add_scalar(f'params-norm vs samples/{k}', v,
                              args.consumed_train_samples)
                if wandb_writer:
                    wandb_writer.log({f'params-norm/{k}': v}, iteration)
        if args.log_memory_to_tensorboard:
            mem_stats = torch.cuda.memory_stats()
            writer.add_scalar(
                "mem-reserved-bytes", mem_stats["reserved_bytes.all.current"], iteration
            )
            writer.add_scalar(
                "mem-allocated-bytes", mem_stats["allocated_bytes.all.current"], iteration
            )
            writer.add_scalar(
                "mem-max-allocated-bytes", mem_stats["allocated_bytes.all.peak"], iteration
            )
<<<<<<< HEAD
        if tracker is not None:
            for key, value in tracker.get_final_metrics():
                writer.add_scalar(key, value, iteration)
                if wandb_writer:
                    wandb_writer.log({key: value}, iteration)


    if tracker is not None:
        tracker.reset()

=======
            writer.add_scalar("mem-allocated-count", mem_stats["allocation.all.current"], iteration)
>>>>>>> 0a438ed4
    if args.num_experts is not None:
        moe_loss_scale = 1 / get_num_microbatches()
        track_names = []
        if args.moe_router_load_balancing_type in ["aux_loss", "seq_aux_loss"]:
            track_names.append("load_balancing_loss")
        if args.moe_z_loss_coeff is not None:
            track_names.append("z_loss")
        track_moe_metrics(
            loss_scale=moe_loss_scale,
            iteration=iteration,
            writer=writer,
            wandb_writer=wandb_writer,
            total_loss_dict=total_loss_dict,
            per_layer_logging=args.moe_per_layer_logging,
            force_initialize=True,
            track_names=track_names,
            num_layers=args.num_layers,
            moe_layer_freq=args.moe_layer_freq,
        )
    if args.mtp_num_layers is not None:
        mtp_loss_scale = 1 / get_num_microbatches()
        MTPLossLoggingHelper.track_mtp_metrics(
            mtp_loss_scale, iteration, writer, wandb_writer, total_loss_dict
        )
    if iteration % args.log_interval == 0:
        if args.record_memory_history and is_last_rank():
            snapshot = torch.cuda.memory._snapshot()
            from pickle import dump

            with open(args.memory_snapshot_path, 'wb') as f:
                dump(snapshot, f)

        elapsed_time = timers('interval-time').elapsed(barrier=True)
        elapsed_time_per_iteration = elapsed_time / total_iterations

        throughput = num_floating_point_operations(args, batch_size) / (
            elapsed_time_per_iteration * 10**12 * args.world_size
        )

        # Calculate tokens per second
        tokens_per_iteration = args.global_batch_size * args.seq_length
        tokens_per_sec = tokens_per_iteration / elapsed_time_per_iteration
        tokens_per_sec_per_gpu = tokens_per_sec / args.world_size
        
        # Calculate ETA
        iterations_remaining = args.train_iters - iteration
        eta_seconds = iterations_remaining * elapsed_time_per_iteration
        eta = str(timedelta(seconds=int(eta_seconds)))

        if writer:
            writer.add_scalar('iteration-time', elapsed_time_per_iteration, iteration)
            writer.add_scalar('tokens-per-sec-per-GPU', tokens_per_sec_per_gpu, iteration)
            writer.add_scalar('eta-seconds', eta_seconds, iteration)
            
        if wandb_writer:
            wandb_writer.log({
                'iteration-time': elapsed_time_per_iteration,
                'tokens-per-sec-per-GPU': tokens_per_sec_per_gpu,
                'eta-seconds': eta_seconds
            }, iteration)

        one_logger_utils.track_e2e_metrics(args.log_throughput, throughput)

<<<<<<< HEAD
        log_string = f" [{datetime.now().strftime('%Y-%m-%d %H:%M:%S')}]"
        log_string += ' iteration {:8d}/{:8d} |'.format(
            iteration, args.train_iters)
        log_string += ' consumed samples: {:12d} |'.format(
            args.consumed_train_samples)
        consumed_tokens = args.consumed_train_samples * args.seq_length / 1e9
        log_string += ' consumed tokens: {:.3f}B |'.format(consumed_tokens)
=======
        if args.log_timers_to_tensorboard:
            if writer:
                writer.add_scalar('iteration-time', elapsed_time_per_iteration, iteration)
            if wandb_writer:
                wandb_writer.log({'iteration-time': elapsed_time_per_iteration}, iteration)
        log_string = f" [{datetime.now().strftime('%Y-%m-%d %H:%M:%S')}]"
        log_string += ' iteration {:8d}/{:8d} |'.format(iteration, args.train_iters)
        log_string += ' consumed samples: {:12d} |'.format(args.consumed_train_samples)
>>>>>>> 0a438ed4
        if args.skipped_train_samples > 0:
            log_string += ' skipped samples: {:12d} |'.format(args.skipped_train_samples)
        log_string += ' elapsed time per iteration (ms): {:.1f} |'.format(
<<<<<<< HEAD
            elapsed_time_per_iteration * 1000.0)
        log_string += f" eta: {eta} |"
        log_string += f" tokens/sec/gpu: {tokens_per_sec_per_gpu:.1f} |"
=======
            elapsed_time_per_iteration * 1000.0
        )
>>>>>>> 0a438ed4
        if args.log_throughput:
            log_string += f' throughput per GPU (TFLOP/s/GPU): {throughput:.1f} |'
            if writer:
                writer.add_scalar('throughput', throughput, iteration)
            if wandb_writer:
                wandb_writer.log({'TFLOPs-per-GPU': throughput}, iteration)
        # Decoupled_learning_rate should be not None only on first and last pipeline stage.
        log_string += f' learning rate: {learning_rate:.6E} |'
        if args.decoupled_lr is not None and (
            mpu.is_pipeline_first_stage(ignore_virtual=True)
            or mpu.is_pipeline_last_stage(ignore_virtual=True)
        ):
            assert decoupled_learning_rate is not None
            log_string += f' decoupled learning rate: {decoupled_learning_rate:.6E} |'
        else:
            assert decoupled_learning_rate is None
        log_string += f' global batch size: {batch_size:5d} |'
        for key in total_loss_dict:
            if key not in [advanced_iters_key, skipped_iters_key, nan_iters_key]:
                avg = total_loss_dict[key].item() / float(
                    max(1, total_loss_dict[advanced_iters_key])
                )
                if avg > 0.0:
                    log_string += ' {}: {:.6E} |'.format(key, avg)
                total_loss_dict[key] = torch.tensor([0.0], dtype=torch.float, device='cuda')
        log_string += f' loss scale: {loss_scale:.1f} |'
        if grad_norm is not None:
            log_string += f' grad norm: {grad_norm:.3f} |'
        if num_zeros_in_grad is not None and num_zeros_in_grad != 0:
            log_string += f' num zeros: {num_zeros_in_grad} |'
        if params_norm is not None:
            log_string += f' params norm: {params_norm:.3f} |'
        log_string += ' number of skipped iterations: {:3d} |'.format(
            total_loss_dict[skipped_iters_key]
        )
        log_string += ' number of nan iterations: {:3d} |'.format(total_loss_dict[nan_iters_key])
        total_loss_dict[advanced_iters_key] = 0
        total_loss_dict[skipped_iters_key] = 0
        total_loss_dict[nan_iters_key] = 0
        print_rank_last(log_string)
        if report_memory_flag:
            # Report memory after optimizer state has been initialized.
            if torch.distributed.get_rank() == 0:
                num_microbatches = get_num_microbatches()
                report_theoretical_memory(args, num_microbatches=num_microbatches, verbose=True)
            report_memory(f'(after {iteration} iterations)')
            report_memory_flag = False
        timers.log(timers_to_log, normalizer=args.log_interval)

    return report_memory_flag


def compute_throughputs_and_append_to_progress_log(iteration, num_floating_point_operations_so_far):
    args = get_args()
    if args.save is None:
        return

    # Compute job throughput.
    # args.num_floating_point_operations_so_far keeps track of floating-point operations
    # completed at the start of job.
    global _TRAIN_START_TIME
<<<<<<< HEAD
    job_time = time.time() - _TRAIN_START_TIME
    job_throughput = \
        (num_floating_point_operations_so_far -
         args.num_floating_point_operations_so_far) / (
            job_time * 10**12 * args.world_size)
    
    tokens_so_far = args.consumed_train_samples * args.seq_length
    job_token_throughput = (tokens_so_far - args.tokens_so_far) / (job_time * args.world_size)
=======
    job_throughput = (
        num_floating_point_operations_so_far - args.num_floating_point_operations_so_far
    ) / ((time.time() - _TRAIN_START_TIME) * 10**12 * args.world_size)
>>>>>>> 0a438ed4

    # Compute cumulative throughput since jobs of this world size were launched.
    # `get_start_time_from_progress_log` returns start time and number of floating-point
    # operations of first job of this world size.
    start_time, start_num_floating_point_operations, start_tokens_so_far = get_start_time_from_progress_log()
    elapsed_time = (datetime.now() - start_time).total_seconds()
<<<<<<< HEAD
    cumulative_throughput = \
        (num_floating_point_operations_so_far -
         start_num_floating_point_operations) / (
            elapsed_time * 10**12 * args.world_size)
    cumulative_token_throughput = (tokens_so_far - start_tokens_so_far) / (elapsed_time * args.world_size)    
=======
    cumulative_throughput = (
        num_floating_point_operations_so_far - start_num_floating_point_operations
    ) / (elapsed_time * 10**12 * args.world_size)
>>>>>>> 0a438ed4

    saved_ckpt_prefix = 'Saving async checkpoint' if args.async_save else 'Saved checkpoint'
<<<<<<< HEAD
    append_to_progress_log(f"{saved_ckpt_prefix}\tIteration: {iteration}\t"
                           f"Job throughput: {job_throughput:.1f} TFLOP/s/GPU\t"
                           f"Cumulative throughput: {cumulative_throughput:.1f} TFLOP/s/GPU\t"
                           f"Floating-point operations: {num_floating_point_operations_so_far:.2e}\t"
                           f"Tokens (in billions): {tokens_so_far / 10**9:.2f}\t"
                           f"Job token throughput: {job_token_throughput:.1f} Tokens/s/GPU\t"
                           f"Cumulative token throughput: {cumulative_token_throughput:.1f} Tokens/s/GPU")
=======
    append_to_progress_log(
        f"{saved_ckpt_prefix}\tIteration: {iteration}\t"
        f"Job throughput: {job_throughput:.1f} TFLOP/s/GPU\t"
        f"Cumulative throughput: {cumulative_throughput:.1f} TFLOP/s/GPU\t"
        f"Floating-point operations: {num_floating_point_operations_so_far:.2e}\t"
        f"Tokens (in billions): {tokens_so_far / 10**9:.2f}"
    )
>>>>>>> 0a438ed4


def enable_forward_pre_hook(model_chunks):
    for model_chunk in model_chunks:
        assert isinstance(model_chunk, DDP)
        model_chunk.enable_forward_pre_hook()


def disable_forward_pre_hook(model_chunks, param_sync=True):
    for model_chunk in model_chunks:
        assert isinstance(model_chunk, DDP)
        model_chunk.disable_forward_pre_hook(param_sync=param_sync)


def save_checkpoint_and_time(
    iteration,
    model,
    optimizer,
    opt_param_scheduler,
    num_floating_point_operations_so_far,
    checkpointing_context,
    non_persistent_ckpt=False,
    train_data_iterator=None,
):
    args = get_args()
    timers = get_timers()

    # Stop timer to get accurate train interval time and exclude checkpointing duration
    timers('interval-time').stop()
    # Extra barrier is added to make sure all ranks report the max time.
    timer_key = 'save-checkpoint-non-persistent' if non_persistent_ckpt else 'save-checkpoint'
    timers(timer_key, log_level=0).start(barrier=True)

    # Log E2E metrics before save-checkpoint
    one_logger_utils.track_e2e_metrics()
    if should_disable_forward_pre_hook(args):
        disable_forward_pre_hook(model)
    save_checkpoint(
        iteration,
        model,
        optimizer,
        opt_param_scheduler,
        num_floating_point_operations_so_far,
        checkpointing_context,
        non_persistent_ckpt=non_persistent_ckpt,
        train_data_iterator=train_data_iterator,
        preprocess_common_state_dict_fn=preprocess_common_state_dict,
    )
    if should_disable_forward_pre_hook(args):
        enable_forward_pre_hook(model)
    timers(timer_key).stop(barrier=True)
    timers.log([timer_key])

    # Log E2E metrics after save-checkpoint
    one_logger_utils.track_e2e_metrics()
    save_checkpoint_duration = timers(timer_key).elapsed()
    one_logger_utils.on_save_checkpoint_end(save_checkpoint_duration, iteration, args.async_save)

    if args.log_progress and not non_persistent_ckpt:
        compute_throughputs_and_append_to_progress_log(
            iteration, num_floating_point_operations_so_far
        )

    # Recover timing
    timers('interval-time', log_level=0).start(barrier=True)


def post_training_step_callbacks(
    model,
    optimizer,
    opt_param_scheduler,
    iteration,
    prof,
    num_floating_point_operations_since_last_log_event,
):
    """Run all post-training-step functions (e.g., FT heartbeats, GC)."""
    args = get_args()

    # Bring CPU and GPU back in sync if on right iteration.
    if args.train_sync_interval and iteration % args.train_sync_interval == 0:
        torch.cuda.synchronize()

    # Straggler detector.
    if iteration % args.log_interval == 0 and args.log_straggler:
        stimer.report(num_floating_point_operations_since_last_log_event, args.log_interval)
        num_floating_point_operations_since_last_log_event = 0.0

    # Check weight hash across DP replicas.
    if (
        args.check_weight_hash_across_dp_replicas_interval is not None
        and iteration % args.check_weight_hash_across_dp_replicas_interval == 0
    ):
        if should_disable_forward_pre_hook(args):
            disable_forward_pre_hook(model)
        assert check_param_hashes_across_dp_replicas(
            model, cross_check=True
        ), "Parameter hashes not matching across DP replicas"
        torch.distributed.barrier()
        print_rank_0(f">>> Weight hashes match after {iteration} iterations...")
        if should_disable_forward_pre_hook(args):
            enable_forward_pre_hook(model)

    # Autoresume.
    if args.adlr_autoresume and (iteration % args.adlr_autoresume_interval == 0):
        check_adlr_autoresume_termination(iteration, model, optimizer, opt_param_scheduler)

    # Profiling.
    if (
        args.profile
        and iteration == args.profile_step_end
        and torch.distributed.get_rank() in args.profile_ranks
    ):
        if args.use_pytorch_profiler:
            assert prof is not None
            prof.stop()
        else:
            torch.cuda.cudart().cudaProfilerStop()

    # Manual garbage collection.
    if args.manual_gc:
        if args.manual_gc_interval != 0 and iteration % args.manual_gc_interval == 0:
            gc.collect()


def checkpoint_and_decide_exit(
    model,
    optimizer,
    opt_param_scheduler,
    iteration,
    num_floating_point_operations_so_far,
    checkpointing_context,
    train_data_iterator,
):
    """Save checkpoint and decide whether to exit based on arguments (e.g., if
    --exit-duration-in-mins is set). Actual exit happens in main training loop
    based on the return value of this function."""
    args = get_args()
    timers = get_timers()

    # Exit based on signal handler.
    saved_checkpoint = False
    if args.exit_signal_handler:
        signal_handler = get_signal_handler()
        if signal_handler.signals_received():
            if args.save:
<<<<<<< HEAD
                save_checkpoint_and_time(iteration, model, optimizer,
                                         opt_param_scheduler,
                                         num_floating_point_operations_so_far,
                                         checkpointing_context, train_data_iterator=train_data_iterator)
            print_datetime('exiting program after receiving SIGUSR2.')
=======
                save_checkpoint_and_time(
                    iteration,
                    model,
                    optimizer,
                    opt_param_scheduler,
                    num_floating_point_operations_so_far,
                    checkpointing_context,
                    train_data_iterator=train_data_iterator,
                )
            print_datetime('exiting program after receiving SIGTERM.')
>>>>>>> 0a438ed4

            return True

    # Regular save (persistent and non-persistent).
    if args.save and args.save_interval and iteration % args.save_interval == 0:
        save_checkpoint_and_time(
            iteration,
            model,
            optimizer,
            opt_param_scheduler,
            num_floating_point_operations_so_far,
            checkpointing_context,
            train_data_iterator=train_data_iterator,
        )
        saved_checkpoint = True

    elif (
        args.save
        and args.non_persistent_save_interval
        and iteration % args.non_persistent_save_interval == 0
    ):
        save_checkpoint_and_time(
            iteration,
            model,
            optimizer,
            opt_param_scheduler,
            num_floating_point_operations_so_far,
            checkpointing_context,
            non_persistent_ckpt=True,
            train_data_iterator=train_data_iterator,
        )
        saved_checkpoint = True

    # Exit based on duration.
    if args.exit_duration_in_mins:
        train_time = (time.time() - _TRAIN_START_TIME) / 60.0
        done_cuda = torch.tensor(
            [train_time > args.exit_duration_in_mins], dtype=torch.int, device='cuda'
        )
        torch.distributed.all_reduce(done_cuda, op=torch.distributed.ReduceOp.MAX)
        done = done_cuda.item()
        if done:
            if args.save and not saved_checkpoint:
                save_checkpoint_and_time(
                    iteration,
                    model,
                    optimizer,
                    opt_param_scheduler,
                    num_floating_point_operations_so_far,
                    checkpointing_context,
                    train_data_iterator=train_data_iterator,
                )
            print_datetime(f'exiting program after {train_time} minutes')

            return True

    # Exit based on iterations.
    if args.exit_interval and iteration % args.exit_interval == 0:
        if args.save and not saved_checkpoint:
            save_checkpoint_and_time(
                iteration,
                model,
                optimizer,
                opt_param_scheduler,
                num_floating_point_operations_so_far,
                checkpointing_context,
                train_data_iterator=train_data_iterator,
            )
        torch.distributed.barrier()
        print_datetime(f'exiting program at iteration {iteration}')

        return True
    
    # Exit & Save triggers 
    # NOTE(tj.solergibert) We `% args.log_interval` to not check too frequently os.path.isfile & the triggers are visible to all ranks
    if iteration % args.log_interval == 0 and args.trigger_path is not None:
        if os.path.isfile(args.save_trigger):
            if args.save and not saved_checkpoint:
                save_checkpoint_and_time(iteration, model, optimizer,
                                opt_param_scheduler,
                                num_floating_point_operations_so_far,
                                checkpointing_context, train_data_iterator=train_data_iterator)
            torch.distributed.barrier()
            if is_rank0():
                os.remove(args.save_trigger)
        if os.path.isfile(args.exit_trigger):
            return True

    return False


def train(
    forward_step_func,
    model,
    optimizer,
    opt_param_scheduler,
    train_data_iterator,
    valid_data_iterator,
    process_non_loss_data_func,
    config,
    checkpointing_context,
    non_loss_data_func,
):
    """Training function: run train_step desired number of times, run validation, checkpoint."""
    args = get_args()
    timers = get_timers()
    one_logger = get_one_logger()

    if args.run_workload_inspector_server:
        try:
            from workload_inspector.utils.webserver import run_server
            import threading

            threading.Thread(
                target=run_server, daemon=True, args=(torch.distributed.get_rank(),)
            ).start()
        except ModuleNotFoundError:
            print_rank_0("workload inspector module not found.")

    # Write args to tensorboard
    write_args_to_tensorboard()

    # Turn on training mode which enables dropout.
    for model_module in model:
        model_module.train()

    # Tracking loss.
    total_loss_dict = {}

    # Iterations.
    iteration = args.iteration
    # Make sure rerun_state_machine has the right iteration loaded from checkpoint.
    rerun_state_machine = get_rerun_state_machine()
    if rerun_state_machine.current_iteration != iteration:
        print_rank_0(f"Setting rerun_state_machine.current_iteration to {iteration}...")
        rerun_state_machine.current_iteration = iteration

    # Track E2E metrics at the start of training.
    one_logger_utils.on_train_start(
        iteration=iteration,
        consumed_train_samples=args.consumed_train_samples,
        train_samples=args.train_samples,
        seq_length=args.seq_length,
        train_iters=args.train_iters,
        save=args.save,
        async_save=args.async_save,
        log_throughput=args.log_throughput,
        num_floating_point_operations_so_far=args.num_floating_point_operations_so_far,
    )

    num_floating_point_operations_so_far = args.num_floating_point_operations_so_far

    # Setup some training config params.
    config.grad_scale_func = optimizer.scale_loss
    config.timers = timers
    if isinstance(model[0], (custom_FSDP, DDP)) and args.overlap_grad_reduce:
        assert config.no_sync_func is None, (
            'When overlap_grad_reduce is True, config.no_sync_func must be None; '
            'a custom no_sync_func is not supported when overlapping grad-reduce'
        )
        config.no_sync_func = [model_chunk.no_sync for model_chunk in model]
        if len(model) == 1:
            config.no_sync_func = config.no_sync_func[0]
        if args.align_grad_reduce:
            config.grad_sync_func = [model_chunk.start_grad_sync for model_chunk in model]
            if len(model) == 1:
                config.grad_sync_func = config.grad_sync_func[0]
    if args.overlap_param_gather and args.align_param_gather:
        config.param_sync_func = [model_chunk.start_param_sync for model_chunk in model]
        if len(model) == 1:
            config.param_sync_func = config.param_sync_func[0]
    config.finalize_model_grads_func = finalize_model_grads

    timers('interval-time', log_level=0).start(barrier=True)
    print_datetime('before the start of training step')
    report_memory_flag = True
    pre_hook_enabled = False
    should_exit = False
    exit_code = 0

    if args.manual_gc:
        # Disable the default garbage collector and perform the collection manually.
        # This is to align the timing of garbage collection across ranks.
        assert (
            args.manual_gc_interval >= 0
        ), 'Manual garbage collection interval should be larger than or equal to 0'
        gc.disable()
        gc.collect()

    # Singleton initialization of straggler detector.
    if args.log_straggler:
        global stimer
        world = torch.distributed.get_world_size()
        rank = torch.distributed.get_rank()
        mmcnt = args.straggler_minmax_count
        stimer.configure(
            world,
            rank,
            mmcnt=mmcnt,
            enabled=not args.disable_straggler_on_startup,
            port=args.straggler_ctrlr_port,
        )
    num_floating_point_operations_since_last_log_event = 0.0

    num_microbatches = get_num_microbatches()
    eval_duration = 0.0
    eval_iterations = 0

    def get_e2e_base_metrics():
        """Get base metrics values for one-logger to calculate E2E tracking metrics."""
        num_floating_point_operations_since_current_train_start = (
            num_floating_point_operations_so_far - args.num_floating_point_operations_so_far
        )
        return {
            'iteration': iteration,
            'train_duration': timers('interval-time').active_time(),
            'eval_duration': eval_duration,
            'eval_iterations': eval_iterations,
            'total_flops_since_current_train_start': num_floating_point_operations_since_current_train_start,
            'num_floating_point_operations_so_far': num_floating_point_operations_so_far,
            'consumed_train_samples': args.consumed_train_samples,
            'world_size': args.world_size,
            'seq_length': args.seq_length,
        }

    # Cache into one-logger for callback.
    if one_logger:
        with one_logger.get_context_manager():
            one_logger.store_set('get_e2e_base_metrics', get_e2e_base_metrics)

    prof = None
    if (
        args.profile
        and torch.distributed.get_rank() in args.profile_ranks
        and args.use_pytorch_profiler
    ):
        prof = torch.profiler.profile(
            schedule=torch.profiler.schedule(
                wait=max(args.profile_step_start - 1, 0),
                warmup=1 if args.profile_step_start > 0 else 0,
                active=args.profile_step_end - args.profile_step_start,
                repeat=1,
            ),
            on_trace_ready=torch.profiler.tensorboard_trace_handler(args.tensorboard_dir),
            record_shapes=True,
            with_stack=True,
        )
        prof.start()

    start_iteration = iteration
    # Disable forward pre-hook to start training to ensure that errors in checkpoint loading
    # or random initialization don't propagate to all ranks in first all-gather (which is a
    # no-op if things work correctly).
    if should_disable_forward_pre_hook(args):
        disable_forward_pre_hook(model, param_sync=False)
        # Also remove param_sync_func temporarily so that sync calls made in
        # `forward_backward_func` are no-ops.
        param_sync_func = config.param_sync_func
        config.param_sync_func = None
        pre_hook_enabled = False
    # Also, check weight hash across DP replicas to be very pedantic.
    if args.check_weight_hash_across_dp_replicas_interval is not None:
        assert check_param_hashes_across_dp_replicas(
            model, cross_check=True
        ), "Parameter hashes not matching across DP replicas"
        torch.distributed.barrier()
        print_rank_0(f">>> Weight hashes match after {iteration} iterations...")

    # Run training iterations till done.
    while iteration < args.train_iters:
        if args.profile and torch.distributed.get_rank() in args.profile_ranks:
            if args.use_pytorch_profiler:
                prof.step()
            elif iteration == args.profile_step_start:
                torch.cuda.cudart().cudaProfilerStart()
                torch.autograd.profiler.emit_nvtx(record_shapes=True).__enter__()

        ft_integration.on_checkpointing_start()
        maybe_finalize_async_save(blocking=False)
        ft_integration.on_checkpointing_end(is_async_finalization=True)

        # Update number of microbatches first without consistency check to decide if a
        # checkpoint should be saved. If the number of microbatches is different
        # from the previous iteration, save a checkpoint. Then run consistency check
        # to make sure training configuration is still valid.
        update_num_microbatches(args.consumed_train_samples, consistency_check=False, verbose=True)
        if get_num_microbatches() != num_microbatches and iteration != 0:
            assert get_num_microbatches() > num_microbatches, (
                f"Number of microbatches should be increasing due to batch size rampup; "
                f"instead going from {num_microbatches} to {get_num_microbatches()}"
            )
            if args.save is not None:
                save_checkpoint_and_time(
                    iteration,
                    model,
                    optimizer,
                    opt_param_scheduler,
                    num_floating_point_operations_so_far,
                    checkpointing_context,
                    train_data_iterator=train_data_iterator,
                )
        num_microbatches = get_num_microbatches()
        update_num_microbatches(args.consumed_train_samples, consistency_check=True, verbose=True)

        # Completely skip iteration if needed.
        if iteration in args.iterations_to_skip:
            # Dummy train_step to fast forward train_data_iterator.
            dummy_train_step(train_data_iterator)
            iteration += 1
            batch_size = (
                mpu.get_data_parallel_world_size() * args.micro_batch_size * get_num_microbatches()
            )
            args.consumed_train_samples += batch_size
            args.skipped_train_samples += batch_size
            continue

        # Determine if we should enable the tracker (i.e. if we are going to log this iteration).
        intermediate_interval = args.tensorboard_log_interval if args.log_intermediate_metrics_interval is None else args.log_intermediate_metrics_interval
        tracker = get_tracker()
        if (iteration + 1) % intermediate_interval == 0:
            tracker.enable()
        else:
            tracker.disable()

        # Run training step.
        args.curr_iteration = iteration
        ft_integration.on_training_step_start()
        (
            loss_dict,
            skipped_iter,
            should_checkpoint,
            should_exit,
            exit_code,
            grad_norm,
            num_zeros_in_grad,
        ) = train_step(
            forward_step_func, train_data_iterator, model, optimizer, opt_param_scheduler, config
        )
        ft_integration.on_training_step_end()
        if should_checkpoint:
            save_checkpoint_and_time(
                iteration,
                model,
                optimizer,
                opt_param_scheduler,
                num_floating_point_operations_so_far,
                checkpointing_context,
                train_data_iterator=train_data_iterator,
            )
        if should_exit:
            break

        # Enable forward pre-hooks after first set of forward and backward passes.
        # When running in fp16, skip all NaN iterations until steady-state loss scaling value
        # is reached.
        if iteration == start_iteration:
            if skipped_iter:
                # Only enable forward pre-hook after a training step has successfully run. Relevant
                # for fp16 codepath where first XX iterations are skipped until steady-state loss
                # scale value is reached.
                start_iteration = iteration + 1
            else:
                # Enable forward pre-hook after training step has successfully run. All subsequent
                # forward passes will use the forward pre-hook / `param_sync_func` in
                # `forward_backward_func`.
                if should_disable_forward_pre_hook(args):
                    enable_forward_pre_hook(model)
                    config.param_sync_func = param_sync_func
                    pre_hook_enabled = True

        iteration += 1
        batch_size = (
            mpu.get_data_parallel_world_size() * args.micro_batch_size * get_num_microbatches()
        )
        args.consumed_train_samples += batch_size
        num_skipped_samples_in_batch = (
            get_current_global_batch_size() - get_current_running_global_batch_size()
        )
        if args.decrease_batch_size_if_needed:
            assert num_skipped_samples_in_batch >= 0
        else:
            assert num_skipped_samples_in_batch == 0
        args.skipped_train_samples += num_skipped_samples_in_batch
        num_floating_point_operations_in_batch = num_floating_point_operations(args, batch_size)
        num_floating_point_operations_so_far += num_floating_point_operations_in_batch
        num_floating_point_operations_since_last_log_event += num_floating_point_operations_in_batch

        # Logging.
        if not optimizer.is_stub_optimizer:
            loss_scale = optimizer.get_loss_scale().item()
        else:
            loss_scale = 1.0
        params_norm = None

        if args.log_params_norm:
            params_norm = calc_params_l2_norm(model)
        params_norm_per_param = None
        if args.log_params_norm_per_param:
            params_norm_per_param = calc_params_l2_norm_per_param(model)

        learning_rate = None
        decoupled_learning_rate = None
        for param_group in optimizer.param_groups:
            if param_group['is_decoupled_lr']:
                decoupled_learning_rate = param_group['lr']
            else:
                learning_rate = param_group['lr']
<<<<<<< HEAD
        report_memory_flag = training_log(loss_dict, total_loss_dict,
                                          learning_rate,
                                          decoupled_learning_rate,
                                          iteration, loss_scale,
                                          report_memory_flag, skipped_iter,
                                          grad_norm, params_norm, params_norm_per_param, num_zeros_in_grad)
        tracker.disable()  # We won't track any activation metrics during evaluation iterations.
=======
        report_memory_flag = training_log(
            loss_dict,
            total_loss_dict,
            learning_rate,
            decoupled_learning_rate,
            iteration,
            loss_scale,
            report_memory_flag,
            skipped_iter,
            grad_norm,
            params_norm,
            num_zeros_in_grad,
        )
>>>>>>> 0a438ed4

        # Evaluation.
        if args.eval_interval and iteration % args.eval_interval == 0 and args.do_valid:
            timers('interval-time').stop()
            if should_disable_forward_pre_hook(args):
                disable_forward_pre_hook(model)
                pre_hook_enabled = False
            if args.manual_gc and args.manual_gc_eval:
                # Collect all objects.
                gc.collect()
            prefix = f'iteration {iteration}'
            timers('eval-time', log_level=0).start(barrier=True)
            evaluate_and_print_results(
                prefix,
                forward_step_func,
                valid_data_iterator,
                model,
                iteration,
                process_non_loss_data_func,
                config,
                verbose=False,
                write_to_tensorboard=True,
                non_loss_data_func=non_loss_data_func,
            )
            eval_duration += timers('eval-time').elapsed()
            eval_iterations += args.eval_iters
            timers('eval-time').stop()
            one_logger_utils.track_e2e_metrics()

            if args.manual_gc and args.manual_gc_eval:
                # Collect only the objects created and used in evaluation.
                gc.collect(generation=0)
            if should_disable_forward_pre_hook(args):
                enable_forward_pre_hook(model)
                pre_hook_enabled = True
            timers('interval-time', log_level=0).start(barrier=True)

        # Miscellaneous post-training-step functions (e.g., FT heartbeats, GC).
        # Some of these only happen at specific iterations.
        post_training_step_callbacks(
            model,
            optimizer,
            opt_param_scheduler,
            iteration,
            prof,
            num_floating_point_operations_since_last_log_event,
        )

        # Checkpoint and decide whether to exit.
        should_exit = checkpoint_and_decide_exit(
            model,
            optimizer,
            opt_param_scheduler,
            iteration,
            num_floating_point_operations_so_far,
            checkpointing_context,
            train_data_iterator,
        )
        if should_exit:
            break

    one_logger_utils.track_e2e_metrics()

    # Flush TensorBoard, WandB writers and one-logger.
    writer = get_tensorboard_writer()
    if writer:
        writer.flush()

    # Close out pre-hooks if using distributed optimizer and overlapped param gather.
    if pre_hook_enabled:
        disable_forward_pre_hook(model)

    ft_integration.on_checkpointing_start()
    # This will finalize all unfinalized async request and terminate
    # a persistent async worker if persistent ckpt worker is enabled
    maybe_finalize_async_save(blocking=True, terminate=True)
    ft_integration.on_checkpointing_end(is_async_finalization=True)
    if args.enable_ft_package and ft_integration.get_rank_monitor_client() is not None:
        ft_integration.get_rank_monitor_client().shutdown_workload_monitoring()

    # If any exit conditions (signal handler, duration, iterations) have been reached, exit.
    if should_exit:
        wandb_writer = get_wandb_writer()
        if wandb_writer:
            wandb_writer.finish()
        ft_integration.shutdown()
        one_logger_utils.finish()
        sys.exit(exit_code)

    torch.distributed.barrier()
    if iteration >= args.train_iters and is_rank0():
        print(f"Training finished after {iteration} iterations; Canceling pending scheduled jobs.")
        Path(args.exit_trigger).touch()

    return iteration, num_floating_point_operations_so_far


def evaluate(
    forward_step_func,
    data_iterator,
    model,
    process_non_loss_data_func,
    config,
    verbose=False,
    non_loss_data_func=None,
):
    """Evaluation."""
    args = get_args()
    timers = get_timers()

    timers('evaluate', log_level=0).start(barrier=True)

    if args.vision_pretraining and args.vision_pretraining_type == "dino":
        from megatron.legacy.model.vision.knn_monitor import compute_feature_bank

        compute_feature_bank(model)

    # Turn on evaluation mode which disables dropout.
    for model_module in model:
        model_module.eval()

    # Disable result validation during evaluation
    rerun_state_machine = get_rerun_state_machine()
    rerun_mode = rerun_state_machine.get_mode()
    rerun_state_machine.set_mode(RerunMode.DISABLED)

    total_loss_dict = {}

    # make validation batch size independent from training batch size
    eval_batch_size = args.global_batch_size
    eval_num_microbatches = eval_batch_size // (args.micro_batch_size * args.data_parallel_size)

    with torch.no_grad():
        iteration = 0
        if verbose:
            print_rank_0(f'Evaluating on {args.eval_iters * eval_batch_size} samples')
        while iteration < args.eval_iters:
            iteration += 1
            if verbose:
                print_rank_0(f'Evaluating iter {iteration}/{args.eval_iters}')

            forward_backward_func = get_forward_backward_func()
            # Don't care about timing during evaluation
            config.timers = None
            ft_integration.on_eval_step_start()
            loss_dicts = forward_backward_func(
                forward_step_func=forward_step_func,
                data_iterator=data_iterator,
                model=model,
                num_microbatches=eval_num_microbatches,
                seq_length=args.seq_length,
                micro_batch_size=args.micro_batch_size,
                decoder_seq_length=args.decoder_seq_length,
                forward_only=True,
            )
            ft_integration.on_eval_step_end()
            config.timers = get_timers()

            # Empty unused memory
            if args.empty_unused_memory_level >= 1:
                torch.cuda.empty_cache()

            if mpu.is_pipeline_last_stage(ignore_virtual=True):
                # Reduce across processes.
                for key in loss_dicts[0].keys():
                    if key not in total_loss_dict:
                        total_loss_dict[key] = torch.tensor(
                            [0.0, 0.0], dtype=torch.float
                        ).cuda()
                    val = [x[key].view(-1) for x in loss_dicts]
                    if val[0].numel() == 2:
                        val = torch.vstack(val).sum(dim=0)
                        torch.distributed.all_reduce(
                            val,
                            group=mpu.get_data_parallel_group(with_context_parallel=True)
                        )
                        total_loss_dict[key] += val
                    elif val[0].numel() == 1:
                        val = torch.cat(val).sum()
                        total_loss_dict[key][0] += val
                        total_loss_dict[key][1] += len(loss_dicts)
                    else:
                        raise ValueError(f"Invalid value shape: {val[0].shape} for key {key}")

            args.consumed_valid_samples += eval_batch_size

            if args.exit_duration_in_mins:
                train_time = (time.time() - _TRAIN_START_TIME) / 60.0
                done_cuda = torch.tensor(
                    [train_time > args.exit_duration_in_mins], dtype=torch.int, device='cuda'
                )
                torch.distributed.all_reduce(done_cuda, op=torch.distributed.ReduceOp.MAX)
                done = done_cuda.item()
                if done:
                    rerun_state_machine.set_mode(rerun_mode)
                    print_rank_0('Exiting during evaluation, timelimit reached')
                    return None, None, True

        collected_non_loss_data = None
        if non_loss_data_func is not None:
            collected_non_loss_data = non_loss_data_func(model)
        elif process_non_loss_data_func is not None and is_last_rank():
            collected_non_loss_data = forward_backward_func(
                forward_step_func=forward_step_func,
                data_iterator=data_iterator,
                model=model,
                num_microbatches=get_num_microbatches(),
                seq_length=args.seq_length,
                micro_batch_size=args.micro_batch_size,
                decoder_seq_length=args.decoder_seq_length,
                forward_only=True,
                collect_non_loss_data=True,
            )

    # Move model back to the train mode.
    for model_module in model:
        model_module.train()

    for key in total_loss_dict:
        numerator, denominator = total_loss_dict[key]
        total_loss_dict[key] = numerator / denominator

    timers('evaluate').stop()
    timers.log(['evaluate'])

    rerun_state_machine.set_mode(rerun_mode)

    rerun_state_machine.set_mode(rerun_mode)

    return total_loss_dict, collected_non_loss_data, False


def evaluate_and_print_results(
    prefix,
    forward_step_func,
    data_iterator,
    model,
    iteration,
    process_non_loss_data_func,
    config,
    verbose=False,
    write_to_tensorboard=True,
    non_loss_data_func=None,
):
    """Helper function to evaluate and dump results on screen."""
    args = get_args()
    if write_to_tensorboard:
        writer = get_tensorboard_writer()
    else:
        writer = None

    wandb_writer = get_wandb_writer()

    total_loss_dict, collected_non_loss_data, timelimit = evaluate(
        forward_step_func,
        data_iterator,
        model,
        process_non_loss_data_func,
        config,
        verbose,
        non_loss_data_func,
    )
    # Timelimit hit during evaluation
    if timelimit:
        return
    string = f' validation loss at {prefix} | '
    for key in total_loss_dict:
        string += '{} value: {:.6E} | '.format(key, total_loss_dict[key].item())
        ppl = math.exp(min(20, total_loss_dict[key].item()))
        string += '{} PPL: {:.6E} | '.format(key, ppl)
        if writer:
            writer.add_scalar('{} validation'.format(key), total_loss_dict[key].item(), iteration)
            writer.add_scalar(
                '{} validation vs samples'.format(key),
                total_loss_dict[key].item(),
                args.consumed_train_samples,
            )
            if args.log_validation_ppl_to_tensorboard:
                writer.add_scalar('{} validation ppl'.format(key), ppl, iteration)
                writer.add_scalar(
                    '{} validation ppl vs samples'.format(key), ppl, args.consumed_train_samples
                )
            if wandb_writer and is_last_rank():
                wandb_writer.log(
                    {'{} validation'.format(key): total_loss_dict[key].item()}, iteration
                )

    if process_non_loss_data_func is not None and writer and is_last_rank():
        process_non_loss_data_func(collected_non_loss_data, iteration, writer)

    length = len(string) + 1
    print_rank_last('-' * length)
    print_rank_last(string)
    print_rank_last('-' * length)


def cyclic_iter(iter):
    while True:
        for x in iter:
            yield x


def get_train_valid_test_num_samples():
    """Train/valid/test num samples."""

    args = get_args()

    # Number of train/valid/test samples.
    if args.train_samples:
        train_samples = args.train_samples
    else:
        train_samples = args.train_iters * args.global_batch_size
    eval_iters = (args.train_iters // args.eval_interval + 1) * args.eval_iters
    test_iters = args.eval_iters

    return (train_samples, eval_iters * args.global_batch_size, test_iters * args.global_batch_size)


def build_train_valid_test_datasets(build_train_valid_test_datasets_provider):
    """Build pretraining datasets."""
    train_valid_test_num_samples = get_train_valid_test_num_samples()
    print_rank_0(' > datasets target sizes (minimum size):')
    print_rank_0('    train:      {}'.format(train_valid_test_num_samples[0]))
    print_rank_0('    validation: {}'.format(train_valid_test_num_samples[1]))
    print_rank_0('    test:       {}'.format(train_valid_test_num_samples[2]))
    return build_train_valid_test_datasets_provider(train_valid_test_num_samples)


def build_train_valid_test_data_loaders(build_train_valid_test_datasets_provider):
    """Build pretraining data loaders."""

    args = get_args()

    (train_dataloader, valid_dataloader, test_dataloader) = (None, None, None)

    print_rank_0('> building train, validation, and test datasets ...')

    # Backward compatibility, assume fixed batch size.
    if args.iteration > 0 and args.consumed_train_samples == 0:
        assert (
            args.train_samples is None
        ), 'Only backward compatiblity support for iteration-based training'
        args.consumed_train_samples = args.iteration * args.global_batch_size
    if args.iteration > 0 and args.consumed_valid_samples == 0:
        if args.train_samples is None:
            args.consumed_valid_samples = (
                (args.iteration // args.eval_interval) * args.eval_iters * args.global_batch_size
            )

    # Rely on distributed-aware core datasets, temporary
    is_distributed = getattr(build_train_valid_test_datasets_provider, "is_distributed", False)

    # Construct the data pipeline
    if is_distributed or mpu.get_tensor_model_parallel_rank() == 0:

        # Build datasets.
<<<<<<< HEAD
        train_ds, _, _ = build_train_valid_test_datasets(
            build_train_valid_test_datasets_provider)
        # Build dataloders.
        train_dataloader = build_pretraining_data_loader(
            train_ds, args.consumed_train_samples)
=======
        train_ds, valid_ds, test_ds = build_train_valid_test_datasets(
            build_train_valid_test_datasets_provider
        )
        # Build dataloders.
        train_dataloader = build_pretraining_data_loader(train_ds, args.consumed_train_samples)
        if args.skip_train:
            valid_dataloader = build_pretraining_data_loader(valid_ds, 0)
        else:
            valid_dataloader = build_pretraining_data_loader(valid_ds, args.consumed_valid_samples)
        test_dataloader = build_pretraining_data_loader(test_ds, 0)
>>>>>>> 0a438ed4

        # Flags to know if we need to do training/validation/testing.
        do_train = train_dataloader is not None and args.train_iters > 0
        do_valid = False
        do_test = False
        flags = torch.tensor(
            [int(do_train), int(do_valid), int(do_test)], dtype=torch.long, device='cuda'
        )
    else:
        flags = torch.tensor([0, 0, 0], dtype=torch.long, device='cuda')

    torch.distributed.broadcast(flags, 0)

    args.do_train = getattr(args, "do_train", False) or flags[0].item()
    args.do_valid = getattr(args, "do_valid", False) or flags[1].item()
    args.do_test = getattr(args, "do_test", False) or flags[2].item()

    return train_dataloader, valid_dataloader, test_dataloader


def build_train_valid_test_data_iterators(build_train_valid_test_datasets_provider):
    """Build pretraining data iterators."""

    args = get_args()

    # Build loaders.
    train_dataloader, valid_dataloader, test_dataloader = build_train_valid_test_data_loaders(
        build_train_valid_test_datasets_provider
    )

    # Build iterators.
    dl_type = args.dataloader_type
    assert dl_type in ['single', 'cyclic', 'external']

    def _get_iterator(dataloader_type, dataloader):
        """Return dataset iterator."""
        if dataloader_type == "single":
            return RerunDataIterator(iter(dataloader))
        elif dataloader_type == "cyclic":
            return RerunDataIterator(iter(cyclic_iter(dataloader)))
        elif dataloader_type == "external":
            # External dataloader is passed through. User is expected to define how to iterate.
            if isinstance(dataloader, list):
                return [RerunDataIterator(d) for d in dataloader]
            else:
                return RerunDataIterator(dataloader)
        else:
            raise RuntimeError("unexpected dataloader type")

    if train_dataloader is not None:
        train_data_iterator = _get_iterator(dl_type, train_dataloader)
    else:
        train_data_iterator = None

    if valid_dataloader is not None:
        valid_data_iterator = _get_iterator(dl_type, valid_dataloader)
    else:
        valid_data_iterator = None

    if test_dataloader is not None:
        test_data_iterator = _get_iterator(dl_type, test_dataloader)
    else:
        test_data_iterator = None

    return train_data_iterator, valid_data_iterator, test_data_iterator


def should_disable_forward_pre_hook(args):
    """Block forward pre-hook for certain configurations."""
    return not args.use_custom_fsdp and args.use_distributed_optimizer and args.overlap_param_gather<|MERGE_RESOLUTION|>--- conflicted
+++ resolved
@@ -11,7 +11,7 @@
 import math
 import os
 import sys
-from typing import List, Optional
+from typing import List
 
 import torch.distributed
 from .log_handler import CustomHandler
@@ -33,12 +33,6 @@
     has_nvidia_modelopt = True
 except ImportError:
     has_nvidia_modelopt = False
-
-try:
-    from nvidia_resiliency_ext.inprocess import CallWrapper
-except ImportError:
-    CallWrapper = type(None)
-
 
 from megatron.core import mpu, tensor_parallel
 from megatron.core.utils import (
@@ -75,15 +69,11 @@
 from megatron.training.initialize import initialize_megatron
 from megatron.training.initialize import write_args_to_tensorboard
 from megatron.training.initialize import set_jit_fusion_options
-<<<<<<< HEAD
 from megatron.training.utils import (
     is_rank0,
     get_batch_on_this_cp_rank,
     get_batch_on_this_tp_rank,
 )
-=======
-from megatron.training.utils import get_batch_on_this_cp_rank, get_batch_on_this_tp_rank
->>>>>>> 0a438ed4
 from megatron.legacy.data.data_samplers import build_pretraining_data_loader
 from megatron.core.optimizer_param_scheduler import OptimizerParamScheduler
 from megatron.core.transformer.moe import upcycling_utils
@@ -106,13 +96,9 @@
     get_current_global_batch_size,
     get_current_running_global_batch_size,
     get_num_microbatches,
-<<<<<<< HEAD
-    update_num_microbatches)
-from megatron.core.metrics_tracking import get_tracker
-=======
     update_num_microbatches,
 )
->>>>>>> 0a438ed4
+from megatron.core.metrics_tracking import get_tracker
 
 from .async_utils import maybe_finalize_async_save
 from .utils import (
@@ -144,8 +130,6 @@
 
 stimer = StragglerDetector()
 
-from megatron.core.msc_utils import MultiStorageClientFeature, open_file
-
 
 def destroy_global_state():
     destroy_global_vars()
@@ -223,7 +207,7 @@
                      num_attn_layers, num_mamba_layers, num_mlp_layers,
                      mamba_state_dim=128, mamba_head_dim=64,
                      mamba_num_groups=8, mamba_num_heads=128,
-                     num_attn_heads=32,gqa=True,
+                     num_attn_heads=32,gqa=True, 
                      gqa_groups=8, kv_channels=None,
                      mlp_expansion=4.0, swiglu=False,
                      vocab_size=256000):
@@ -469,20 +453,16 @@
     def _get_field(string, type):
         return type(string.split(': ')[1])
 
-    with open_file(progress_log_filename, 'r') as f:
+    with open(progress_log_filename, 'r') as f:
         for line in f:
             line = line.strip()
             line_tokens = line.split('\t')
             world_size_in_line = _get_field(line_tokens[2], int)
             if line_tokens[3] == "Saved checkpoint":
-<<<<<<< HEAD
                 latest_num_floating_point_operations = \
                     _get_field(line_tokens[7], float)
                 latest_tokens_so_far = \
                     _get_field(line_tokens[8], float)
-=======
-                latest_num_floating_point_operations = _get_field(line_tokens[7], float)
->>>>>>> 0a438ed4
             if world_size_in_line != args.world_size:
                 # Re-start search if we see a different world size.
                 start_time = None
@@ -492,7 +472,6 @@
             if line_tokens[3] == "Starting job":
                 if start_time is None:
                     start_time = line_tokens[0]
-<<<<<<< HEAD
                     start_num_floating_point_operations = \
                         latest_num_floating_point_operations
                     start_tokens_so_far = latest_tokens_so_far * 10**9
@@ -500,13 +479,6 @@
         "Should have seen at least one 'Starting job' entry with same world_size"
     return datetime.strptime(start_time, '%Y-%m-%d %H:%M:%S'), \
         start_num_floating_point_operations, start_tokens_so_far
-=======
-                    start_num_floating_point_operations = latest_num_floating_point_operations
-    assert (
-        start_time is not None and start_num_floating_point_operations is not None
-    ), "Should have seen at least one 'Starting job' entry with same world_size"
-    return datetime.strptime(start_time, '%Y-%m-%d %H:%M:%S'), start_num_floating_point_operations
->>>>>>> 0a438ed4
 
 
 def preprocess_common_state_dict(common_state_dict):
@@ -711,8 +683,6 @@
     get_embedding_ranks=None,
     get_position_embedding_ranks=None,
     non_loss_data_func=None,
-    store=None,
-    inprocess_call_wrapper: Optional[CallWrapper] = None,
 ):
     """Main training program.
 
@@ -745,10 +715,6 @@
         get_position_embedding_ranks (TODO):
         non_loss_data_func (callable): A custom function to call during evaluation.
             It can run e.g. benchmarks.
-        store: an optional instance of torch.distributed.Store, to be used by
-            torch.distributed.init_process_group
-        inprocess_call_wrapper: an optional instance of inprocess.CallWrapper,
-            it is automatically injected when in-process restart is in use
     """
     try:
         # Initalize and get arguments, timers, and Tensorboard writer.
@@ -756,10 +722,9 @@
             extra_args_provider=extra_args_provider,
             args_defaults=args_defaults,
             get_embedding_ranks=get_embedding_ranks,
-            get_position_embedding_ranks=get_position_embedding_ranks
-        )
-
-<<<<<<< HEAD
+            get_position_embedding_ranks=get_position_embedding_ranks,
+        )
+
         args = get_args()
         timers = get_timers()
 
@@ -824,80 +789,6 @@
                                                                 repl_strategy=repl_strategy
                                                                 )
             }
-=======
-    if inprocess_call_wrapper is not None:
-        iteration = inprocess_call_wrapper.iteration
-        store = torch.distributed.PrefixStore(str(iteration), store)
-
-    # Initalize and get arguments, timers, and Tensorboard writer.
-    initialize_megatron(
-        extra_args_provider=extra_args_provider,
-        args_defaults=args_defaults,
-        get_embedding_ranks=get_embedding_ranks,
-        get_position_embedding_ranks=get_position_embedding_ranks,
-        store=store,
-    )
-
-    args = get_args()
-    timers = get_timers()
-
-    if args.log_progress:
-        append_to_progress_log("Starting job")
-
-    # Initialize fault tolerance
-    # NOTE: ft_integration functions other than `setup` are no-op if the FT is not initialized
-    if args.enable_ft_package:
-        ft_integration.setup(args)
-        ft_integration.maybe_setup_simulated_fault()
-
-    # Set pytorch JIT layer fusion options and warmup JIT functions.
-    set_jit_fusion_options()
-
-    # Adjust the startup time so it reflects the largest value.
-    # This will be closer to what scheduler will see (outside of
-    # image ... launches.
-    global _TRAIN_START_TIME
-    start_time_tensor = torch.tensor([_TRAIN_START_TIME], dtype=torch.double, device='cuda')
-    torch.distributed.all_reduce(start_time_tensor, op=torch.distributed.ReduceOp.MIN)
-    _TRAIN_START_TIME = start_time_tensor.item()
-
-    app_metrics = {}
-    app_metrics['app_start_time'] = round(_TRAIN_START_TIME * 1000.0)
-    app_metrics['app_model_init_start_time'] = round(_TRAIN_START_TIME * 1000.0)
-
-    print_rank_0(
-        'time to initialize megatron (seconds): {:.3f}'.format(time.time() - _TRAIN_START_TIME)
-    )
-    print_datetime('after megatron is initialized')
-    app_metrics['app_model_init_finish_time'] = one_logger_utils.get_timestamp_in_ms()
-
-    # Track E2E metrics on pretrain start
-    one_logger_utils.on_pretrain_start()
-
-    # Context used for persisting some state between checkpoint saves.
-    if args.non_persistent_ckpt_type == 'local':
-        try:
-            from nvidia_resiliency_ext.checkpointing.local.ckpt_managers.local_manager import (
-                LocalCheckpointManager,
-            )
-            from nvidia_resiliency_ext.checkpointing.local.replication.group_utils import (
-                parse_group_sequence,
-                GroupWrapper,
-            )
-            from nvidia_resiliency_ext.checkpointing.local.replication.strategies import (
-                CliqueReplicationStrategy,
-            )
-        except ModuleNotFoundError:
-            raise RuntimeError(
-                "The 'nvidia_resiliency_ext' module is required for local "
-                "checkpointing but was not found. Please ensure it is installed."
-            )
-
-        if args.replication:
-            repl_strategy = CliqueReplicationStrategy.from_replication_params(
-                args.replication_jump, args.replication_factor
-            )
->>>>>>> 0a438ed4
         else:
             checkpointing_context = {}
 
@@ -913,7 +804,6 @@
         app_metrics['app_build_optimizer_finish_time'] = one_logger_utils.get_timestamp_in_ms()
         config = get_model_config(model[0])
 
-<<<<<<< HEAD
         # Data stuff.
         app_metrics['app_build_dataiters_start_time'] = one_logger_utils.get_timestamp_in_ms()
         timers('train/valid/test-data-iterators-setup', log_level=0).start(
@@ -941,47 +831,6 @@
         #print_rank_0("An error has been detected; Canceling pending scheduled jobs.")
         #Path(args.exit_trigger).touch()
         raise
-=======
-        checkpointing_context = {
-            'local_checkpoint_manager': LocalCheckpointManager(
-                args.non_persistent_local_ckpt_dir, repl_strategy=repl_strategy
-            )
-        }
-    else:
-        checkpointing_context = {}
-
-    # Model, optimizer, and learning rate.
-    timers('model-and-optimizer-setup', log_level=0).start(barrier=True)
-    app_metrics['app_build_optimizer_start_time'] = one_logger_utils.get_timestamp_in_ms()
-    model, optimizer, opt_param_scheduler = setup_model_and_optimizer(
-        model_provider, model_type, checkpointing_context=checkpointing_context
-    )
-
-    timers('model-and-optimizer-setup').stop()
-    print_datetime('after model, optimizer, and learning rate ' 'scheduler are built')
-    app_metrics['app_build_optimizer_finish_time'] = one_logger_utils.get_timestamp_in_ms()
-    config = get_model_config(model[0])
-
-    # Data stuff.
-    app_metrics['app_build_dataiters_start_time'] = one_logger_utils.get_timestamp_in_ms()
-    timers('train/valid/test-data-iterators-setup', log_level=0).start(barrier=True)
-    if args.virtual_pipeline_model_parallel_size is not None:
-        train_data_iterator = []
-        valid_data_iterator = []
-        test_data_iterator = []
-        for i in range(len(model)):
-            iterators = build_train_valid_test_data_iterators(train_valid_test_dataset_provider)
-            train_data_iterator.append(iterators[0])
-            valid_data_iterator.append(iterators[1])
-            test_data_iterator.append(iterators[2])
-    else:
-        train_data_iterator, valid_data_iterator, test_data_iterator = (
-            build_train_valid_test_data_iterators(train_valid_test_dataset_provider)
-        )
-    timers('train/valid/test-data-iterators-setup').stop()
-    print_datetime('after dataloaders are built')
-    app_metrics['app_build_dataiters_finish_time'] = one_logger_utils.get_timestamp_in_ms()
->>>>>>> 0a438ed4
 
     # Track if training is enabled. Can only be done once args.do_train is assigned after dataloader is built.
     one_logger_utils.track_config_flags(
@@ -1028,7 +877,6 @@
         print_datetime('after training is done')
 
         if args.save and iteration != 0 and iteration % args.save_interval != 0:
-<<<<<<< HEAD
             save_checkpoint(iteration, model, optimizer, opt_param_scheduler,
                             num_floating_point_operations_so_far, checkpointing_context,
                             train_data_iterator=train_data_iterator,
@@ -1036,18 +884,6 @@
             if args.log_progress:
                 compute_throughputs_and_append_to_progress_log(iteration,
                                                             num_floating_point_operations_so_far)
-=======
-            save_checkpoint(
-                iteration,
-                model,
-                optimizer,
-                opt_param_scheduler,
-                num_floating_point_operations_so_far,
-                checkpointing_context,
-                train_data_iterator=train_data_iterator,
-                preprocess_common_state_dict_fn=preprocess_common_state_dict,
-            )
->>>>>>> 0a438ed4
 
         one_logger and one_logger.log_metrics(
             {'app_train_loop_finish_time': one_logger_utils.get_timestamp_in_ms()}
@@ -1092,7 +928,6 @@
     maybe_finalize_async_save(blocking=True, terminate=True)
     ft_integration.on_checkpointing_end(is_async_finalization=True)
 
-<<<<<<< HEAD
     wandb_writer = get_wandb_writer()
     if wandb_writer:
         wandb_writer.finish()
@@ -1100,11 +935,6 @@
     one_logger and one_logger.log_metrics({
         'app_finish_time': one_logger_utils.get_timestamp_in_ms()
     })
-=======
-    one_logger and one_logger.log_metrics(
-        {'app_finish_time': one_logger_utils.get_timestamp_in_ms()}
-    )
->>>>>>> 0a438ed4
 
     ft_integration.shutdown()
     one_logger_utils.finish()
@@ -1160,17 +990,16 @@
                 ), "Interleaved schedule not supported for model with encoder on separate PP rank"
             model = []
             for i in range(args.virtual_pipeline_model_parallel_size):
+                mpu.set_virtual_pipeline_model_parallel_rank(i)
                 # Set pre_process and post_process only after virtual rank is set.
-                pre_process = mpu.is_pipeline_first_stage(ignore_virtual=False, vp_stage=i)
-                post_process = mpu.is_pipeline_last_stage(ignore_virtual=False, vp_stage=i)
-                this_model = model_provider_func(
-                    pre_process=pre_process, post_process=post_process, vp_stage=i)
+                pre_process = mpu.is_pipeline_first_stage(ignore_virtual=False)
+                post_process = mpu.is_pipeline_last_stage(ignore_virtual=False)
+                this_model = model_provider_func(pre_process=pre_process, post_process=post_process)
                 this_model.model_type = model_type
-                this_model.vp_stage = i
                 model.append(this_model)
         else:
-            pre_process = mpu.is_pipeline_first_stage()
-            post_process = mpu.is_pipeline_last_stage()
+            pre_process = mpu.is_pipeline_first_stage(ignore_virtual=False)
+            post_process = mpu.is_pipeline_last_stage(ignore_virtual=False)
             add_encoder = True
             add_decoder = True
             if model_type == ModelType.encoder_and_decoder:
@@ -1257,7 +1086,7 @@
             DP = DDP
 
         config = get_model_config(model[0])
-
+ 
         if getattr(args, "use_torch_fsdp2", False):
             reshard_after_forward = getattr(args, "torch_fsdp2_reshard_after_forward", True)
             ddp_config = TorchFullyShardedDataParallelConfig(reshard_after_forward=reshard_after_forward)
@@ -1395,9 +1224,8 @@
             kwargs[f.name] = getattr(args, f.name)
     config = OptimizerConfig(**kwargs)
     config.timers = timers
-<<<<<<< HEAD
-
-    if args.ckpt_convert_format is None:
+
+    if args.ckpt_convert_format is None:   # handling torch-dist to torch conversion
         optimizer = get_megatron_optimizer(config, model, no_wd_decay_cond,
                                            scale_lr_cond, lr_mult,
                                            use_gloo_process_groups=args.enable_gloo_process_groups)
@@ -1405,17 +1233,6 @@
     else:
         optimizer = None
         opt_param_scheduler = None
-=======
-    optimizer = get_megatron_optimizer(
-        config,
-        model,
-        no_wd_decay_cond,
-        scale_lr_cond,
-        lr_mult,
-        use_gloo_process_groups=args.enable_gloo_process_groups,
-    )
-    opt_param_scheduler = get_optimizer_param_scheduler(optimizer)
->>>>>>> 0a438ed4
 
     if args.moe_use_upcycling:
         torch.distributed.barrier()
@@ -1460,21 +1277,9 @@
         )
         timers('load-checkpoint', log_level=0).start(barrier=True)
 
-<<<<<<< HEAD
         args.iteration, args.num_floating_point_operations_so_far, args.tokens_so_far = load_checkpoint(
                 model, optimizer, opt_param_scheduler, checkpointing_context=checkpointing_context,
                 skip_load_to_model_and_opt=HAVE_FSDP2 and getattr(args, "use_torch_fsdp2", False) and args.ckpt_format == "torch_dist")
-=======
-        args.iteration, args.num_floating_point_operations_so_far = load_checkpoint(
-            model,
-            optimizer,
-            opt_param_scheduler,
-            checkpointing_context=checkpointing_context,
-            skip_load_to_model_and_opt=HAVE_FSDP2
-            and getattr(args, "use_torch_fsdp2", False)
-            and args.ckpt_format == "torch_dist",
-        )
->>>>>>> 0a438ed4
         timers('load-checkpoint').stop(barrier=True)
         timers.log(['load-checkpoint'])
         one_logger and one_logger.log_metrics(
@@ -1630,22 +1435,21 @@
         # Average loss across microbatches.
         loss_reduced = {}
         for key in losses_reduced[0].keys():
-            val = [x[key].view(-1) for x in losses_reduced]
-            if val[0].numel() == 2:
+            numerator = 0
+            denominator = 0
+            for x in losses_reduced:
+                val = x[key]
                 # there is one dict per microbatch. in new reporting, we average
                 # over the total number of tokens across the global batch.
-                val = torch.vstack(val).sum(dim=0)
-                torch.distributed.all_reduce(
-                    val,
-                    group=mpu.get_data_parallel_group(with_context_parallel=True)
-                )
-                loss_reduced[key] = val[0] / val[1]
-            elif val[0].numel() == 1:
-                # legacy behavior, we average over the number of microbatches
-                val = torch.cat(val).mean()
-                loss_reduced[key] = val
-            else:
-                raise ValueError(f"Invalid value shape: {val[0].shape} for key {key}")
+                if isinstance(val, tuple) or isinstance(val, list):
+                    numerator += val[0]
+                    denominator += val[1]
+                else:
+                    # legacy behavior. we average over the number of microbatches,
+                    # and so the denominator is 1.
+                    numerator += val
+                    denominator += 1
+            loss_reduced[key] = numerator / denominator
         return (
             loss_reduced,
             skipped_iter,
@@ -1658,11 +1462,6 @@
     return {}, skipped_iter, should_checkpoint, should_exit, exit_code, grad_norm, num_zeros_in_grad
 
 
-<<<<<<< HEAD
-def training_log(loss_dict, total_loss_dict, learning_rate, decoupled_learning_rate, iteration,
-                 loss_scale, report_memory_flag, skipped_iter,
-                 grad_norm, params_norm, params_norm_per_param, num_zeros_in_grad):
-=======
 def training_log(
     loss_dict,
     total_loss_dict,
@@ -1673,10 +1472,10 @@
     report_memory_flag,
     skipped_iter,
     grad_norm,
-    params_norm,
+    params_norm, 
+    params_norm_per_param,
     num_zeros_in_grad,
 ):
->>>>>>> 0a438ed4
     """Log training information such as losses, timing, ...."""
     args = get_args()
     timers = get_timers()
@@ -1750,11 +1549,8 @@
     learning_rate = reduce_max_stat_across_model_parallel_group(learning_rate)
     # Tensorboard values.
     # Timer requires all the ranks to call.
-<<<<<<< HEAD
-    if args.log_timers_to_tensorboard and \
-       (iteration % args.tensorboard_log_interval == 0):
-        timers.write(timers_to_log, writer, iteration,
-                     normalizer=total_iterations)
+    if args.log_timers_to_tensorboard and (iteration % args.tensorboard_log_interval == 0):
+        timers.write(timers_to_log, writer, iteration, normalizer=total_iterations)
 
     tracker = None
     intermediate_interval = args.tensorboard_log_interval if args.log_intermediate_metrics_interval is None else args.log_intermediate_metrics_interval
@@ -1771,13 +1567,6 @@
                               'consumed-tokens': args.consumed_train_samples * args.seq_length ,
                              },
                              iteration)
-=======
-    if args.log_timers_to_tensorboard and (iteration % args.tensorboard_log_interval == 0):
-        timers.write(timers_to_log, writer, iteration, normalizer=total_iterations)
-    if writer and (iteration % args.tensorboard_log_interval == 0):
-        if wandb_writer:
-            wandb_writer.log({'samples vs steps': args.consumed_train_samples}, iteration)
->>>>>>> 0a438ed4
         writer.add_scalar('learning-rate', learning_rate, iteration)
         writer.add_scalar('learning-rate vs samples', learning_rate, args.consumed_train_samples)
         if wandb_writer:
@@ -1788,19 +1577,12 @@
             writer.add_scalar('skipped-train-samples', args.skipped_train_samples, iteration)
             if wandb_writer:
                 wandb_writer.log({'skipped-train-samples': args.skipped_train_samples}, iteration)
-<<<<<<< HEAD
         if args.rampup_batch_size:
             writer.add_scalar('batch-size', batch_size, iteration)
             writer.add_scalar('batch-size vs samples', batch_size,
                             args.consumed_train_samples)
             if wandb_writer:
                 wandb_writer.log({'batch-size': batch_size}, iteration)
-=======
-        writer.add_scalar('batch-size', batch_size, iteration)
-        writer.add_scalar('batch-size vs samples', batch_size, args.consumed_train_samples)
-        if wandb_writer:
-            wandb_writer.log({'batch-size': batch_size}, iteration)
->>>>>>> 0a438ed4
         for key in loss_dict:
             writer.add_scalar(key, loss_dict[key], iteration)
             writer.add_scalar(key + ' vs samples', loss_dict[key], args.consumed_train_samples)
@@ -1851,7 +1633,7 @@
             writer.add_scalar(
                 "mem-max-allocated-bytes", mem_stats["allocated_bytes.all.peak"], iteration
             )
-<<<<<<< HEAD
+            writer.add_scalar("mem-allocated-count", mem_stats["allocation.all.current"], iteration)
         if tracker is not None:
             for key, value in tracker.get_final_metrics():
                 writer.add_scalar(key, value, iteration)
@@ -1862,9 +1644,6 @@
     if tracker is not None:
         tracker.reset()
 
-=======
-            writer.add_scalar("mem-allocated-count", mem_stats["allocation.all.current"], iteration)
->>>>>>> 0a438ed4
     if args.num_experts is not None:
         moe_loss_scale = 1 / get_num_microbatches()
         track_names = []
@@ -1928,7 +1707,6 @@
 
         one_logger_utils.track_e2e_metrics(args.log_throughput, throughput)
 
-<<<<<<< HEAD
         log_string = f" [{datetime.now().strftime('%Y-%m-%d %H:%M:%S')}]"
         log_string += ' iteration {:8d}/{:8d} |'.format(
             iteration, args.train_iters)
@@ -1936,27 +1714,10 @@
             args.consumed_train_samples)
         consumed_tokens = args.consumed_train_samples * args.seq_length / 1e9
         log_string += ' consumed tokens: {:.3f}B |'.format(consumed_tokens)
-=======
-        if args.log_timers_to_tensorboard:
-            if writer:
-                writer.add_scalar('iteration-time', elapsed_time_per_iteration, iteration)
-            if wandb_writer:
-                wandb_writer.log({'iteration-time': elapsed_time_per_iteration}, iteration)
-        log_string = f" [{datetime.now().strftime('%Y-%m-%d %H:%M:%S')}]"
-        log_string += ' iteration {:8d}/{:8d} |'.format(iteration, args.train_iters)
-        log_string += ' consumed samples: {:12d} |'.format(args.consumed_train_samples)
->>>>>>> 0a438ed4
         if args.skipped_train_samples > 0:
             log_string += ' skipped samples: {:12d} |'.format(args.skipped_train_samples)
         log_string += ' elapsed time per iteration (ms): {:.1f} |'.format(
-<<<<<<< HEAD
             elapsed_time_per_iteration * 1000.0)
-        log_string += f" eta: {eta} |"
-        log_string += f" tokens/sec/gpu: {tokens_per_sec_per_gpu:.1f} |"
-=======
-            elapsed_time_per_iteration * 1000.0
-        )
->>>>>>> 0a438ed4
         if args.log_throughput:
             log_string += f' throughput per GPU (TFLOP/s/GPU): {throughput:.1f} |'
             if writer:
@@ -2018,7 +1779,6 @@
     # args.num_floating_point_operations_so_far keeps track of floating-point operations
     # completed at the start of job.
     global _TRAIN_START_TIME
-<<<<<<< HEAD
     job_time = time.time() - _TRAIN_START_TIME
     job_throughput = \
         (num_floating_point_operations_so_far -
@@ -2027,31 +1787,19 @@
     
     tokens_so_far = args.consumed_train_samples * args.seq_length
     job_token_throughput = (tokens_so_far - args.tokens_so_far) / (job_time * args.world_size)
-=======
-    job_throughput = (
-        num_floating_point_operations_so_far - args.num_floating_point_operations_so_far
-    ) / ((time.time() - _TRAIN_START_TIME) * 10**12 * args.world_size)
->>>>>>> 0a438ed4
 
     # Compute cumulative throughput since jobs of this world size were launched.
     # `get_start_time_from_progress_log` returns start time and number of floating-point
     # operations of first job of this world size.
     start_time, start_num_floating_point_operations, start_tokens_so_far = get_start_time_from_progress_log()
     elapsed_time = (datetime.now() - start_time).total_seconds()
-<<<<<<< HEAD
     cumulative_throughput = \
         (num_floating_point_operations_so_far -
          start_num_floating_point_operations) / (
             elapsed_time * 10**12 * args.world_size)
     cumulative_token_throughput = (tokens_so_far - start_tokens_so_far) / (elapsed_time * args.world_size)    
-=======
-    cumulative_throughput = (
-        num_floating_point_operations_so_far - start_num_floating_point_operations
-    ) / (elapsed_time * 10**12 * args.world_size)
->>>>>>> 0a438ed4
 
     saved_ckpt_prefix = 'Saving async checkpoint' if args.async_save else 'Saved checkpoint'
-<<<<<<< HEAD
     append_to_progress_log(f"{saved_ckpt_prefix}\tIteration: {iteration}\t"
                            f"Job throughput: {job_throughput:.1f} TFLOP/s/GPU\t"
                            f"Cumulative throughput: {cumulative_throughput:.1f} TFLOP/s/GPU\t"
@@ -2059,15 +1807,6 @@
                            f"Tokens (in billions): {tokens_so_far / 10**9:.2f}\t"
                            f"Job token throughput: {job_token_throughput:.1f} Tokens/s/GPU\t"
                            f"Cumulative token throughput: {cumulative_token_throughput:.1f} Tokens/s/GPU")
-=======
-    append_to_progress_log(
-        f"{saved_ckpt_prefix}\tIteration: {iteration}\t"
-        f"Job throughput: {job_throughput:.1f} TFLOP/s/GPU\t"
-        f"Cumulative throughput: {cumulative_throughput:.1f} TFLOP/s/GPU\t"
-        f"Floating-point operations: {num_floating_point_operations_so_far:.2e}\t"
-        f"Tokens (in billions): {tokens_so_far / 10**9:.2f}"
-    )
->>>>>>> 0a438ed4
 
 
 def enable_forward_pre_hook(model_chunks):
@@ -2213,24 +1952,11 @@
         signal_handler = get_signal_handler()
         if signal_handler.signals_received():
             if args.save:
-<<<<<<< HEAD
                 save_checkpoint_and_time(iteration, model, optimizer,
                                          opt_param_scheduler,
                                          num_floating_point_operations_so_far,
                                          checkpointing_context, train_data_iterator=train_data_iterator)
             print_datetime('exiting program after receiving SIGUSR2.')
-=======
-                save_checkpoint_and_time(
-                    iteration,
-                    model,
-                    optimizer,
-                    opt_param_scheduler,
-                    num_floating_point_operations_so_far,
-                    checkpointing_context,
-                    train_data_iterator=train_data_iterator,
-                )
-            print_datetime('exiting program after receiving SIGTERM.')
->>>>>>> 0a438ed4
 
             return True
 
@@ -2638,7 +2364,6 @@
                 decoupled_learning_rate = param_group['lr']
             else:
                 learning_rate = param_group['lr']
-<<<<<<< HEAD
         report_memory_flag = training_log(loss_dict, total_loss_dict,
                                           learning_rate,
                                           decoupled_learning_rate,
@@ -2646,21 +2371,6 @@
                                           report_memory_flag, skipped_iter,
                                           grad_norm, params_norm, params_norm_per_param, num_zeros_in_grad)
         tracker.disable()  # We won't track any activation metrics during evaluation iterations.
-=======
-        report_memory_flag = training_log(
-            loss_dict,
-            total_loss_dict,
-            learning_rate,
-            decoupled_learning_rate,
-            iteration,
-            loss_scale,
-            report_memory_flag,
-            skipped_iter,
-            grad_norm,
-            params_norm,
-            num_zeros_in_grad,
-        )
->>>>>>> 0a438ed4
 
         # Evaluation.
         if args.eval_interval and iteration % args.eval_interval == 0 and args.do_valid:
@@ -2825,25 +2535,19 @@
 
             if mpu.is_pipeline_last_stage(ignore_virtual=True):
                 # Reduce across processes.
-                for key in loss_dicts[0].keys():
-                    if key not in total_loss_dict:
-                        total_loss_dict[key] = torch.tensor(
-                            [0.0, 0.0], dtype=torch.float
-                        ).cuda()
-                    val = [x[key].view(-1) for x in loss_dicts]
-                    if val[0].numel() == 2:
-                        val = torch.vstack(val).sum(dim=0)
-                        torch.distributed.all_reduce(
-                            val,
-                            group=mpu.get_data_parallel_group(with_context_parallel=True)
-                        )
-                        total_loss_dict[key] += val
-                    elif val[0].numel() == 1:
-                        val = torch.cat(val).sum()
-                        total_loss_dict[key][0] += val
-                        total_loss_dict[key][1] += len(loss_dicts)
-                    else:
-                        raise ValueError(f"Invalid value shape: {val[0].shape} for key {key}")
+                for loss_dict in loss_dicts:
+                    for key in loss_dict:
+                        if key not in total_loss_dict:
+                            total_loss_dict[key] = torch.tensor(
+                                [0.0, 0.0], dtype=torch.float
+                            ).cuda()
+                        val = loss_dict[key]
+                        if isinstance(val, tuple) or isinstance(val, list):
+                            total_loss_dict[key][0] += val[0]
+                            total_loss_dict[key][1] += val[1]
+                        else:
+                            total_loss_dict[key][0] += val
+                            total_loss_dict[key][1] += 1
 
             args.consumed_valid_samples += eval_batch_size
 
@@ -3017,24 +2721,11 @@
     if is_distributed or mpu.get_tensor_model_parallel_rank() == 0:
 
         # Build datasets.
-<<<<<<< HEAD
         train_ds, _, _ = build_train_valid_test_datasets(
             build_train_valid_test_datasets_provider)
         # Build dataloders.
         train_dataloader = build_pretraining_data_loader(
             train_ds, args.consumed_train_samples)
-=======
-        train_ds, valid_ds, test_ds = build_train_valid_test_datasets(
-            build_train_valid_test_datasets_provider
-        )
-        # Build dataloders.
-        train_dataloader = build_pretraining_data_loader(train_ds, args.consumed_train_samples)
-        if args.skip_train:
-            valid_dataloader = build_pretraining_data_loader(valid_ds, 0)
-        else:
-            valid_dataloader = build_pretraining_data_loader(valid_ds, args.consumed_valid_samples)
-        test_dataloader = build_pretraining_data_loader(test_ds, 0)
->>>>>>> 0a438ed4
 
         # Flags to know if we need to do training/validation/testing.
         do_train = train_dataloader is not None and args.train_iters > 0
