--- conflicted
+++ resolved
@@ -57,14 +57,11 @@
 from megatron.training.initialize import initialize_megatron
 from megatron.training.initialize import write_args_to_tensorboard
 from megatron.training.initialize import set_jit_fusion_options
-<<<<<<< HEAD
 from megatron.training.utils import (
+    is_rank0,
     get_batch_on_this_cp_rank,
     get_batch_on_this_tp_rank,
 )
-=======
-from megatron.training.utils import is_rank0
->>>>>>> de14c22b
 from megatron.legacy.data.data_samplers import build_pretraining_data_loader
 from megatron.core.optimizer_param_scheduler import OptimizerParamScheduler
 from megatron.core.transformer.moe import upcycling_utils
@@ -1072,21 +1069,15 @@
             kwargs[f.name] = getattr(args, f.name)
     config = OptimizerConfig(**kwargs)
     config.timers = timers
-<<<<<<< HEAD
-    optimizer = get_megatron_optimizer(config, model, no_wd_decay_cond,
-                                       scale_lr_cond, lr_mult,
-                                       use_gloo_process_groups=args.enable_gloo_process_groups)
-    opt_param_scheduler = get_optimizer_param_scheduler(optimizer)
-=======
 
     if args.ckpt_convert_format is None:
         optimizer = get_megatron_optimizer(config, model, no_wd_decay_cond,
-                                           scale_lr_cond, lr_mult)
+                                           scale_lr_cond, lr_mult,
+                                           use_gloo_process_groups=args.enable_gloo_process_groups)
         opt_param_scheduler = get_optimizer_param_scheduler(optimizer)
     else:
         optimizer = None
         opt_param_scheduler = None
->>>>>>> de14c22b
 
     if args.moe_use_upcycling:
         torch.distributed.barrier()
