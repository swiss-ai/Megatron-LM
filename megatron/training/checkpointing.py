--- conflicted
+++ resolved
@@ -1066,11 +1066,8 @@
 
     _set_arg('qknorm_impl', force=True)
     _set_arg('xielu', force=True)
-<<<<<<< HEAD
-=======
     _set_arg('layernorm_init', force=True)
     _set_arg('input_embeddings_multiplier', force=True)
->>>>>>> 15e6fce1
 
     # Model parallelism args.
     if args.use_mp_args_from_checkpoint_args:
