# Copyright (c) 2024, NVIDIA CORPORATION. All rights reserved.

"""Input/output checkpointing."""

import contextlib
import os
import random
import shutil
import sys
import threading
from enum import Enum, auto
from logging import getLogger
from pathlib import Path

import numpy as np
from time import time

import torch

from megatron.core import mpu, tensor_parallel, dist_checkpointing
from megatron.core.dist_checkpointing.mapping import ShardedObject
from megatron.core.dist_checkpointing.serialization import get_default_load_sharded_strategy
from megatron.core.dist_checkpointing.strategies.fully_parallel import \
    FullyParallelSaveStrategyWrapper, FullyParallelLoadStrategyWrapper
from megatron.core.dist_checkpointing.core import OldXieluException
from megatron.core.num_microbatches_calculator import update_num_microbatches
from megatron.core.fp8_utils import is_float8tensor, dequantize_fp8_tensor
from megatron.core.rerun_state_machine import get_rerun_state_machine
from .async_utils import schedule_async_save, is_empty_async_queue
from .global_vars import get_args
from .utils import unwrap_model, print_rank_0, append_to_progress_log, is_last_rank
from ..core.dist_checkpointing.serialization import \
    get_default_save_sharded_strategy
from .one_logger_utils import on_save_checkpoint_start, on_save_checkpoint_success
from . import wandb_utils

from . import ft_integration

from megatron.core.msc_utils import MultiStorageClientFeature, open_file


# [ModelOpt]: Import
try:
    from modelopt.torch.opt.plugins import (
        save_modelopt_state,
        save_sharded_modelopt_state,
        restore_modelopt_state,
        restore_sharded_modelopt_state,
    )
    has_nvidia_modelopt = True
except Exception:
    has_nvidia_modelopt = False

_CHECKPOINT_VERSION = None

logger = getLogger(__name__)
_NON_PERSISTENT_CKPT_SUBDIR = 'non_persistent'

def set_checkpoint_version(value):
    global _CHECKPOINT_VERSION
    if _CHECKPOINT_VERSION is not None:
        assert _CHECKPOINT_VERSION == value, \
            "checkpoint versions do not match"
    _CHECKPOINT_VERSION = value


def get_checkpoint_version():
    global _CHECKPOINT_VERSION
    return _CHECKPOINT_VERSION


def check_checkpoint_args(checkpoint_args):
    """Ensure fixed arguments for a model are the same for the input
    arguments and the one retrieved from checkpoint."""
    args = get_args()

    def _compare(arg_name, old_arg_name=None, default=None):
        if old_arg_name is not None:
            ckpt_arg_name = old_arg_name
        else:
            ckpt_arg_name = arg_name
        if default is not None:
            checkpoint_value = getattr(checkpoint_args, ckpt_arg_name, default)
        else:
            checkpoint_value = getattr(checkpoint_args, ckpt_arg_name)
        args_value = getattr(args, arg_name)
        error_message = '{} value from checkpoint ({}) is not equal to the ' \
                        'input argument value ({}).'.format(
                            arg_name, checkpoint_value, args_value)
        assert checkpoint_value == args_value, error_message

    _compare('num_layers')
    _compare('hidden_size')
    _compare('num_attention_heads')
    _compare('add_position_embedding', default=True)
    if args.vocab_file:
        _compare('max_position_embeddings')
        _compare('make_vocab_size_divisible_by')
        if not args.use_dist_ckpt:
            _compare('padded_vocab_size')
        _compare('tokenizer_type')
    if args.data_parallel_random_init:
        _compare('data_parallel_random_init')
    if get_checkpoint_version() < 3.0:
        _compare('tensor_model_parallel_size',
                 old_arg_name='model_parallel_size')
    if get_checkpoint_version() >= 3.0 and not args.use_dist_ckpt:
        _compare('tensor_model_parallel_size')
        _compare('pipeline_model_parallel_size')


def isfile(filename) -> bool:
    if MultiStorageClientFeature.is_enabled():
        msc = MultiStorageClientFeature.import_package()
        return msc.os.path.isfile(filename)
    else:
        return os.path.isfile(filename)


def ensure_directory_exists(filename, check_parent=True):
    """Build filename's path if it does not already exists."""
    dirname = os.path.dirname(filename) if check_parent else filename
    if MultiStorageClientFeature.is_enabled():
        msc = MultiStorageClientFeature.import_package()
        msc.os.makedirs(dirname, exist_ok=True)
    else:
        os.makedirs(dirname, exist_ok=True)


def get_checkpoint_name(checkpoints_path, iteration, release=False,
                        pipeline_parallel=None,
                        tensor_rank=None, pipeline_rank=None,
                        expert_parallel=None, expert_rank=None,
                        return_base_dir=False, basename="model_optim_rng.pt"):
    """Determine the directory name for this rank's checkpoint."""
    if release:
        directory = 'release'
    else:
        directory = 'iter_{:07d}'.format(iteration)
    if return_base_dir:
        common_path = os.path.join(checkpoints_path, directory)
        return common_path

    # Use both the tensor and pipeline MP rank.
    if pipeline_parallel is None:
        pipeline_parallel = (mpu.get_pipeline_model_parallel_world_size() > 1)
    if tensor_rank is None:
        tensor_rank = mpu.get_tensor_model_parallel_rank()
    if pipeline_rank is None:
        pipeline_rank = mpu.get_pipeline_model_parallel_rank()
    if expert_parallel is None:
        expert_parallel = (mpu.get_expert_model_parallel_world_size() > 1)
    if expert_rank is None:
        expert_rank = mpu.get_expert_model_parallel_rank()

    # Use both the tensor and pipeline MP rank. If using the distributed
    # optimizer, then the optimizer's path must additionally include the
    # data parallel rank.
    if not pipeline_parallel:
        common_path = os.path.join(checkpoints_path, directory,
                            f'mp_rank_{tensor_rank:02d}')
    else:
        common_path = os.path.join(checkpoints_path, directory,
                f'mp_rank_{tensor_rank:02d}_{pipeline_rank:03d}')

    if expert_parallel:
        common_path = common_path + f'_{expert_rank:03d}'

    return os.path.join(common_path, basename)


def get_distributed_optimizer_checkpoint_name(model_checkpoint_name):
    return os.path.join(os.path.dirname(model_checkpoint_name),
                        "distrib_optim.pt")


def find_checkpoint_rank_0(checkpoints_path, iteration, release=False):
    """Finds the checkpoint for rank 0 without knowing if we are using
    pipeline parallelism/expert parallelism or not.

    Since the checkpoint naming scheme changes if pipeline or expert
    parallelism is present, we need to look for both naming schemes if
    we don't know if the checkpoint has pipeline or expert parallelism.
    """

    # Look for checkpoint with no pipelining and no expert parallelism
    filename = get_checkpoint_name(checkpoints_path, iteration, release,
                                   pipeline_parallel=False,
                                   tensor_rank=0, pipeline_rank=0,
                                   expert_parallel=False, expert_rank=0)
    if isfile(filename):
        return filename

    # Look for checkpoint with no pipelining and expert parallelism
    filename = get_checkpoint_name(checkpoints_path, iteration, release,
                                   pipeline_parallel=False,
                                   tensor_rank=0, pipeline_rank=0,
                                   expert_parallel=True, expert_rank=0)
    if isfile(filename):
        return filename

    # Look for checkpoint with pipelining and no expert parallelism
    filename = get_checkpoint_name(checkpoints_path, iteration, release,
                                   pipeline_parallel=True,
                                   tensor_rank=0, pipeline_rank=0,
                                   expert_parallel=False, expert_rank=0)
    if isfile(filename):
        return filename

    # Look for checkpoint with pipelining and expert parallelism
    filename = get_checkpoint_name(checkpoints_path, iteration, release,
                                   pipeline_parallel=True,
                                   tensor_rank=0, pipeline_rank=0,
                                   expert_parallel=True, expert_rank=0)
    if isfile(filename):
        return filename

    # Look for a distributed checkpoint
    filename = get_checkpoint_name(checkpoints_path, iteration, release,
                                   pipeline_parallel=True,
                                   return_base_dir=True)
    if dist_checkpointing.check_is_distributed_checkpoint(filename):
        return filename

    return None


def get_checkpoint_tracker_filename(checkpoints_path):

    """Tracker file rescords the latest chckpoint during
    training to restart from."""
    return os.path.join(checkpoints_path, 'latest_checkpointed_iteration.txt')


def checkpoint_exists(checkpoints_path):
    if checkpoints_path is None:
        return False
    path = get_checkpoint_tracker_filename(checkpoints_path)
    return isfile(path)


def read_metadata(tracker_filename):
    # Read the tracker file and either set the iteration or
    # mark it as a release checkpoint.
    iteration = 0
    release = False

    with open_file(tracker_filename, 'r') as f:
        metastring = f.read().strip()
        try:
            iteration = int(metastring)
        except ValueError:
            release = metastring == 'release'
            if not release:
                print_rank_0('ERROR: Invalid metadata file {}. Exiting'.format(
                    tracker_filename))
                sys.exit()
    assert iteration > 0 or release, 'error parsing metadata file {}'.format(
        tracker_filename)

    # Get the max iteration retrieved across the ranks.
    if torch.distributed.is_initialized():
        iters_cuda = torch.tensor([iteration], dtype=torch.long, device='cuda')
        torch.distributed.all_reduce(iters_cuda, op=torch.distributed.ReduceOp.MAX)
        max_iter = iters_cuda[0].item()

        # We should now have all the same iteration.
        # If not, print a warning and chose the maximum
        # iteration across all ranks.
        if iteration != max_iter:
            rank = torch.distributed.get_rank()
            print('WARNING: on rank {} found iteration {} in the '
                  'metadata while max iteration across the ranks '
                  'is {}, replacing it with max iteration.'.format(
                      rank, iteration, max_iter), flush=True)
    else:
        # When loading a checkpoint outside of training (for example,
        # when editing it), we might not have torch distributed
        # initialized, in this case, just assume we have the latest
        max_iter = iteration
    return max_iter, release


def get_rng_state(ckpt_format: str):
    """Collect rng state across data parallel ranks."""
    args = get_args()
    rng_state = {
        'random_rng_state': random.getstate(),
        'np_rng_state': np.random.get_state(),
        'torch_rng_state': torch.get_rng_state(),
        'cuda_rng_state': torch.cuda.get_rng_state(),
        'rng_tracker_states': tensor_parallel.get_cuda_rng_tracker().get_states()}

    rng_state_list = None
    if args.data_parallel_random_init and torch.distributed.is_initialized() and \
            mpu.get_data_parallel_world_size() > 1:
        rng_state_list = \
            [None for i in range(mpu.get_data_parallel_world_size())]
        torch.distributed.all_gather_object(
            rng_state_list,
            rng_state,
            group=mpu.get_data_parallel_group())
    else:
        rng_state_list = [rng_state]

    if ckpt_format == "torch_dist":
        pp_rank = mpu.get_pipeline_model_parallel_rank()
        pp_size = mpu.get_pipeline_model_parallel_world_size()
        tp_rank = mpu.get_tensor_model_parallel_rank()
        tp_size = mpu.get_tensor_model_parallel_world_size()
        rng_state_list = ShardedObject('rng_state', rng_state_list, (pp_size, tp_size), (pp_rank, tp_rank),
                                       replica_id=mpu.get_data_parallel_rank(with_context_parallel=True))

    return rng_state_list

class CheckpointType(Enum):
    LEGACY = auto()
    LOCAL = auto()
    GLOBAL = auto()
    TORCH_DCP = auto()

def save_checkpoint(iteration, model, optimizer, opt_param_scheduler, num_floating_point_operations_so_far,
                    checkpointing_context=None, pipeline_rank=None, expert_rank=None, tensor_rank=None, pipeline_parallel=None, expert_parallel=None, non_persistent_ckpt=False,
                    train_data_iterator=None, preprocess_common_state_dict_fn = None):
    """Save a model, optimizer and optionally dataloader checkpoint.

    Checkpointing context is used to persist some checkpointing state
    throughout a single job. Must be initialized externally (not used if None).

    If non_persistent_ckpt is True,
    the checkpoint will be saved with special functionality for removing old checkpoints.
    There are several types of non-persistent checkpoints:
    "global" - Saved as a standard checkpoint (e.g., on Lustre) with old checkpoints being removed.
    "local" - Each rank saves a portion of the checkpoint locally (e.g., on SSD/ramdisk).

    Dataloader checkpoint is only saved if the dataloader supports it. Currently this applies only
    to the Megatron Energon dataloader (multimodal) and not the built-in Megatron dataloader (text-only).
    """
    start_ckpt = time()
    args = get_args()

    if args.async_save and not is_empty_async_queue():
        print_rank_0('WARNING: Starting a checkpoint save before previous has finished. Consider increasing the checkpoint interval.')

    # Prepare E2E metrics at start of save checkpoint
    productive_metrics = on_save_checkpoint_start(args.async_save)

    # Monitor for the checkpointing timeout (no-op if FT is not enabled)
    ft_integration.on_checkpointing_start()

    # Only rank zero of the data parallel writes to the disk.
    model = unwrap_model(model)

    # Handle non_persistent_ckpt flag. Besides overwriting `args.save` and
    # `args.use_dist_ckpt`, non-persistent global ckpt requires no additional logic
    ckpt_type = CheckpointType.GLOBAL if args.use_dist_ckpt else CheckpointType.LEGACY
    save_dir = args.save
    if non_persistent_ckpt:
        if args.non_persistent_ckpt_type == 'global':
            ckpt_type = CheckpointType.GLOBAL
            save_dir = (
                args.non_persistent_global_ckpt_dir
                if args.non_persistent_global_ckpt_dir
                else os.path.join(save_dir, _NON_PERSISTENT_CKPT_SUBDIR)
            )
            # TODO Can we ensure the previous checkpoint is saved? We don't want to allow two saves in parallel.
            cleanup_old_non_persistent_checkpoint(
                save_dir, leave_ckpt_num=1, do_async=args.async_save
            )
        elif args.non_persistent_ckpt_type == 'local':
            ckpt_type = CheckpointType.LOCAL
            save_dir = checkpointing_context['local_checkpoint_manager'].local_ckpt_dir
        else:
            raise NotImplementedError(f"Please use local or global non-persistent checkpoints (got: {args.non_persistent_ckpt_type})")

    ckpt_format = args.ckpt_format if ckpt_type == CheckpointType.GLOBAL else 'torch'
    print_rank_0('saving checkpoint at iteration {:7d} to {} in {} format'.format(
        iteration, save_dir, ckpt_format))

    # Collect rng state across data parallel ranks.
    rng_state = get_rng_state(args.ckpt_format)

    # Collect rerun state across all ranks
    rerun_state_machine = get_rerun_state_machine()
    rerun_state = rerun_state_machine.state_dict(
        data_iterator=train_data_iterator, ckpt_format=args.ckpt_format,
    )

    # Checkpoint name.
    return_base_dir = (ckpt_type != CheckpointType.LEGACY)
    checkpoint_name = get_checkpoint_name(save_dir, iteration, release=False, pipeline_parallel=pipeline_parallel,
        tensor_rank=tensor_rank, pipeline_rank=pipeline_rank, expert_parallel=expert_parallel, expert_rank=expert_rank, return_base_dir=return_base_dir)

    # Save dataloader state if the dataloader supports it (currently only Megatron Energon).
    maybe_save_dataloader_state(train_data_iterator, iteration, getattr(args, "dataloader_save", None))

    # Save distributed optimizer's custom parameter state.
    if (
        args.use_distributed_optimizer
        and not args.no_save_optim
        and optimizer is not None
        and ckpt_type == CheckpointType.LEGACY
    ):
        optim_checkpoint_name = \
            get_distributed_optimizer_checkpoint_name(checkpoint_name)
        ensure_directory_exists(optim_checkpoint_name)
        if not optimizer.is_stub_optimizer:
            optimizer.save_parameter_state(optim_checkpoint_name)

    async_save_request = None
    if args.async_save:
        if ckpt_type == CheckpointType.LEGACY:
            raise NotImplementedError('Async checkpoint save not implemented for legacy checkpoints')
        elif ckpt_type == CheckpointType.GLOBAL and args.ckpt_format != 'torch_dist':
            raise NotImplementedError(f'Async checkpoint save not implemented for {args.ckpt_format} distributed checkpoint format')

    rank = torch.distributed.get_rank() if torch.distributed.is_initialized() else 0

    # Collect args, model, RNG.
    if not torch.distributed.is_initialized() \
            or mpu.get_expert_data_parallel_rank() == 0 \
            or ckpt_type != CheckpointType.LEGACY:
        optim_sd_kwargs = {}
        if ckpt_type != CheckpointType.LEGACY and args.use_distributed_optimizer:
            optim_sd_kwargs['sharding_type'] = ('fully_sharded_model_space'
                                                if args.ckpt_fully_parallel_save
                                                else 'dp_zero_gather_scatter')
            print_rank_0(f'Storing distributed optimizer sharded state of type {optim_sd_kwargs["sharding_type"]}')
        state_dict = generate_state_dict(
            args,
            model,
            optimizer,
            opt_param_scheduler,
            rng_state,
            iteration=iteration,
            optim_sd_kwargs=optim_sd_kwargs,
            rerun_state=rerun_state,
        )

        state_dict['num_floating_point_operations_so_far'] = num_floating_point_operations_so_far
        state_dict['tokens_so_far'] = args.consumed_train_samples * args.seq_length
        if ckpt_type == CheckpointType.GLOBAL and ckpt_format == "torch_dist":
            if not torch.distributed.is_initialized() or torch.distributed.get_rank() == 0:
                # TODO Handle non-empty directories (e.g., after a crash during saving).
                ensure_directory_exists(checkpoint_name, check_parent=False)
            if checkpointing_context is not None and 'save_strategy' in checkpointing_context:
                save_strategy = checkpointing_context['save_strategy']
                # Already saved once before - don't need to rerun sharding validation
                validate_sharding_integrity = not args.ckpt_assume_constant_structure
            else:
                validate_sharding_integrity = True
                save_strategy = get_default_save_sharded_strategy(args.ckpt_format)
                if args.ckpt_assume_constant_structure and args.ckpt_format == 'torch_dist':
                    save_strategy.use_cached_ckpt_structure = args.ckpt_assume_constant_structure
                    if checkpointing_context is not None and 'load_strategy' in checkpointing_context:
                        cached_global_metadata = getattr(checkpointing_context['load_strategy'], 'cached_global_metadata', None)
                        if cached_global_metadata is not None:
                            logger.debug("Plugging in the read metadata from the load strategy...")
                            save_strategy.cached_global_metadata = cached_global_metadata
                        else:
                            logger.debug("Failed to plug in the read metadata from the load strategy...")

                if args.ckpt_fully_parallel_save:
                    save_strategy = FullyParallelSaveStrategyWrapper(save_strategy, mpu.get_data_parallel_group(with_context_parallel=True),
                                                                     args.ckpt_assume_constant_structure)
            # Store save strategy for future checkpoint saves
            if checkpointing_context is not None:
                checkpointing_context['save_strategy'] = save_strategy
            end_ckpt = time()
            logger.debug(f"rank: {rank}, takes {end_ckpt - start_ckpt} to prepare state dict for ckpt ")
            async_save_request = dist_checkpointing.save(state_dict, checkpoint_name, save_strategy,
                                                         async_sharded_save=args.async_save,
                                                         validate_access_integrity=validate_sharding_integrity,
                                                         preprocess_common_before_consistancy_check=preprocess_common_state_dict_fn)
            # [ModelOpt]: save sharded modelopt_state
            if has_nvidia_modelopt:
                save_sharded_modelopt_state(model, checkpoint_name, (args.ckpt_format, 1))
        elif ckpt_type == CheckpointType.GLOBAL and ckpt_format == "torch_dcp":
            if not torch.distributed.is_initialized() or torch.distributed.get_rank() == 0:
                # TODO Handle non-empty directories (e.g., after a crash during saving).
                ensure_directory_exists(checkpoint_name, check_parent=False)

            fs_storage_writer = torch.distributed.checkpoint.FileSystemWriter(checkpoint_name)
            torch.distributed.checkpoint.save(
                state_dict=state_dict,
                storage_writer=fs_storage_writer,
            )
        else:
            # [ModelOpt]: Inject modelopt_state into state_dict
            if has_nvidia_modelopt:
                if ckpt_type == CheckpointType.LOCAL:
                    print_rank_0('WARNING: Local checkpointing does not support nvidia_modelopt.')
                else:
                    save_modelopt_state(model, state_dict)

            end_ckpt = time()
            logger.debug(f"rank: {rank}, takes {end_ckpt - start_ckpt} to prepare state dict for ckpt ")
            if ckpt_type == CheckpointType.LOCAL:
                try:
                    from megatron.core.dist_checkpointing.tensor_aware_state_dict import MCoreTensorAwareStateDict
                except ModuleNotFoundError:
                    raise RuntimeError("The 'nvidia_resiliency_ext' module is required for local "
                                       "checkpointing but was not found. Please ensure it is installed.")

                algo = args.non_persistent_local_ckpt_algo
                cached_metadata = None
                if args.ckpt_assume_constant_structure and 'local_checkpoint_cache' in checkpointing_context:
                    cached_metadata = checkpointing_context['local_checkpoint_cache']
                state_dict_for_save, cacheable_metadata = MCoreTensorAwareStateDict.from_state_dict(
                    state_dict, algo=algo, cached_metadata=cached_metadata,
                    parallelization_group=mpu.get_data_parallel_group(with_context_parallel=True)
                )
                async_save_request = checkpointing_context['local_checkpoint_manager'].save(
                    state_dict_for_save, iteration, is_async=bool(args.async_save)
                )
                checkpointing_context['local_checkpoint_cache'] = cacheable_metadata
            else:
                assert ckpt_type == CheckpointType.LEGACY
                # Save.
                ensure_directory_exists(checkpoint_name)
                torch.save(state_dict, checkpoint_name)
    start_misc = time()
    if ckpt_type != CheckpointType.LOCAL:
        if not args.async_save:
            assert async_save_request is None
            # Wait so everyone is done (necessary)
            if torch.distributed.is_initialized():
                torch.distributed.barrier()

    # And update the latest iteration
    if not torch.distributed.is_initialized() \
            or torch.distributed.get_rank() == 0:
        tracker_filename = get_checkpoint_tracker_filename(save_dir)

        if ckpt_type == CheckpointType.LOCAL:
            def iter_finalize_fn():
                print_rank_0('  successfully saved local checkpoint from iteration {:7d}'
                             .format(iteration))
                if args.log_progress and args.async_save:
                    append_to_progress_log(f'Saved async local checkpoint\tIteration: {iteration}',
                                           barrier=False)
        else:
            def iter_finalize_fn():
                with open_file(tracker_filename, 'w') as f:
                    f.write(str(iteration))
                print_rank_0(f'  successfully saved checkpoint from iteration {int(iteration):7d} to {args.save} '
                             f'[ t {(tensor_rank if tensor_rank is not None else mpu.get_tensor_model_parallel_rank()) + 1}/{mpu.get_tensor_model_parallel_world_size()}, '
                             f'p {(pipeline_rank if pipeline_rank is not None else mpu.get_pipeline_model_parallel_rank()) + 1}/{mpu.get_pipeline_model_parallel_world_size()} ]')
                if args.log_progress and args.async_save:
                    append_to_progress_log(f'Saved async checkpoint\tIteration: {iteration}',
                                           barrier=False)

        if args.async_save:
            assert async_save_request is not None
            async_save_request.add_finalize_fn(iter_finalize_fn)
        else:
            iter_finalize_fn()

    # Additional callback for one_logger (last rank)
    if not torch.distributed.is_initialized() \
       or is_last_rank():
        def onelogger_finalize_fn():
            on_save_checkpoint_success(productive_metrics, args.async_save)
        if args.async_save:
            assert async_save_request is not None
            async_save_request.add_finalize_fn(onelogger_finalize_fn)
        else:
            onelogger_finalize_fn()

    # Additional callback for wandb (last rank)
    if not torch.distributed.is_initialized() \
       or is_last_rank():
        def wandb_finalize_fn():
            wandb_utils.on_save_checkpoint_success(checkpoint_name, get_checkpoint_tracker_filename(save_dir), save_dir, iteration)
        if args.async_save:
            assert async_save_request is not None
            async_save_request.add_finalize_fn(wandb_finalize_fn)
        else:
            wandb_finalize_fn()

    if args.async_save:
        schedule_async_save(async_save_request)
        print_rank_0('  scheduled an async checkpoint save at iteration {:7d} to {}' \
                     .format(iteration, save_dir))

    # Wait so everyone is done (not necessary)
    if torch.distributed.is_initialized():
        torch.distributed.barrier()

    end_misc = time()
    logger.debug(f"rank: {rank}, takes {end_misc - start_misc} to finalize ckpt save ")

    ft_integration.on_checkpointing_end(is_async_finalization=False)

def cleanup_old_non_persistent_checkpoint(save_dir, leave_ckpt_num=1, do_async=False):
    if torch.distributed.is_initialized() and torch.distributed.get_rank() != 0:
        return
    save_dir = Path(save_dir)

    iter_prefix = "iter_"
    iter_ckpts = save_dir.rglob(f'{iter_prefix}*')
    sorted_iter_ckpts = sorted(iter_ckpts, key=lambda ckpt_name: int(ckpt_name.name[len(iter_prefix):]))
    if not sorted_iter_ckpts:
        return
    rm_iter_ckpts = sorted_iter_ckpts[:-leave_ckpt_num]
    print_rank_0(f'Non-persistent checkpoints scheduled for removal: {rm_iter_ckpts}')
    print_rank_0(f'Non-persistent checkpoints to be kept: {sorted_iter_ckpts[-leave_ckpt_num:]}')

    def remove_iter_ckpts(_iter_ckpts):
        for ckpt in _iter_ckpts:
            shutil.rmtree(ckpt)
    if do_async:
        threading.Thread(target=remove_iter_ckpts, args=(rm_iter_ckpts,)).start()
    else:
        remove_iter_ckpts(rm_iter_ckpts)


def maybe_save_dataloader_state(train_iterator, iteration, dataloader_save_path):
    """Saves dataloader state if the dataloader supports it.

    Currently, this is only used by Megatron Energon dataloader (multimodal) to store its state at a
    specific iteration. The Megatron built-in dataloader (text-only) creates index files upfront
    to track its state.

    If the provided dataloader has `save_state` method, then it is called to save the state.
    Otherwise, no state is saved.

    Args:
        train_iterator (iterable): Train dataloader.
        iteration (int): Current iteration.
        dataloader_save_path (str): Path where the dataloader state is saved.
    """
    # If no dataloader or saving path is provided, exit early, otherwise, raise an error.
    if train_iterator is None or dataloader_save_path is None or dataloader_save_path == "":
        return

    # If dataloader doesn't support saving state, raise an error.
    if not hasattr(train_iterator.iterable, "save_state"):
        raise RuntimeError(f"Could not find a save_state for the train_iterator of type {type(train_iterator)}")

    # Save dataloader state for each data parallel rank only once.
    first_rank = mpu.is_pipeline_first_stage(ignore_virtual=True) and mpu.get_tensor_model_parallel_rank() == 0
    if not first_rank:
        return

    dp_rank = mpu.get_data_parallel_rank()
    print(f"saving dataloader checkpoint at iteration {iteration} to {dataloader_save_path}")
    train_dataloader_state_dict = train_iterator.iterable.save_state()
    data_state_save_path = get_checkpoint_name(
        dataloader_save_path, iteration,
        basename=f'train_dataloader_dprank{dp_rank:03d}.pt'
    )

    torch.distributed.barrier(group=mpu.get_data_parallel_group())

    if mpu.get_data_parallel_rank() == 0:
        ensure_directory_exists(data_state_save_path)

    torch.distributed.barrier(group=mpu.get_data_parallel_group())

    dataloader_save_dict = {}
    dataloader_save_dict['dataloader_state_dict'] = train_dataloader_state_dict
    torch.save(dataloader_save_dict, data_state_save_path)


def generate_state_dict(args, model, optimizer, opt_param_scheduler,
                        rng_state, use_dist_ckpt=False, iteration=None,
                        optim_sd_kwargs=None, rerun_state=None):
    """Generate a state dict from given model, optimizer, scheduler, rng state and others.

    Note: use_dist_ckpt is deprecated and not used. Will be removed soon.
    """

    # Arguments, iteration, and model.
    state_dict = {}
    state_dict['args'] = args
    state_dict['checkpoint_version'] = 3.0
    if iteration is not None:
        state_dict['iteration'] = iteration

    for i in range(len(model)):
        key = "model"
        if len(model) > 1:
            key = f"model{i}"

        model_sd = None
        if args.ckpt_format == "torch_dist":
            model_sd = model[i].sharded_state_dict()
        else:   # torch, torch_dcp
            model_sd = model[i].state_dict_for_save_checkpoint()

        state_dict[key] = model_sd

    # Optimizer stuff.
    if not args.no_save_optim:
        if optimizer is not None and not optimizer.is_stub_optimizer:
            optimizer_sd = None

            if args.ckpt_format == "torch_dist":
                optimizer_sd = optimizer.sharded_state_dict(state_dict, **(optim_sd_kwargs or {}))
            else:
                optimizer_sd = optimizer.state_dict()

            state_dict['optimizer'] = optimizer_sd

        if opt_param_scheduler is not None:
            state_dict['opt_param_scheduler'] = \
                opt_param_scheduler.state_dict()

    # Rerun state
    state_dict['rerun_state_machine'] = rerun_state

    # RNG states.
    if not args.no_save_rng:
        state_dict["rng_state"] = rng_state
    return state_dict


def _transpose_first_dim(t, num_splits, num_splits_first, model):
    input_shape = t.size()
    # We use a self_attention module but the values extracted aren't
    # specific to self attention so should work for cross attention as well
    while hasattr(model, 'module'):
        model = model.module
    attention_module = model.language_model.encoder.layers[0].self_attention
    hidden_size_per_attention_head = attention_module.hidden_size_per_attention_head
    num_attention_heads_per_partition = attention_module.num_attention_heads_per_partition
    if num_splits_first:
        """[num_splits * np * hn, h]
        -->(view) [num_splits, np, hn, h]
        -->(tranpose) [np, num_splits, hn, h]
        -->(view) [np * num_splits * hn, h] """

        intermediate_shape = \
            (num_splits, num_attention_heads_per_partition,
             hidden_size_per_attention_head) + input_shape[1:]

        t = t.view(*intermediate_shape)
        t = t.transpose(0, 1).contiguous()
    else:
        """[np * hn * num_splits, h]
        -->(view) [np, hn, num_splits, h]
        -->(tranpose) [np, num_splits, hn, h]
        -->(view) [np * num_splits * hn, h] """

        intermediate_shape = \
            (num_attention_heads_per_partition,
             hidden_size_per_attention_head, num_splits) +\
             input_shape[1:]

        t = t.view(*intermediate_shape)
        t = t.transpose(1, 2).contiguous()
    t = t.view(*input_shape)

    return t


def fix_query_key_value_ordering(model, checkpoint_version):
    """Fix up query/key/value matrix ordering if checkpoint
    version is smaller than 2.0
    """
    if checkpoint_version < 2.0:
        if isinstance(model, list):
            assert len(model)==1
            model = model[0]
        for name, param in model.named_parameters():
            if name.endswith(('.query_key_value.weight', '.query_key_value.bias')):
                if checkpoint_version == 0:
                    fixed_param = _transpose_first_dim(param.data, 3, True, model)
                elif checkpoint_version == 1.0:
                    fixed_param = _transpose_first_dim(param.data, 3, False, model)
                else:
                    print_rank_0(f"Invalid checkpoint version {checkpoint_version}.")
                    sys.exit()
                param.data.copy_(fixed_param)
            if name.endswith(('.key_value.weight', '.key_value.bias')):
                if checkpoint_version == 0:
                    fixed_param = _transpose_first_dim(param.data, 2, True, model)
                elif checkpoint_version == 1.0:
                    fixed_param = _transpose_first_dim(param.data, 2, False, model)
                else:
                    print_rank_0(f"Invalid checkpoint version {checkpoint_version}.")
                    sys.exit()
                param.data.copy_(fixed_param)
        print_rank_0(" successfully fixed query-key-values ordering for"
                     " checkpoint version {}".format(checkpoint_version))


def _get_non_persistent_iteration(non_persistent_global_dir, args, checkpointing_context=None):
    if args.non_persistent_ckpt_type is None:
        return -1
    elif args.non_persistent_ckpt_type == "global":
        tracker_filename = get_checkpoint_tracker_filename(non_persistent_global_dir)
        if isfile(tracker_filename):
            iteration, release = read_metadata(tracker_filename)
            if release:
                raise RuntimeError('Non-persistent checkpoint can\'t be a release checkpoint')
        else:
            iteration = -1
            print_rank_0('WARNING: could not find the metadata file {}'.format(tracker_filename))
            print_rank_0('    will not load any non-persistent checkpoint')
        return iteration
    elif args.non_persistent_ckpt_type == "local":
        return checkpointing_context['local_checkpoint_manager'].find_latest()
    else:
        assert False, 'Please use local or global non-persistent checkpoints' \
            f'(got: {args.non_persistent_ckpt_type})'


def _load_non_persistent_base_checkpoint(
    non_persistent_global_dir,
    args,
    rank0,
    sharded_state_dict,
    non_persistent_iteration,
    checkpointing_context=None,
):
    """ Load the base state_dict from a non-persistent distributed checkpoint.
    Depending on the non_persistent_ckpt_type, different logic may be required.
    """
    assert args.non_persistent_ckpt_type is not None
    if args.non_persistent_ckpt_type == "global":
        if not rank0:
            print_rank_0(
                f'Loading from a non-persistent checkpoint (non-persistent iter {non_persistent_iteration})'
            )
        return _load_global_dist_base_checkpoint(
            non_persistent_global_dir, args, rank0, sharded_state_dict, non_persistent_iteration, False,
            checkpointing_context=checkpointing_context
        )
    elif args.non_persistent_ckpt_type == "local":
        intermediate_state_dict, checkpoint_name = checkpointing_context[
            'local_checkpoint_manager'
        ].load()
        state_dict = intermediate_state_dict.to_state_dict(
            sharded_state_dict,
            algo=args.non_persistent_local_ckpt_algo,
            parallelization_group = mpu.get_data_parallel_group(with_context_parallel=True)
        )
        return state_dict, checkpoint_name, False, CheckpointType.LOCAL
    else:
        raise NotImplementedError(f"Please use local or global non-persistent checkpoints (got: {args.non_persistent_ckpt_type})")


def _load_global_dist_base_checkpoint(
    load_dir, args, rank0, sharded_state_dict, iteration, release, checkpointing_context=None
):
    """ Load the base state_dict from the given directory containing the global distributed checkpoint """
    if rank0:
        checkpoint_name = find_checkpoint_rank_0(load_dir, iteration, release)
        state_dict = dist_checkpointing.load_common_state_dict(checkpoint_name)
        return state_dict, checkpoint_name, release, CheckpointType.GLOBAL

    if sharded_state_dict is None:
        assert not args.auto_detect_ckpt_format and not args.use_dist_ckpt, (
            args.auto_detect_ckpt_format,
            args.use_dist_ckpt,
        )
        raise RuntimeError(
            'Detected load from a distributed checkpoint, but neither --use-dist-ckpt nor --auto-detect-ckpt-format is set.'
        )

    checkpoint_name = get_checkpoint_name(load_dir, iteration, release, return_base_dir=True)
    load_strategy = get_default_load_sharded_strategy(checkpoint_name)
    # NOTE: `args.ckpt_fully_parallel_load` applies to both persistent and non-persistent checkpoints.
    if args.ckpt_fully_parallel_load:
        load_strategy = FullyParallelLoadStrategyWrapper(
            load_strategy, mpu.get_data_parallel_group(with_context_parallel=True)
        )
    if checkpointing_context is not None:
        checkpointing_context["load_strategy"] = load_strategy
    state_dict = dist_checkpointing.load(sharded_state_dict, checkpoint_name, load_strategy, strict=args.dist_ckpt_strictness)
    return state_dict, checkpoint_name, release, CheckpointType.GLOBAL


def _get_checkpoint_format(checkpoint_name):
    """Get the format of an existing checkpoint."""
    if MultiStorageClientFeature.is_enabled():
        msc = MultiStorageClientFeature.import_package()
        checkpoint_dir = msc.Path(checkpoint_name)
        is_torch_ckpt = any([f.name.startswith("mp_rank_0") for f in checkpoint_dir.iterdir()])
        is_torch_dcp = checkpoint_dir.joinpath(".metadata").exists()
    else:
        is_torch_ckpt = any([f.startswith("mp_rank_0") for f in os.listdir(checkpoint_name)])
        is_torch_dcp = os.path.exists(os.path.join(checkpoint_name, ".metadata"))

    ckpt_format = None
    if dist_checkpointing.check_is_distributed_checkpoint(checkpoint_name):
        ckpt_format = "torch_dist"
    elif is_torch_ckpt:
        ckpt_format = "torch"
    elif is_torch_dcp:
        ckpt_format = "torch_dcp"
    else:
        raise NotImplementedError(f"unknown checkpoint format in {checkpoint_name}")

    return ckpt_format


def _load_base_checkpoint(
    load_dir,
    args,
    rank0=False,
    sharded_state_dict=None,
    checkpointing_context=None,
):
    """ Load the base state_dict from the given directory

    If rank0 is true, just loads rank 0 checkpoint, ignoring arguments.
    """
    # Try to load non-persistent checkpoint first
    non_persistent_global_dir = (
        args.non_persistent_global_ckpt_dir
        if args.non_persistent_global_ckpt_dir or load_dir is None
        else os.path.join(load_dir, _NON_PERSISTENT_CKPT_SUBDIR)
    )
    non_persistent_iteration = _get_non_persistent_iteration(
        non_persistent_global_dir, args, checkpointing_context
    )
<<<<<<< HEAD
    iteration, release = -1, False
    tracker_filename = 'because load directory is not defined'
    if load_dir is not None:
        tracker_filename = get_checkpoint_tracker_filename(load_dir)
        if isfile(tracker_filename):
            iteration, release = read_metadata(tracker_filename)

    # Allow user to specify the loaded iteration.
    if getattr(args, "ckpt_step", None):
        iteration = args.ckpt_step

    if non_persistent_iteration != -1:  # there is a non-persistent checkpoint
        if non_persistent_iteration >= iteration:
            return _load_non_persistent_base_checkpoint(
                non_persistent_global_dir,
                args,
                rank0,
                sharded_state_dict,
                non_persistent_iteration,
                checkpointing_context,
            )
        else:
            print_rank_0('WARNING: non-persistent checkpoints are older than persistent checkpoint')
=======
    if args.ckpt_step is None:
        iteration, release = -1, False
        tracker_filename = 'because load directory is not defined'
        if load_dir is not None:
            tracker_filename = get_checkpoint_tracker_filename(load_dir)
            if os.path.isfile(tracker_filename):
                iteration, release = read_metadata(tracker_filename)
        if non_persistent_iteration != -1:  # there is a non-persistent checkpoint
            if non_persistent_iteration >= iteration:
                return _load_non_persistent_base_checkpoint(
                    non_persistent_global_dir,
                    args,
                    rank0,
                    sharded_state_dict,
                    non_persistent_iteration,
                    checkpointing_context,
                )
            else:
                print_rank_0('WARNING: non-persistent checkpoints are older than persistent checkpoint')
    else:
        iteration = args.ckpt_step
        release = False
>>>>>>> 31468d83

    # Otherwise we are dealing with global checkpoints
    # If no tracker file, return nothing
    if iteration == -1:
        if not rank0:
            print_rank_0('WARNING: could not find the metadata file {}'.format(tracker_filename))
            print_rank_0('    will not load any checkpoints and will start from random')
        # Conditionally exit if checkpoint not found.
        if args.exit_on_missing_checkpoint:
            print_rank_0(">> '--exit-on-missing-checkpoint' set ... exiting. <<")
            if torch.distributed.is_initialized():
                torch.distributed.barrier()
            sys.exit()

        return None, "", False, None

    # Determine the type of the checkpoint on disk.
    checkpoint_name = get_checkpoint_name(load_dir, iteration, release, return_base_dir=True)
    ckpt_format = _get_checkpoint_format(checkpoint_name)

    if not rank0:
        dist_infix = "distributed " if ckpt_format == "torch_dist" else ""
        if release:
            print_rank_0(f' loading release {dist_infix}checkpoint from {load_dir}')
        else:
            print_rank_0(
                f' loading {dist_infix}checkpoint from {load_dir} at iteration {iteration}'
            )

    ckpt_type = None

    # Handle global distributed checkpoint
    if ckpt_format == "torch_dist":
        return _load_global_dist_base_checkpoint(
            load_dir, args, rank0, sharded_state_dict, iteration, release, checkpointing_context=checkpointing_context
        )
    elif ckpt_format == "torch":
        ckpt_type = CheckpointType.LEGACY
        # Handle global legacy checkpoint
        if rank0:
            checkpoint_name = find_checkpoint_rank_0(load_dir, iteration, release)
        else:
            checkpoint_name = get_checkpoint_name(load_dir, iteration, release, return_base_dir=False)
        try:
            state_dict = torch.load(checkpoint_name, map_location='cpu', weights_only=False)
        except ModuleNotFoundError:
            from megatron.legacy.fp16_deprecated import loss_scaler

            # For backward compatibility.
            if not rank0:
                print_rank_0(' > deserializing using the old code structure ...')
            sys.modules['fp16.loss_scaler'] = sys.modules['megatron.legacy.fp16_deprecated.loss_scaler']
            sys.modules['megatron.fp16.loss_scaler'] = sys.modules[
                'megatron.legacy.fp16_deprecated.loss_scaler'
            ]
            sys.modules['megatron.model'] = sys.modules['megatron.legacy.model']
            state_dict = torch.load(checkpoint_name, map_location='cpu', weights_only=False)
            sys.modules.pop('fp16.loss_scaler', None)
            sys.modules.pop('megatron.fp16.loss_scaler', None)
            sys.modules.pop('megatron.model', None)
        except Exception as e:
            print('could not load the checkpoint')
            print(e)
            sys.exit()
    elif ckpt_format == "torch_dcp":
        ckpt_type = CheckpointType.TORCH_DCP

        if rank0:
            # _load_base_checkpoint is called from load_args_from_checkpoint. torch.distributed is not initialized.
            # Load only metadata.
            state_dict = {"args": None, "iteration": None}
            torch.distributed.checkpoint.load(
                state_dict=state_dict,
                checkpoint_id=checkpoint_name,
            )
        else:
            # _load_base_checkpoint is called from load_checkpoint with a proper state dict.
            state_dict = sharded_state_dict
            fs_storage_reader = torch.distributed.checkpoint.FileSystemReader(checkpoint_name)

            torch.distributed.checkpoint.load_state_dict(
                state_dict=state_dict,
                storage_reader=fs_storage_reader,
            )
    else:
        raise NotImplementedError(f"checkpoint format {ckpt_format} not supported")

    return state_dict, checkpoint_name, release, ckpt_type


def load_args_from_checkpoint(
    args, load_arg='load', checkpointing_context=None
):
    """Set required arguments from the checkpoint specified in the
    arguments.

    Will overwrite arguments that have a non-None default value, but
    will leave any arguments that default to None as set.

    Returns the same args NameSpace with the new values added/updated.

    If no checkpoint is specified in args, or if the checkpoint is
    there but invalid, the arguments will not be modified

    """
    load_dir = getattr(args, load_arg)

    if load_dir is None:
        print_rank_0('No load directory specified, using provided arguments.')
        return args

    state_dict, checkpoint_name, release, ckpt_type = _load_base_checkpoint(
        load_dir,
        args,
        rank0=True,
        checkpointing_context=checkpointing_context,
    )

    # Args.
    if not state_dict:
        print_rank_0('Checkpoint not found to provide arguments, using provided arguments.')
        return args

    if 'args' not in state_dict:
        print_rank_0('Checkpoint provided does not have arguments saved, using provided arguments.')
        return args

    checkpoint_args = state_dict['args']
    checkpoint_version = state_dict.get('checkpoint_version', 0)
    args.iteration = state_dict['iteration']

    # One-off conversion for foundation models
    if hasattr(checkpoint_args, 'disable_bias_linear'):
        setattr(
            checkpoint_args, 'add_bias_linear', not getattr(checkpoint_args, 'disable_bias_linear')
        )

    def _set_arg(arg_name, old_arg_name=None, force=False):
        if not force and getattr(args, arg_name, None) is not None:
            return

        if old_arg_name is not None:
            checkpoint_value = getattr(checkpoint_args, old_arg_name, None)
        else:
            checkpoint_value = getattr(checkpoint_args, arg_name, None)

        if checkpoint_value is not None:
            print_rank_0(f"Setting {arg_name} to {checkpoint_value} from checkpoint")
            setattr(args, arg_name, checkpoint_value)
        else:
            print_rank_0(f"Checkpoint did not provide arguments {arg_name}")

    # Model args.
    _set_arg('num_layers')
    _set_arg('hidden_size')
    _set_arg('ffn_hidden_size', force=True)
    _set_arg('seq_length')
    _set_arg('num_attention_heads')
    _set_arg('num_query_groups', force=True)
    _set_arg('group_query_attention', force=True)
    _set_arg('kv_channels')
    _set_arg('max_position_embeddings')
    _set_arg('position_embedding_type', force=True)
    _set_arg('add_position_embedding', force=True)
    _set_arg('use_rotary_position_embeddings', force=True)
    _set_arg('rotary_base', force=True)
    _set_arg('rotary_percent', force=True)
    _set_arg('rotary_interleaved', force=True)
    _set_arg('add_bias_linear', force=True)
    _set_arg('add_qkv_bias', force=True)
    _set_arg('squared_relu', force=True)
    _set_arg('swiglu', force=True)
    _set_arg('untie_embeddings_and_output_weights', force=True)
    _set_arg('apply_layernorm_1p', force=True)
    _set_arg('normalization', force=True)
    _set_arg('apply_query_key_layer_scaling', force=True)
    _set_arg('attention_dropout', force=True)
    _set_arg('hidden_dropout', force=True)

    _set_arg('norm_epsilon', force=True)

    _set_arg('hybrid_override_pattern', force=True)
    _set_arg('spec', force=True)
    _set_arg('hybrid_attention_ratio', force=True)
    _set_arg('hybrid_mlp_ratio', force=True)

    _set_arg('num_experts', force=True)
    _set_arg('moe_layer_freq', force=True)
    if getattr(checkpoint_args, 'num_experts', None) is not None:
        _set_arg('moe_ffn_hidden_size', force=True)
    else:
        setattr(args, 'moe_ffn_hidden_size', None)
    _set_arg('moe_router_topk', force=True)
    _set_arg('moe_token_dispatcher_type', force=True)
    _set_arg('moe_router_pre_softmax', force=True)
    _set_arg('moe_grouped_gemm', force=True)
    _set_arg('moe_shared_expert_intermediate_size', force=True)

    # Mamba args.
    _set_arg('mamba_state_dim', force=True)
    _set_arg('mamba_head_dim', force=True)
    _set_arg('mamba_num_groups', force=True)
    _set_arg('mamba_num_heads', force=True)
    _set_arg('is_hybrid_model', force=True)

    # Heterogeneous args.
    _set_arg('heterogeneous_layers_config_path', force=True)
    _set_arg('heterogeneous_layers_config_encoded_json', force=True)

    # Tokenizer args.
    _set_arg('tokenizer_type', force=True)
    # Using checkpoint version might not always be safe (e.g., if running on different cluster).
    if args.use_tokenizer_model_from_checkpoint_args:
        _set_arg('tokenizer_model', force=True)
    _set_arg('tiktoken_pattern', force=True)
    _set_arg('padded_vocab_size')

    # Checkpoint args.
    _set_arg('ckpt_format')

    # OP architecture.
    _set_arg('qk_layernorm', force=True)
    _set_arg('use_torchqknorm', force=True)
    _set_arg('no_persist_layer_norm', force=True)
    _set_arg('attn_layernorm', force=True)
    _set_arg('mlp_layernorm', force=True)
    _set_arg('final_layernorm', force=True)
    _set_arg('post_layernorm', force=True)

    _set_arg('qknorm_impl', force=True)
    _set_arg('xielu', force=True)
    _set_arg('layernorm_init', force=True)
    _set_arg('input_embeddings_multiplier', force=True)

    # Model parallelism args.
    if args.use_mp_args_from_checkpoint_args:
        if checkpoint_version < 3.0:
            _set_arg('tensor_model_parallel_size', 'model_parallel_size')
        else:
            _set_arg('tensor_model_parallel_size', force=True)
            _set_arg('pipeline_model_parallel_size', force=True)
            _set_arg('virtual_pipeline_model_parallel_size', force=True)
            _set_arg('num_layers_per_virtual_pipeline_stage')
            _set_arg('expert_model_parallel_size', force=True)

    return args, checkpoint_args


def fix_fp8_params_lose_precision_when_loading_dist_ckpt(state_dict):
    """
    When "--fp8-param-gather" and "--use-dist-ckpt" are both enabled, the state dict read from
    dist-checkpoint loses precision (the weights read from checkpoint go through the process of
    bf16/fp16 -> fp8 -> bf16/fp16). This function is implemented to solve this problem.
    When "--fp8-param-gather" is disabled, this function doesn't modify anything.
    """
    for key in state_dict.keys():
        if key.startswith('model'):
            for _, sharded_tensor in state_dict[key].items():
                if is_float8tensor(sharded_tensor.data):
                    sharded_tensor.data = dequantize_fp8_tensor(sharded_tensor.data).cpu()


def load_checkpoint(ddp_model, optimizer, opt_param_scheduler, load_arg='load', strict=True,
                    checkpointing_context=None, skip_load_to_model_and_opt=False):
    """Load a model checkpoint and return the iteration.
    strict (bool): whether to strictly enforce that the keys in
        :attr:`state_dict` of the checkpoint match the names of
        parameters and buffers in model.
    skip_load_to_model_and_opt (bool): whether to call `load_state_dict`
        for :attr:`model` and :attr:`optimizer`. In case of running FSDP2 with mcore distributed
        checkpointing, the tensors are already loaded in-place by `_load_base_checkpoint`.
    """
    args = get_args()
    load_dir = getattr(args, load_arg)

    # Finetuning directories
    pretrained_dir = getattr(args, 'pretrained_checkpoint', None)
    if pretrained_dir is not None and not checkpoint_exists(load_dir):
        print_rank_0(
            f'Checkpoint file not found in load directory {load_dir} attempting to finetune with checkpoint in {pretrained_dir}'
        )
        load_dir = pretrained_dir
        if not checkpoint_exists(load_dir):
            raise FileNotFoundError("No checkpoint found in load directory or pretrained directory")
        args.finetune = True

    model = unwrap_model(ddp_model)

    ckpt_format = args.ckpt_format
    if args.auto_detect_ckpt_format or ckpt_format == "torch_dist":
        state_dict, checkpoint_name, release, ckpt_type = _load_base_checkpoint(
            load_dir,
            args,
            rank0=True,
            checkpointing_context=checkpointing_context,
        )

        ckpt_format = None
        if ckpt_type == CheckpointType.TORCH_DCP:
            ckpt_format = "torch_dcp"
        elif ckpt_type == CheckpointType.LEGACY:
            ckpt_format = "torch"
        elif ckpt_type in [CheckpointType.LOCAL, CheckpointType.GLOBAL]:
            ckpt_format = "torch_dist"
        elif ckpt_type == None:
            pass    # Not loaded.
        else:
            raise NotImplementedError(f"checkpoint format {ckpt_format} not supported")

    load_kwargs = {}
    if ckpt_format == "torch_dist":
        ckpt_tp_pp = (
            state_dict['args'].tensor_model_parallel_size,
            state_dict['args'].pipeline_model_parallel_size,
            getattr(state_dict['args'], 'encoder_tensor_model_parallel_size', 0),
            getattr(state_dict['args'], 'encoder_pipeline_model_parallel_size', 0),
        )
        run_tp_pp = (
            args.tensor_model_parallel_size,
            args.pipeline_model_parallel_size,
            # TODO: change this to args.encoder_tensor_model_parallel_size after 30th Nov 24
            getattr(args, 'encoder_tensor_model_parallel_size', 0),
            getattr(args, 'encoder_pipeline_model_parallel_size', 0),
        )
        mismatch_msg = "(TP, PP, encoder TP, encoder PP) mismatch after resume ({} vs {} from checkpoint)".format(
            run_tp_pp, ckpt_tp_pp
        )

        # Determine if RNG state will be loaded
        if (ckpt_tp_pp == run_tp_pp and not release and not args.finetune and not args.no_load_rng
                and not getattr(state_dict['args'], 'no_save_rng', False)):
            gen_sd_rng_state = get_rng_state(args.ckpt_format)  # we can load the rng state
        else:
            gen_sd_rng_state = None
            if ckpt_tp_pp != run_tp_pp:
                print_rank_0("{}: RNG state will be ignored".format(mismatch_msg))

        optim_sd_kwargs = dict(is_loading=True)
        # Determine if optimizer state will be loaded
        if (not release and not args.finetune and not args.no_load_optim
                and not getattr(state_dict['args'], 'no_save_optim', False)):
            gen_sd_optim = optimizer
            gen_sd_opt_param_scheduler = opt_param_scheduler

            if args.use_distributed_optimizer:
                optim_sd_kwargs['sharding_type'] = ('fully_sharded_model_space'
                                                    if getattr(state_dict['args'], 'ckpt_fully_parallel_save', False)
                                                    else 'dp_zero_gather_scatter')
                # This is for backwards-compatibility. Can be removed once 'fully_sharded_bucket_space' loading is removed
                for maybe_dist_opt_optim_state in (state_dict['optimizer'], *state_dict['optimizer'].values()):
                    if 'param_state_sharding_type' in maybe_dist_opt_optim_state:
                        if maybe_dist_opt_optim_state['param_state_sharding_type'] == 'fully_sharded_bucket_space':
                            print_rank_0('Detected deprecated `fully_sharded_bucket_space` DistributedOptimizer checkpoint format')
                            optim_sd_kwargs['sharding_type'] = maybe_dist_opt_optim_state['param_state_sharding_type']
                        break

                if ckpt_tp_pp != run_tp_pp and optim_sd_kwargs['sharding_type'] != 'fully_sharded_model_space':
                    raise RuntimeError(f"{mismatch_msg}: not supported for DistributedOptimizer with sharding type {optim_sd_kwargs['sharding_type']}."
                                        f" Please use `--ckpt-fully-parallel-save` flag during checkpoint saving.")
        else:
            gen_sd_optim = None
            gen_sd_opt_param_scheduler = None

        # Determine if rerun state will be loaded
        if (
            ckpt_tp_pp == run_tp_pp
            and not release
            and not args.finetune
            and 'rerun_state_machine' in state_dict
        ):
            rerun_state_machine = get_rerun_state_machine()
            gen_sd_rerun_state = rerun_state_machine.state_dict(
                data_iterator=None, ckpt_format=ckpt_format,
            )
        else:
            gen_sd_rerun_state = None
            if ckpt_tp_pp != run_tp_pp:
                print_rank_0("{}: Rerun state will be ignored".format(mismatch_msg))

        # [ModelOpt]: IMPORTANT! Restoring modelopt_state (sharded or not) must be performed
        # after the model instance has been created and before _load_base_checkpoint is called.
        if has_nvidia_modelopt:
            if ckpt_type == CheckpointType.LOCAL:
                print_rank_0('WARNING: Local checkpointing does not support nvidia_modelopt.')
            elif ckpt_type == CheckpointType.GLOBAL:
                restore_modelopt_state(model, state_dict)
            else:
                restore_sharded_modelopt_state(model, checkpoint_name)

        # [ModelOpt]: Initial loading from non-resume sharded checkpoint to a Distillation Model
        # will result in key mismatch with loss modules potentially containing parameters, since
        # it requires generating a state_dict before loading. Here we hide those modules if present.
        with contextlib.ExitStack() as stack:  # Allows multiple context managers for each model shard
            if args.finetune and hasattr(model[0], "hide_loss_modules"):
                for m in model:
                    stack.enter_context(m.hide_loss_modules())
            load_kwargs['sharded_state_dict'] = generate_state_dict(
                args, model, gen_sd_optim, gen_sd_opt_param_scheduler, gen_sd_rng_state,
                optim_sd_kwargs=optim_sd_kwargs, rerun_state=gen_sd_rerun_state
            )

        # When "--fp8-param-gather" is disabled, this function doesn't modify anything.
        fix_fp8_params_lose_precision_when_loading_dist_ckpt(load_kwargs['sharded_state_dict'])
    elif args.ckpt_format == "torch_dcp":
        model_sd = model[0].state_dict()
        optimizer_sd = optimizer.state_dict(is_loading=True)
        sharded_state_dict = {
            "model": model_sd,
            "optimizer": optimizer_sd,
            "args": None,
            "iteration": 1,
            "rng_state": get_rng_state(args.ckpt_format),
            "checkpoint_version": None,
            "opt_param_scheduler": opt_param_scheduler.state_dict(),
            "num_floating_point_operations_so_far": 0,
        }
        load_kwargs["sharded_state_dict"] = sharded_state_dict

    if args.fix_old_xielu:
       fix_xielu_weights(load_kwargs["sharded_state_dict"])

    try:
        state_dict, checkpoint_name, release, ckpt_type = _load_base_checkpoint(
            load_dir, args, rank0=False, checkpointing_context=checkpointing_context,
            **load_kwargs
        )
    except BaseException as ex:
        if len(ex.args) < 2 or len(ex.args[1]) == 0 or len(ex.args[1][0]) == 0 or not isinstance(ex.args[1][0][0], OldXieluException):
            # We only want to handle OldXieluException here so we just raise any other exception directly.
            raise ex
        fix_xielu_weights(load_kwargs["sharded_state_dict"])
        state_dict, checkpoint_name, release, ckpt_type = _load_base_checkpoint(
            load_dir, args, rank0=False, checkpointing_context=checkpointing_context,
            **load_kwargs
        )

    # Checkpoint not loaded.
    if state_dict is None:
        # Iteration, num_floating_point_operations_so_far and tokens_so_far default to 0.
        return 0, 0, 0

    # Set checkpoint version.
    set_checkpoint_version(state_dict.get('checkpoint_version', 0))

    # Convert to regular torch tensor to DTensor.
    if ckpt_type == CheckpointType.LEGACY and args.ckpt_format == "torch_dcp":
        dtensor_state_dict = _to_dtensor(ddp_model, state_dict["model"])
        state_dict["model"] = dtensor_state_dict

    # Set iteration.
    if args.finetune or release:
        iteration = 0
    else:
        try:
            iteration = state_dict['iteration']
        except KeyError:
            try:  # Backward compatible with older checkpoints
                iteration = state_dict['total_iters']
            except KeyError:
                print_rank_0('A metadata file exists but unable to load '
                             'iteration from checkpoint {}, exiting'.format(checkpoint_name))
                sys.exit()
    num_floating_point_operations_so_far = state_dict.get('num_floating_point_operations_so_far', 0)
    tokens_so_far = state_dict.get('tokens_so_far', 0)

    # Check arguments.
    assert args.consumed_train_samples == 0
    assert args.skipped_train_samples == 0
    assert args.consumed_valid_samples == 0
    if 'args' in state_dict and not args.finetune:
        checkpoint_args = state_dict['args']
        check_checkpoint_args(checkpoint_args)
        args.consumed_train_samples = getattr(checkpoint_args,
                                              'consumed_train_samples', 0)
        args.skipped_train_samples = getattr(checkpoint_args,
                                             'skipped_train_samples', 0)
        update_num_microbatches(consumed_samples=args.consumed_train_samples, verbose=True)
        args.consumed_valid_samples = getattr(checkpoint_args,
                                              'consumed_valid_samples', 0)
    else:
        print_rank_0('could not find arguments in the checkpoint ...')

    # Model.
    strict = False if args.retro_add_retriever else strict
    if not skip_load_to_model_and_opt:
        if len(ddp_model) == 1:
            ddp_model[0].load_state_dict(state_dict['model'], strict=strict)
        else:
            for i in range(len(ddp_model)):
                ddp_model[i].load_state_dict(state_dict['model%d' % i], strict=strict)

    # Fix up query/key/value matrix ordering if needed.
    checkpoint_version = get_checkpoint_version()
    print_rank_0(f' checkpoint version {checkpoint_version}')
    fix_query_key_value_ordering(model, checkpoint_version)

    # Optimizer.
    if not release and not args.finetune and not args.no_load_optim:
        try:
            # Load state dict.
            if not skip_load_to_model_and_opt and optimizer is not None and not optimizer.is_stub_optimizer:
                optimizer.load_state_dict(state_dict['optimizer'])

            # Load distributed optimizer's custom parameter state.
            # For distributed checkpoint it's already loaded in load_state_dict above
            is_torch_dist = ckpt_format == "torch_dist"
            if args.use_distributed_optimizer and not is_torch_dist:
                # NOTE: this is a manual read of the tracker file.
                # This code should not be reached when reading from a non_persistent checkpoint
                assert not is_torch_dist
                tracker_filename = get_checkpoint_tracker_filename(load_dir)
                iteration, release = read_metadata(tracker_filename)
                model_checkpoint_name = \
                    get_checkpoint_name(load_dir, iteration, release)
                optim_checkpoint_name = \
                    get_distributed_optimizer_checkpoint_name(
                        model_checkpoint_name)
                optimizer.load_parameter_state(optim_checkpoint_name,
                                               update_legacy_format=args.ckpt_convert_update_legacy_dist_opt_format)

            # Load scheduler.
            if opt_param_scheduler is not None:
                if 'lr_scheduler' in state_dict: # backward compatbility
                    opt_param_scheduler.load_state_dict(state_dict['lr_scheduler'])
                else:
                    opt_param_scheduler.load_state_dict(state_dict['opt_param_scheduler'])
        except KeyError as e:
            print_rank_0('Unable to load optimizer from checkpoint {}. '
                         'Specify --no-load-optim or --finetune to prevent '
                         'attempting to load the optimizer state, '
                         'exiting ...'.format(checkpoint_name))
            raise e
    else:
        if (args.fp16 or args.bf16) and optimizer is not None:
            optimizer.reload_model_params()

    # rerun state
    try:
        if 'rerun_state_machine' in state_dict:
            get_rerun_state_machine().load_state_dict(state_dict['rerun_state_machine'])
    except Exception as e:
        print(f"Unable to restore RerunMachine from checkpoint: {e}")
        sys.exit()

    # rng states.
    if not release and not args.finetune and not args.no_load_rng:
        try:
            if 'rng_state' in state_dict:
                # access rng_state for data parallel rank
                if args.data_parallel_random_init:
                    rng_state = state_dict['rng_state'][mpu.get_data_parallel_rank()]
                else:
                    rng_state = state_dict['rng_state'][0]
                random.setstate(rng_state['random_rng_state'])
                np.random.set_state(rng_state['np_rng_state'])
                torch.set_rng_state(rng_state['torch_rng_state'])
                torch.cuda.set_rng_state(rng_state['cuda_rng_state'])
                # Check for empty states array
                if not rng_state['rng_tracker_states']:
                    raise KeyError
                tensor_parallel.get_cuda_rng_tracker().set_states(
                    rng_state['rng_tracker_states'])
            else:  # backward compatability
                random.setstate(state_dict['random_rng_state'])
                np.random.set_state(state_dict['np_rng_state'])
                torch.set_rng_state(state_dict['torch_rng_state'])
                torch.cuda.set_rng_state(state_dict['cuda_rng_state'])
                # Check for empty states array
                if not state_dict['rng_tracker_states']:
                    raise KeyError
                tensor_parallel.get_cuda_rng_tracker().set_states(
                    state_dict['rng_tracker_states'])
        except KeyError:
            print_rank_0('Unable to load rng state from checkpoint {}. '
                         'Specify --no-load-rng or --finetune to prevent '
                         'attempting to load the rng state, '
                         'exiting ...'.format(checkpoint_name))
            sys.exit()

    # Some utilities want to load a checkpoint without distributed being initialized
    if torch.distributed.is_initialized():
        torch.distributed.barrier()

    print_rank_0(f'  successfully loaded checkpoint from {load_dir} '
                 f'[ t {mpu.get_tensor_model_parallel_rank() + 1}/{mpu.get_tensor_model_parallel_world_size()}, '
                 f'p {mpu.get_pipeline_model_parallel_rank() + 1}/{mpu.get_pipeline_model_parallel_world_size()} ] '
                 f'at iteration {iteration}')

    # Additional callback for wandb (last rank)
    if not torch.distributed.is_initialized() \
       or is_last_rank():
        wandb_utils.on_load_checkpoint_success(checkpoint_name, load_dir)

    torch.cuda.empty_cache()

    if iteration > 0:
        # Notify FT that a checkpoint was loaded.
        is_local_chkpt = (ckpt_type == CheckpointType.LOCAL)
        ft_integration.on_checkpoint_loaded(is_local_chkpt=is_local_chkpt)

    return iteration, num_floating_point_operations_so_far, tokens_so_far


def _to_dtensor(wrapped_model, model_state_dict):
    device_mesh = wrapped_model[0].device_mesh

    new_model_sd = dict()
    for k, v in model_state_dict.items():
        # FP8 extra state cannot be converted to dtensor yet.
        if "_extra_state" in k:
            new_model_sd[k] = v
        else:
            new_model_sd[k] = torch.distributed.tensor.distribute_tensor(v, device_mesh)

    return new_model_sd


def load_biencoder_checkpoint(model, only_query_model=False,
                              only_context_model=False, custom_load_path=None):
    """
    selectively load retrieval models for indexing/retrieving
    from saved checkpoints
    """

    args = get_args()

    model = unwrap_model(model)

    load_path = custom_load_path if custom_load_path is not None else args.load

    tracker_filename = get_checkpoint_tracker_filename(load_path)

    with open_file(tracker_filename, 'r') as f:
        iteration = int(f.read().strip())

    checkpoint_name = get_checkpoint_name(load_path, iteration,
                                          args.use_distributed_optimizer,
                                          release=False)

    if mpu.get_data_parallel_rank() == 0:
        print('global rank {} is loading checkpoint {}'.format(
            torch.distributed.get_rank(), checkpoint_name))

    state_dict = torch.load(checkpoint_name, map_location='cpu', weights_only=False)
    ret_state_dict = state_dict['model']

    if only_query_model:
        ret_state_dict.pop('context_model')
    if only_context_model:
        ret_state_dict.pop('query_model')

    assert len(model) == 1
    model[0].load_state_dict(ret_state_dict)
    torch.distributed.barrier()

    if mpu.get_data_parallel_rank() == 0:
        print(' successfully loaded {}'.format(checkpoint_name))

    return model


def fix_xielu_weights(state_dict: dict[str, torch.Tensor]):
    def filterfn(key: str) -> bool:
        return "mlp.activation_func.alpha" in key

    print("Old xielu weights detected" + " with optimizer!" if "optimizer" in state_dict else "!")
    shape = state_dict["model"]["decoder.layers.0.mlp.activation_func.alpha_p"].global_shape
    assert len(shape) == 2 and shape[1] == 1
    new_shape = (shape[0],)

    for key in filter(filterfn, state_dict["model"]):
        print(f"Updating model/{key}")
        sh_ten = state_dict["model"][key]
        sh_ten.global_shape = (sh_ten.global_shape[0],)
        sh_ten.global_offset = (sh_ten.global_offset[0],)
        sh_ten.prepend_axis_num = 0
        sh_ten.axis_fragmentations = (sh_ten.axis_fragmentations[0],)

    if "optimizer" in state_dict:
        for i in state_dict["optimizer"]["param_state"]:
            for k in state_dict["optimizer"]["param_state"][i]:
                sh_ten = state_dict["optimizer"]["param_state"][i][k]
                if filterfn(sh_ten.key):
                    print(f"Updating optimizer/{i}/{k}/{sh_ten.key}")
                    sh_ten.global_shape = (sh_ten.global_shape[0],)
                    sh_ten.global_offset = (sh_ten.global_offset[0],)
                    sh_ten.prepend_axis_num = 0
                    sh_ten.axis_fragmentations = (sh_ten.axis_fragmentations[0],)
    print("Done updating!")<|MERGE_RESOLUTION|>--- conflicted
+++ resolved
@@ -917,31 +917,6 @@
     non_persistent_iteration = _get_non_persistent_iteration(
         non_persistent_global_dir, args, checkpointing_context
     )
-<<<<<<< HEAD
-    iteration, release = -1, False
-    tracker_filename = 'because load directory is not defined'
-    if load_dir is not None:
-        tracker_filename = get_checkpoint_tracker_filename(load_dir)
-        if isfile(tracker_filename):
-            iteration, release = read_metadata(tracker_filename)
-
-    # Allow user to specify the loaded iteration.
-    if getattr(args, "ckpt_step", None):
-        iteration = args.ckpt_step
-
-    if non_persistent_iteration != -1:  # there is a non-persistent checkpoint
-        if non_persistent_iteration >= iteration:
-            return _load_non_persistent_base_checkpoint(
-                non_persistent_global_dir,
-                args,
-                rank0,
-                sharded_state_dict,
-                non_persistent_iteration,
-                checkpointing_context,
-            )
-        else:
-            print_rank_0('WARNING: non-persistent checkpoints are older than persistent checkpoint')
-=======
     if args.ckpt_step is None:
         iteration, release = -1, False
         tracker_filename = 'because load directory is not defined'
@@ -964,7 +939,6 @@
     else:
         iteration = args.ckpt_step
         release = False
->>>>>>> 31468d83
 
     # Otherwise we are dealing with global checkpoints
     # If no tracker file, return nothing
