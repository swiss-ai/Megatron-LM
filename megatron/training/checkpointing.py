--- conflicted
+++ resolved
@@ -24,10 +24,11 @@
     FullyParallelSaveStrategyWrapper, FullyParallelLoadStrategyWrapper
 from megatron.core.dist_checkpointing.core import OldXieluException
 from megatron.core.num_microbatches_calculator import update_num_microbatches
-from megatron.core.fp8_utils import is_float8tensor, dequantize_fp8_tensor
+from megatron.core.utils import is_te_min_version
+from megatron.core.fp8_utils import is_float8tensor
 from megatron.core.rerun_state_machine import get_rerun_state_machine
 from .async_utils import schedule_async_save, is_empty_async_queue
-from .global_vars import get_args
+from .global_vars import get_args, get_one_logger
 from .utils import unwrap_model, print_rank_0, append_to_progress_log, is_last_rank
 from ..core.dist_checkpointing.serialization import \
     get_default_save_sharded_strategy
@@ -35,9 +36,6 @@
 from . import wandb_utils
 
 from . import ft_integration
-
-from megatron.core.msc_utils import MultiStorageClientFeature, open_file
-
 
 # [ModelOpt]: Import
 try:
@@ -109,22 +107,10 @@
         _compare('pipeline_model_parallel_size')
 
 
-def isfile(filename) -> bool:
-    if MultiStorageClientFeature.is_enabled():
-        msc = MultiStorageClientFeature.import_package()
-        return msc.os.path.isfile(filename)
-    else:
-        return os.path.isfile(filename)
-
-
 def ensure_directory_exists(filename, check_parent=True):
     """Build filename's path if it does not already exists."""
     dirname = os.path.dirname(filename) if check_parent else filename
-    if MultiStorageClientFeature.is_enabled():
-        msc = MultiStorageClientFeature.import_package()
-        msc.os.makedirs(dirname, exist_ok=True)
-    else:
-        os.makedirs(dirname, exist_ok=True)
+    os.makedirs(dirname, exist_ok=True)
 
 
 def get_checkpoint_name(checkpoints_path, iteration, release=False,
@@ -188,7 +174,7 @@
                                    pipeline_parallel=False,
                                    tensor_rank=0, pipeline_rank=0,
                                    expert_parallel=False, expert_rank=0)
-    if isfile(filename):
+    if os.path.isfile(filename):
         return filename
 
     # Look for checkpoint with no pipelining and expert parallelism
@@ -196,7 +182,7 @@
                                    pipeline_parallel=False,
                                    tensor_rank=0, pipeline_rank=0,
                                    expert_parallel=True, expert_rank=0)
-    if isfile(filename):
+    if os.path.isfile(filename):
         return filename
 
     # Look for checkpoint with pipelining and no expert parallelism
@@ -204,7 +190,7 @@
                                    pipeline_parallel=True,
                                    tensor_rank=0, pipeline_rank=0,
                                    expert_parallel=False, expert_rank=0)
-    if isfile(filename):
+    if os.path.isfile(filename):
         return filename
 
     # Look for checkpoint with pipelining and expert parallelism
@@ -212,7 +198,7 @@
                                    pipeline_parallel=True,
                                    tensor_rank=0, pipeline_rank=0,
                                    expert_parallel=True, expert_rank=0)
-    if isfile(filename):
+    if os.path.isfile(filename):
         return filename
 
     # Look for a distributed checkpoint
@@ -235,8 +221,8 @@
 def checkpoint_exists(checkpoints_path):
     if checkpoints_path is None:
         return False
-    path = get_checkpoint_tracker_filename(checkpoints_path)
-    return isfile(path)
+    load_step = 'latest_checkpointed_iteration.txt'
+    return os.path.exists(os.path.join(checkpoints_path, load_step))
 
 
 def read_metadata(tracker_filename):
@@ -244,8 +230,7 @@
     # mark it as a release checkpoint.
     iteration = 0
     release = False
-
-    with open_file(tracker_filename, 'r') as f:
+    with open(tracker_filename, 'r') as f:
         metastring = f.read().strip()
         try:
             iteration = int(metastring)
@@ -541,7 +526,7 @@
                                            barrier=False)
         else:
             def iter_finalize_fn():
-                with open_file(tracker_filename, 'w') as f:
+                with open(tracker_filename, 'w') as f:
                     f.write(str(iteration))
                 print_rank_0(f'  successfully saved checkpoint from iteration {int(iteration):7d} to {args.save} '
                              f'[ t {(tensor_rank if tensor_rank is not None else mpu.get_tensor_model_parallel_rank()) + 1}/{mpu.get_tensor_model_parallel_world_size()}, '
@@ -681,6 +666,7 @@
     for i in range(len(model)):
         key = "model"
         if len(model) > 1:
+            mpu.set_virtual_pipeline_model_parallel_rank(i)
             key = f"model{i}"
 
         model_sd = None
@@ -791,7 +777,7 @@
         return -1
     elif args.non_persistent_ckpt_type == "global":
         tracker_filename = get_checkpoint_tracker_filename(non_persistent_global_dir)
-        if isfile(tracker_filename):
+        if os.path.isfile(tracker_filename):
             iteration, release = read_metadata(tracker_filename)
             if release:
                 raise RuntimeError('Non-persistent checkpoint can\'t be a release checkpoint')
@@ -875,14 +861,8 @@
 
 def _get_checkpoint_format(checkpoint_name):
     """Get the format of an existing checkpoint."""
-    if MultiStorageClientFeature.is_enabled():
-        msc = MultiStorageClientFeature.import_package()
-        checkpoint_dir = msc.Path(checkpoint_name)
-        is_torch_ckpt = any([f.name.startswith("mp_rank_0") for f in checkpoint_dir.iterdir()])
-        is_torch_dcp = checkpoint_dir.joinpath(".metadata").exists()
-    else:
-        is_torch_ckpt = any([f.startswith("mp_rank_0") for f in os.listdir(checkpoint_name)])
-        is_torch_dcp = os.path.exists(os.path.join(checkpoint_name, ".metadata"))
+    is_torch_ckpt = any([f.startswith("mp_rank_0") for f in os.listdir(checkpoint_name)])
+    is_torch_dcp = os.path.exists(os.path.join(checkpoint_name, ".metadata"))
 
     ckpt_format = None
     if dist_checkpointing.check_is_distributed_checkpoint(checkpoint_name):
@@ -917,7 +897,6 @@
     non_persistent_iteration = _get_non_persistent_iteration(
         non_persistent_global_dir, args, checkpointing_context
     )
-<<<<<<< HEAD
     if args.ckpt_step is None:
         iteration, release = -1, False
         tracker_filename = 'because load directory is not defined'
@@ -940,31 +919,6 @@
     else:
         iteration = args.ckpt_step
         release = False
-=======
-    iteration, release = -1, False
-    tracker_filename = 'because load directory is not defined'
-    if load_dir is not None:
-        tracker_filename = get_checkpoint_tracker_filename(load_dir)
-        if isfile(tracker_filename):
-            iteration, release = read_metadata(tracker_filename)
-
-    # Allow user to specify the loaded iteration.
-    if getattr(args, "ckpt_step", None):
-        iteration = args.ckpt_step
-
-    if non_persistent_iteration != -1:  # there is a non-persistent checkpoint
-        if non_persistent_iteration >= iteration:
-            return _load_non_persistent_base_checkpoint(
-                non_persistent_global_dir,
-                args,
-                rank0,
-                sharded_state_dict,
-                non_persistent_iteration,
-                checkpointing_context,
-            )
-        else:
-            print_rank_0('WARNING: non-persistent checkpoints are older than persistent checkpoint')
->>>>>>> 0a438ed4
 
     # Otherwise we are dealing with global checkpoints
     # If no tracker file, return nothing
@@ -1220,11 +1174,14 @@
     bf16/fp16 -> fp8 -> bf16/fp16). This function is implemented to solve this problem.
     When "--fp8-param-gather" is disabled, this function doesn't modify anything.
     """
+    if is_te_min_version("2.0"):
+        # TE 2.x doesn't need this fix.
+        return
     for key in state_dict.keys():
         if key.startswith('model'):
             for _, sharded_tensor in state_dict[key].items():
                 if is_float8tensor(sharded_tensor.data):
-                    sharded_tensor.data = dequantize_fp8_tensor(sharded_tensor.data).cpu()
+                    sharded_tensor.data = sharded_tensor.data.from_float8().cpu()
 
 
 def load_checkpoint(ddp_model, optimizer, opt_param_scheduler, load_arg='load', strict=True,
@@ -1454,6 +1411,7 @@
             ddp_model[0].load_state_dict(state_dict['model'], strict=strict)
         else:
             for i in range(len(ddp_model)):
+                mpu.set_virtual_pipeline_model_parallel_rank(i)
                 ddp_model[i].load_state_dict(state_dict['model%d' % i], strict=strict)
 
     # Fix up query/key/value matrix ordering if needed.
@@ -1596,8 +1554,7 @@
     load_path = custom_load_path if custom_load_path is not None else args.load
 
     tracker_filename = get_checkpoint_tracker_filename(load_path)
-
-    with open_file(tracker_filename, 'r') as f:
+    with open(tracker_filename, 'r') as f:
         iteration = int(f.read().strip())
 
     checkpoint_name = get_checkpoint_name(load_path, iteration,
