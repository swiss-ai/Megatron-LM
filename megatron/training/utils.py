--- conflicted
+++ resolved
@@ -7,8 +7,6 @@
 from datetime import datetime
 
 import torch
-
-from megatron.core.msc_utils import MultiStorageClientFeature, open_file
 
 try:
     from transformer_engine.pytorch.optimizers import multi_tensor_applier, multi_tensor_l2norm
@@ -68,13 +66,8 @@
     return unwrapped_model
 
 
-<<<<<<< HEAD
 def calc_params_l2_norm(model, force_create_fp32_copy: bool = False):    
     """Calculate l2 norm of parameters """
-=======
-def calc_params_l2_norm(model, force_create_fp32_copy=False):
-    """Calculate l2 norm of parameters"""
->>>>>>> 13898cb1
     args = get_args()
     if not isinstance(model, list):
         model = [model]
@@ -403,7 +396,7 @@
     if barrier:
         torch.distributed.barrier()
     if torch.distributed.get_rank() == 0:
-        with open_file(progress_log_filename, 'a') as f:
+        with open(progress_log_filename, 'a') as f:
             job_id = os.getenv('SLURM_JOB_ID', '')
             num_gpus = args.world_size
             f.write(
@@ -428,14 +421,14 @@
     if use_data_path:
         if args.data_args_path is not None:
             assert args.data_path is None
-            with open_file(args.data_args_path, 'r') as f:
+            with open(args.data_args_path, 'r') as f:
                 blend = get_blend_from_list(f.read().split())
         else:
             assert args.data_path is not None
             blend = get_blend_from_list(args.data_path)
     elif use_per_split_data_path:
         if args.per_split_data_args_path is not None:
-            with open_file(args.per_split_data_args_path, 'r') as f:
+            with open(args.per_split_data_args_path, 'r') as f:
                 per_split_data_args = json.load(f)
                 # Each element in blend_per_split should be a list of files (and optional
                 # weights), so split string if needed.
@@ -498,12 +491,12 @@
             _broadcast(batch['attention_mask'])
             _broadcast(batch['position_ids'])
 
-        elif mpu.is_pipeline_first_stage():
+        elif mpu.is_pipeline_first_stage(ignore_virtual=False):
             _broadcast(batch['tokens'])
             _broadcast(batch['attention_mask'])
             _broadcast(batch['position_ids'])
 
-        elif mpu.is_pipeline_last_stage():
+        elif mpu.is_pipeline_last_stage(ignore_virtual=False):
             # Multi-Token Prediction (MTP) layers need tokens and position_ids to calculate embedding.
             # Currently the Multi-Token Prediction (MTP) layers is fixed on the last stage, so we need
             # to broadcast tokens and position_ids to all of the tensor parallel ranks on the last stage.
@@ -552,7 +545,7 @@
             _broadcast(attention_mask)
             _broadcast(position_ids)
 
-        elif mpu.is_pipeline_first_stage():
+        elif mpu.is_pipeline_first_stage(ignore_virtual=False):
             labels = None
             loss_mask = None
 
@@ -560,7 +553,7 @@
             _broadcast(attention_mask)
             _broadcast(position_ids)
 
-        elif mpu.is_pipeline_last_stage():
+        elif mpu.is_pipeline_last_stage(ignore_virtual=False):
             # Multi-Token Prediction (MTP) layers need tokens and position_ids to calculate embedding.
             # Currently the Multi-Token Prediction (MTP) layers is fixed on the last stage, so we need
             # to broadcast tokens and position_ids to all of the tensor parallel ranks on the last stage.
