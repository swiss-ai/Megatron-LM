--- conflicted
+++ resolved
@@ -705,8 +705,6 @@
     TIME_LIMIT: "20:00"
     TEST_LEVEL: NIGHTLY_TESTS
 
-<<<<<<< HEAD
-
 train.t5_core.220m_tp1_pp1_1node_100steps:
   <<: *selene-test-launcher
   variables:
@@ -920,9 +918,6 @@
     TEST_LEVEL: L0
     PYTORCH_IMAGE: nvcr.io/nvidia/pytorch:23.07-py3
 
-
-=======
->>>>>>> e122536b
 cleanup.selene:
   tags:
     - ssh_selene_runner
