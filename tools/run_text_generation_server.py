--- conflicted
+++ resolved
@@ -107,10 +107,7 @@
             rope_scaling=args.use_rope_scaling,
             rope_scaling_factor=args.rope_scaling_factor,
             final_layernorm=args.final_layernorm,
-<<<<<<< HEAD
-=======
             input_embeddings_multiplier=args.input_embeddings_multiplier,
->>>>>>> 78c0bfb3
         )
 
     return model
