--- conflicted
+++ resolved
@@ -91,10 +91,6 @@
         else:
             if use_te:
                 transformer_layer_spec = get_gpt_layer_with_transformer_engine_spec(
-<<<<<<< HEAD
-                    args.num_experts, args.moe_grouped_gemm, args.qk_layernorm
-                )
-=======
                         num_experts=args.num_experts, 
                         moe_grouped_gemm=args.moe_grouped_gemm,
                         qk_layernorm=args.qk_layernorm, 
@@ -104,7 +100,6 @@
                         qknorm_impl=args.qknorm_impl,
                         post_layer_norm=args.post_layer_norm,
                         moe_use_legacy_grouped_gemm=args.moe_use_legacy_grouped_gemm)
->>>>>>> 31468d83
             else:
                 transformer_layer_spec = get_gpt_layer_local_spec(
                     args.num_experts, args.moe_grouped_gemm, args.qk_layernorm
