--- conflicted
+++ resolved
@@ -166,11 +166,7 @@
             rope_theta=md.checkpoint_args.rotary_base,
             rope_scaling={"type": "llama3",
                          "factor": md.checkpoint_args.rope_scaling_factor,   # = 8
-<<<<<<< HEAD
-                         "original_max_position_embeddings": 8192,  # set manually because: md.checkpoint_args.max_position_embeddings = 4k
-=======
                          "original_max_position_embeddings": 8192,  # md.checkpoint_args.max_position_embeddings (set manually to avoid 4k being used)
->>>>>>> e182fea2
                          "high_freq_factor": 4.0,                   # set manually as it isn't stored in megatron checkpoint.
                          "low_freq_factor": 1.0} if md.checkpoint_args.use_rope_scaling else None,
             attention_bias=md.checkpoint_args.add_qkv_bias,
