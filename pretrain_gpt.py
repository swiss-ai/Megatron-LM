# Copyright (c) 2023, NVIDIA CORPORATION.  All rights reserved.

"""Pretrain GPT."""

import datetime
import os
import torch

from functools import partial
from typing import List, Optional, Tuple, Union
from megatron.core import parallel_state
from megatron.training import get_args
from megatron.training import inprocess_restart
from megatron.training import print_rank_0
from megatron.training import get_timers
from megatron.training import get_tokenizer
from megatron.core import mpu
from megatron.core.enums import ModelType
from megatron.core.datasets.blended_megatron_dataset_builder import BlendedMegatronDatasetBuilder
from megatron.core.datasets.gpt_dataset import GPTDataset, GPTDatasetConfig, MockGPTDataset
from megatron.core.enums import ModelType
from megatron.core.models.gpt import GPTModel
from megatron.core.models.gpt.gpt_layer_specs import (
    get_gpt_decoder_block_spec,
    get_gpt_layer_local_spec,
    get_gpt_layer_with_transformer_engine_spec,
    get_gpt_mtp_block_spec,
)
from megatron.core.models.gpt.heterogeneous.heterogeneous_layer_specs import (
    get_gpt_heterogeneous_layer_spec,
)
from megatron.core.rerun_state_machine import get_rerun_state_machine
from megatron.core.transformer.spec_utils import import_module
from megatron.core.utils import StragglerDetector
from megatron.training import get_args, get_timers, get_tokenizer, pretrain, print_rank_0
from megatron.training.arguments import core_transformer_config_from_args
from megatron.training.utils import (
    get_batch_on_this_cp_rank,
    get_batch_on_this_tp_rank,
    get_blend_and_blend_per_split,
)
from megatron.training.yaml_arguments import core_transformer_config_from_yaml

import megatron.legacy.model  # isort: skip

# NOTE: Loading `megatron.legacy.model` earlier fails due to circular import

try:
    from megatron.post_training.arguments import add_modelopt_args, modelopt_args_enabled
    from megatron.post_training.loss_func import loss_func as loss_func_modelopt
    from megatron.post_training.model_provider import model_provider as model_provider_modelopt

    has_nvidia_modelopt = True
except ImportError:
    has_nvidia_modelopt = False

stimer = StragglerDetector()


def model_provider(
    pre_process=True, post_process=True, vp_stage: Optional[int] = None
) -> Union[GPTModel, megatron.legacy.model.GPTModel]:
    """Builds the model.

    If you set the use_legacy_models to True, it will return the legacy GPT model and if not the mcore GPT model.

    Args:
        pre_process (bool, optional): Set to true if you need to compute embedings. Defaults to True.
        post_process (bool, optional): Set to true if you need to want to compute output logits/loss. Defaults to True.


    Returns:
        Union[GPTModel, megatron.legacy.model.GPTModel]: The returned model
    """
    args = get_args()

    if has_nvidia_modelopt and modelopt_args_enabled(args):  # [ModelOpt]
        return model_provider_modelopt(pre_process, post_process)

    use_te = args.transformer_impl == "transformer_engine"

    if args.record_memory_history:
        torch.cuda.memory._record_memory_history(
            True,
            # keep 100,000 alloc/free events from before the snapshot
            trace_alloc_max_entries=100000,
            # record stack information for the trace events
            trace_alloc_record_context=True,
        )

        def oom_observer(device, alloc, device_alloc, device_free):
            # snapshot right after an OOM happened
            print('saving allocated state during OOM')
            snapshot = torch.cuda.memory._snapshot()
            from pickle import dump

            dump(
                snapshot,
                open(f"oom_rank-{torch.distributed.get_rank()}_{args.memory_snapshot_path}", 'wb'),
            )

        torch._C._cuda_attach_out_of_memory_observer(oom_observer)

    print_rank_0('building GPT model ...')
    # Experimental loading arguments from yaml
    if args.yaml_cfg is not None:
        config = core_transformer_config_from_yaml(args, "language_model")
    else:
        config = core_transformer_config_from_args(args)

    if args.use_legacy_models:
        model = megatron.legacy.model.GPTModel(
            config,
            num_tokentypes=0,
            parallel_output=True,
            pre_process=pre_process,
            post_process=post_process,
        )
    else:  # using core models
        if args.spec is not None:
            transformer_layer_spec = import_module(args.spec)
        else:
            if args.num_experts:
                # Define the decoder block spec
                transformer_layer_spec = get_gpt_decoder_block_spec(
                    config, use_transformer_engine=use_te, normalization=args.normalization, vp_stage=vp_stage
                )
            elif args.heterogeneous_layers_config_path is not None:
                transformer_layer_spec = get_gpt_heterogeneous_layer_spec(config, use_te)
            else:
                # Define the decoder layer spec
                if use_te:
                    transformer_layer_spec = get_gpt_layer_with_transformer_engine_spec(
<<<<<<< HEAD
                        num_experts=args.num_experts, 
                        moe_grouped_gemm=args.moe_grouped_gemm,
                        qk_layernorm=args.qk_layernorm, 
                        multi_latent_attention=args.multi_latent_attention,
                        attn_layernorm=args.attn_layernorm,
                        mlp_layernorm=args.mlp_layernorm,
                        qknorm_impl=args.qknorm_impl,
                        post_layer_norm=args.post_layer_norm,
                        moe_use_legacy_grouped_gemm=args.moe_use_legacy_grouped_gemm)
                else:
                    transformer_layer_spec = get_gpt_layer_local_spec(
                        args.num_experts, args.moe_grouped_gemm,
                        args.qk_layernorm, args.multi_latent_attention, args.moe_use_legacy_grouped_gemm,
                        normalization=args.normalization)

        build_model_context = nullcontext
        build_model_context_args = {}
        if args.fp8_param_gather:
            try:
                from transformer_engine.pytorch import fp8_model_init

                build_model_context = fp8_model_init
                build_model_context_args["enabled"] = True

                # Check if fp8_model_init supports preserve_high_precision_init_val
                if "preserve_high_precision_init_val" in inspect.signature(fp8_model_init).parameters:
                    build_model_context_args["preserve_high_precision_init_val"] = True
            except:
                raise RuntimeError("--fp8-param-gather requires `fp8_model_init` from TransformerEngine, but not found.")

        with build_model_context(**build_model_context_args):
            model = GPTModel(
                config=config,
                transformer_layer_spec=transformer_layer_spec,
                vocab_size=args.padded_vocab_size,
                max_sequence_length=args.max_position_embeddings,
                pre_process=pre_process,
                post_process=post_process,
                fp16_lm_cross_entropy=args.fp16_lm_cross_entropy,
                parallel_output=True,
                share_embeddings_and_output_weights=not args.untie_embeddings_and_output_weights,
                position_embedding_type=args.position_embedding_type,
                rotary_percent=args.rotary_percent,
                rotary_base=args.rotary_base,
                rope_scaling=args.use_rope_scaling,
                final_layernorm=args.final_layernorm,
                input_embeddings_multiplier=args.input_embeddings_multiplier,
            )

    print_rank_0("Built model:")
    print_rank_0(model)
    print_rank_0("Config:")
    print_rank_0(config)
=======
                        args.num_experts,
                        args.moe_grouped_gemm,
                        args.qk_layernorm,
                        args.multi_latent_attention,
                        args.moe_use_legacy_grouped_gemm,
                    )
                else:
                    transformer_layer_spec = get_gpt_layer_local_spec(
                        args.num_experts,
                        args.moe_grouped_gemm,
                        args.qk_layernorm,
                        args.multi_latent_attention,
                        args.moe_use_legacy_grouped_gemm,
                        normalization=args.normalization,
                    )
        mtp_block_spec = None
        if args.mtp_num_layers is not None:
            mtp_block_spec = get_gpt_mtp_block_spec(
                config, transformer_layer_spec, use_transformer_engine=use_te
            )

        model = GPTModel(
            config=config,
            transformer_layer_spec=transformer_layer_spec,
            vocab_size=args.padded_vocab_size,
            max_sequence_length=args.max_position_embeddings,
            pre_process=pre_process,
            post_process=post_process,
            fp16_lm_cross_entropy=args.fp16_lm_cross_entropy,
            parallel_output=True,
            share_embeddings_and_output_weights=not args.untie_embeddings_and_output_weights,
            position_embedding_type=args.position_embedding_type,
            rotary_percent=args.rotary_percent,
            rotary_base=args.rotary_base,
            rope_scaling=args.use_rope_scaling,
            mtp_block_spec=mtp_block_spec,
            vp_stage=vp_stage,
        )
>>>>>>> 0a438ed4

    return model


def get_batch(data_iterator):
    """Generate a batch."""

    # TODO: this is pretty hacky, find a better way
    if (not parallel_state.is_pipeline_first_stage(ignore_virtual=True)) and (
        not parallel_state.is_pipeline_last_stage(ignore_virtual=True)
    ):
        return None, None, None, None, None

    # get batches based on the TP rank you are on
    batch = get_batch_on_this_tp_rank(data_iterator)

    # slice batch along sequence dimension for context parallelism
    batch = get_batch_on_this_cp_rank(batch)

    return batch.values()


# define spiky loss as a loss that's 10x the max loss observed
SPIKY_LOSS_FACTOR = 10


def loss_func(
    loss_mask: torch.Tensor, output_tensor: torch.Tensor, model: Optional[GPTModel] = None
):
    """Loss function.

    Args:
        loss_mask (torch.Tensor): Used to mask out some portions of the loss
        output_tensor (torch.Tensor): The tensor with the losses
        model (GPTModel, optional): The model (can be wrapped)

    Returns:
        the loss scalar for this micro-batch
        the number of non-padded tokens in this microbatch
        a dict containing reporting metrics on the loss and number of tokens across
            the data parallel ranks
    """
    args = get_args()

    if has_nvidia_modelopt and modelopt_args_enabled(args):  # [ModelOpt]
        return loss_func_modelopt(loss_mask, output_tensor, model=model)

    losses = output_tensor.view(-1).float()
    loss_mask = loss_mask.view(-1).float()
    loss = torch.sum(losses * loss_mask)

    # Check individual rank losses are not NaN prior to DP all-reduce.
    rerun_state_machine = get_rerun_state_machine()
    if args.check_for_nan_in_loss_and_grad:
        rerun_state_machine.validate_result(
            result=loss,
            rejection_func=torch.isnan,
            message="found NaN in local forward loss calculation",
            tolerance=0.0,  # forward pass calculations are determinisic
            fatal=True,
        )
        rerun_state_machine.validate_result(
            result=loss,
            rejection_func=torch.isinf,
            message="found Inf in local forward loss calculation",
            tolerance=0.0,  # forward pass calculations are determinisic
            fatal=True,
        )
    # Check for spiky loss
    if args.check_for_spiky_loss:
        rerun_state_machine.validate_result(
            result=loss,
            rejection_func=partial(
                rerun_state_machine.is_unexpectedly_large,
                threshold=SPIKY_LOSS_FACTOR,
                context="loss",
            ),
            message="Spiky loss",
            tolerance=0.0,  # forward pass calculations are determinisic
            fatal=False,
        )

    num_tokens = loss_mask.sum().clone().detach().to(torch.int)
    reporting_loss = torch.cat([loss.clone().detach().view(1), num_tokens.view(1)])

    return (loss, num_tokens, {'lm loss': reporting_loss})


def forward_step(data_iterator, model: GPTModel):
    """Forward training step.

    Args:
        data_iterator : Input data iterator
        model (GPTModel): The GPT Model
    """
    args = get_args()
    timers = get_timers()

    # Get the batch.
    timers('batch-generator', log_level=2).start()
    global stimer
    with stimer(bdata=True):
        tokens, labels, loss_mask, attention_mask, position_ids = get_batch(data_iterator)
    timers('batch-generator').stop()

    with stimer:
        if args.use_legacy_models:
            output_tensor = model(tokens, position_ids, attention_mask, labels=labels)
        else:
            output_tensor = model(
                tokens, position_ids, attention_mask, labels=labels, loss_mask=loss_mask
            )

    # [ModelOpt]: model is needed to access ModelOpt distillation losses
    return output_tensor, partial(loss_func, loss_mask, model=model)


def is_dataset_built_on_rank():
    return (
        parallel_state.is_pipeline_first_stage(ignore_virtual=True)
        or parallel_state.is_pipeline_last_stage(ignore_virtual=True)
    ) and parallel_state.get_tensor_model_parallel_rank() == 0


def core_gpt_dataset_config_from_args(args):
    tokenizer = get_tokenizer()

    # Sometimes --data-path is too long, instead we parse it from a file.
    blend: Optional[Tuple[List[str], Optional[List[float]]]]
    blend_per_split: Optional[List[Optional[Tuple[List[str], Optional[List[float]]]]]]
    blend, blend_per_split = get_blend_and_blend_per_split(args)

    return GPTDatasetConfig(
        random_seed=args.seed,
        sequence_length=args.seq_length,
        blend=blend,
        blend_per_split=blend_per_split,
        split=args.split,
        num_dataset_builder_threads=args.num_dataset_builder_threads,
        path_to_cache=args.data_cache_path,
        mmap_bin_files=args.mmap_bin_files,
        tokenizer=tokenizer,
        reset_position_ids=args.reset_position_ids,
        reset_attention_mask=args.reset_attention_mask,
        eod_mask_loss=args.eod_mask_loss,
        create_attention_mask=args.create_attention_mask_in_dataloader,
<<<<<<< HEAD
        s3_cache_path=args.s3_cache_path,
        goldfish_loss=args.goldfish_loss,
        goldfish_k=args.goldfish_k,
        goldfish_h=args.goldfish_h,
=======
        object_storage_cache_path=args.object_storage_cache_path,
        mid_level_dataset_surplus=args.mid_level_dataset_surplus,
>>>>>>> 0a438ed4
    )


def train_valid_test_datasets_provider(train_val_test_num_samples):
    """Build the train test and validation datasets.

    Args:
        train_val_test_num_samples : A list containing the number of samples in train test and validation.
    """
    args = get_args()

    config = core_gpt_dataset_config_from_args(args)

    if args.mock_data:
        dataset_type = MockGPTDataset
    else:
        dataset_type = GPTDataset

    print_rank_0("> building train, validation, and test datasets for GPT ...")

    train_ds, valid_ds, test_ds = BlendedMegatronDatasetBuilder(
        dataset_type, train_val_test_num_samples, is_dataset_built_on_rank, config
    ).build()

    print_rank_0("> finished creating GPT datasets ...")

    return train_ds, valid_ds, test_ds


if __name__ == "__main__":

    # Temporary for transition to core datasets
    train_valid_test_datasets_provider.is_distributed = True

    # Optionally enable inprocess restart on pretrain
    pretrain, store = inprocess_restart.maybe_wrap_for_inprocess_restart(pretrain)

    pretrain(
        train_valid_test_datasets_provider,
        model_provider,
        ModelType.encoder_or_decoder,
        forward_step,
        args_defaults={'tokenizer_type': 'GPT2BPETokenizer'},
        extra_args_provider=add_modelopt_args if has_nvidia_modelopt else None,
        store=store,
    )<|MERGE_RESOLUTION|>--- conflicted
+++ resolved
@@ -1,21 +1,13 @@
 # Copyright (c) 2023, NVIDIA CORPORATION.  All rights reserved.
 
 """Pretrain GPT."""
-
-import datetime
-import os
-import torch
 
 from functools import partial
 from typing import List, Optional, Tuple, Union
+
+import torch
+
 from megatron.core import parallel_state
-from megatron.training import get_args
-from megatron.training import inprocess_restart
-from megatron.training import print_rank_0
-from megatron.training import get_timers
-from megatron.training import get_tokenizer
-from megatron.core import mpu
-from megatron.core.enums import ModelType
 from megatron.core.datasets.blended_megatron_dataset_builder import BlendedMegatronDatasetBuilder
 from megatron.core.datasets.gpt_dataset import GPTDataset, GPTDatasetConfig, MockGPTDataset
 from megatron.core.enums import ModelType
@@ -58,7 +50,7 @@
 
 
 def model_provider(
-    pre_process=True, post_process=True, vp_stage: Optional[int] = None
+    pre_process=True, post_process=True
 ) -> Union[GPTModel, megatron.legacy.model.GPTModel]:
     """Builds the model.
 
@@ -123,7 +115,7 @@
             if args.num_experts:
                 # Define the decoder block spec
                 transformer_layer_spec = get_gpt_decoder_block_spec(
-                    config, use_transformer_engine=use_te, normalization=args.normalization, vp_stage=vp_stage
+                    config, use_transformer_engine=use_te, normalization=args.normalization
                 )
             elif args.heterogeneous_layers_config_path is not None:
                 transformer_layer_spec = get_gpt_heterogeneous_layer_spec(config, use_te)
@@ -131,7 +123,6 @@
                 # Define the decoder layer spec
                 if use_te:
                     transformer_layer_spec = get_gpt_layer_with_transformer_engine_spec(
-<<<<<<< HEAD
                         num_experts=args.num_experts, 
                         moe_grouped_gemm=args.moe_grouped_gemm,
                         qk_layernorm=args.qk_layernorm, 
@@ -141,57 +132,6 @@
                         qknorm_impl=args.qknorm_impl,
                         post_layer_norm=args.post_layer_norm,
                         moe_use_legacy_grouped_gemm=args.moe_use_legacy_grouped_gemm)
-                else:
-                    transformer_layer_spec = get_gpt_layer_local_spec(
-                        args.num_experts, args.moe_grouped_gemm,
-                        args.qk_layernorm, args.multi_latent_attention, args.moe_use_legacy_grouped_gemm,
-                        normalization=args.normalization)
-
-        build_model_context = nullcontext
-        build_model_context_args = {}
-        if args.fp8_param_gather:
-            try:
-                from transformer_engine.pytorch import fp8_model_init
-
-                build_model_context = fp8_model_init
-                build_model_context_args["enabled"] = True
-
-                # Check if fp8_model_init supports preserve_high_precision_init_val
-                if "preserve_high_precision_init_val" in inspect.signature(fp8_model_init).parameters:
-                    build_model_context_args["preserve_high_precision_init_val"] = True
-            except:
-                raise RuntimeError("--fp8-param-gather requires `fp8_model_init` from TransformerEngine, but not found.")
-
-        with build_model_context(**build_model_context_args):
-            model = GPTModel(
-                config=config,
-                transformer_layer_spec=transformer_layer_spec,
-                vocab_size=args.padded_vocab_size,
-                max_sequence_length=args.max_position_embeddings,
-                pre_process=pre_process,
-                post_process=post_process,
-                fp16_lm_cross_entropy=args.fp16_lm_cross_entropy,
-                parallel_output=True,
-                share_embeddings_and_output_weights=not args.untie_embeddings_and_output_weights,
-                position_embedding_type=args.position_embedding_type,
-                rotary_percent=args.rotary_percent,
-                rotary_base=args.rotary_base,
-                rope_scaling=args.use_rope_scaling,
-                final_layernorm=args.final_layernorm,
-                input_embeddings_multiplier=args.input_embeddings_multiplier,
-            )
-
-    print_rank_0("Built model:")
-    print_rank_0(model)
-    print_rank_0("Config:")
-    print_rank_0(config)
-=======
-                        args.num_experts,
-                        args.moe_grouped_gemm,
-                        args.qk_layernorm,
-                        args.multi_latent_attention,
-                        args.moe_use_legacy_grouped_gemm,
-                    )
                 else:
                     transformer_layer_spec = get_gpt_layer_local_spec(
                         args.num_experts,
@@ -221,10 +161,15 @@
             rotary_percent=args.rotary_percent,
             rotary_base=args.rotary_base,
             rope_scaling=args.use_rope_scaling,
+            final_layernorm=args.final_layernorm,
+            input_embeddings_multiplier=args.input_embeddings_multiplier,
             mtp_block_spec=mtp_block_spec,
-            vp_stage=vp_stage,
-        )
->>>>>>> 0a438ed4
+        )
+
+    print_rank_0("Built model:")
+    print_rank_0(model)
+    print_rank_0("Config:")
+    print_rank_0(config)
 
     return model
 
@@ -272,22 +217,26 @@
     if has_nvidia_modelopt and modelopt_args_enabled(args):  # [ModelOpt]
         return loss_func_modelopt(loss_mask, output_tensor, model=model)
 
-    losses = output_tensor.view(-1).float()
+    losses = output_tensor.float()
     loss_mask = loss_mask.view(-1).float()
-    loss = torch.sum(losses * loss_mask)
+    total_tokens = loss_mask.sum()
+    loss = torch.cat([torch.sum(losses.view(-1) * loss_mask).view(1), total_tokens.view(1)])
+
+    if args.context_parallel_size > 1:
+        torch.distributed.all_reduce(loss, group=parallel_state.get_context_parallel_group())
 
     # Check individual rank losses are not NaN prior to DP all-reduce.
     rerun_state_machine = get_rerun_state_machine()
     if args.check_for_nan_in_loss_and_grad:
         rerun_state_machine.validate_result(
-            result=loss,
+            result=loss[0],
             rejection_func=torch.isnan,
             message="found NaN in local forward loss calculation",
             tolerance=0.0,  # forward pass calculations are determinisic
             fatal=True,
         )
         rerun_state_machine.validate_result(
-            result=loss,
+            result=loss[0],
             rejection_func=torch.isinf,
             message="found Inf in local forward loss calculation",
             tolerance=0.0,  # forward pass calculations are determinisic
@@ -296,7 +245,7 @@
     # Check for spiky loss
     if args.check_for_spiky_loss:
         rerun_state_machine.validate_result(
-            result=loss,
+            result=loss[0],
             rejection_func=partial(
                 rerun_state_machine.is_unexpectedly_large,
                 threshold=SPIKY_LOSS_FACTOR,
@@ -306,11 +255,15 @@
             tolerance=0.0,  # forward pass calculations are determinisic
             fatal=False,
         )
-
-    num_tokens = loss_mask.sum().clone().detach().to(torch.int)
-    reporting_loss = torch.cat([loss.clone().detach().view(1), num_tokens.view(1)])
-
-    return (loss, num_tokens, {'lm loss': reporting_loss})
+    # Reduce loss for logging.
+    reporting_loss = loss.clone().detach()
+    torch.distributed.all_reduce(reporting_loss, group=parallel_state.get_data_parallel_group())
+
+    # loss[0] is a view of loss, so it has ._base not None, which triggers assert error
+    # in core/pipeline_parallel/schedule.py::deallocate_output_tensor, calling .clone()
+    # on loss[0] fixes this
+    local_num_tokens = loss[1].clone().detach().to(torch.int)
+    return (loss[0].clone(), local_num_tokens, {'lm loss': (reporting_loss[0], reporting_loss[1])})
 
 
 def forward_step(data_iterator, model: GPTModel):
@@ -371,15 +324,11 @@
         reset_attention_mask=args.reset_attention_mask,
         eod_mask_loss=args.eod_mask_loss,
         create_attention_mask=args.create_attention_mask_in_dataloader,
-<<<<<<< HEAD
-        s3_cache_path=args.s3_cache_path,
+        object_storage_cache_path=args.object_storage_cache_path,
+        mid_level_dataset_surplus=args.mid_level_dataset_surplus,
         goldfish_loss=args.goldfish_loss,
         goldfish_k=args.goldfish_k,
         goldfish_h=args.goldfish_h,
-=======
-        object_storage_cache_path=args.object_storage_cache_path,
-        mid_level_dataset_surplus=args.mid_level_dataset_surplus,
->>>>>>> 0a438ed4
     )
 
 
@@ -413,9 +362,6 @@
 
     # Temporary for transition to core datasets
     train_valid_test_datasets_provider.is_distributed = True
-
-    # Optionally enable inprocess restart on pretrain
-    pretrain, store = inprocess_restart.maybe_wrap_for_inprocess_restart(pretrain)
 
     pretrain(
         train_valid_test_datasets_provider,
@@ -424,5 +370,4 @@
         forward_step,
         args_defaults={'tokenizer_type': 'GPT2BPETokenizer'},
         extra_args_provider=add_modelopt_args if has_nvidia_modelopt else None,
-        store=store,
     )