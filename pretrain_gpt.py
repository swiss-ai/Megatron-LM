--- conflicted
+++ resolved
@@ -134,10 +134,7 @@
                 rotary_base=args.rotary_base,
                 rope_scaling=args.use_rope_scaling,
                 final_layernorm=args.final_layernorm,
-<<<<<<< HEAD
-=======
                 input_embeddings_multiplier=args.input_embeddings_multiplier,
->>>>>>> 78c0bfb3
             )
 
     print_rank_0("Built model:")
